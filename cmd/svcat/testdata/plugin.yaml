name: svcat
use: svcat
shortDesc: The Kubernetes Service Catalog Command-Line Interface (CLI)
command: ./svcat
tree:
- name: bind
  use: bind INSTANCE_NAME
  shortDesc: Binds an instance's metadata to a secret, which can then be used by an
    application to connect to the instance
  example: "  svcat bind wordpress\n  svcat bind wordpress-mysql-instance --name wordpress-mysql-binding
    --secret-name wordpress-mysql-secret\n  svcat bind wordpress-mysql-instance --name
    wordpress-mysql-binding --external-id c8ca2fcc-4398-11e8-842f-0ed5f89f718b\n  svcat
    bind wordpress-instance --params type=admin\n  svcat bind wordpress-instance --params-json
    '{\n  \t\"type\": \"admin\",\n  \t\"teams\": [\n  \t\t\"news\",\n  \t\t\"weather\",\n
    \ \t\t\"sports\"\n  \t]\n  }'"
  command: ./svcat bind
  flags:
  - name: external-id
    desc: The ID of the binding for use with OSB API (Optional)
  - name: interval
    desc: 'Poll interval for --wait, specified in human readable format: 30s, 1m,
      1h'
  - name: name
    desc: The name of the binding. Defaults to the name of the instance.
  - name: param
    shorthand: p
    desc: 'Additional parameter to use when binding the instance, format: NAME=VALUE.
      Cannot be combined with --params-json, Sensitive information should be placed
      in a secret and specified with --secret'
  - name: params-json
    desc: Additional parameters to use when binding the instance, provided as a JSON
      object. Cannot be combined with --param
  - name: secret
    desc: 'Additional parameter, whose value is stored in a secret, to use when binding
      the instance, format: SECRET[KEY]'
  - name: secret-name
    desc: The name of the secret. Defaults to the name of the instance.
  - name: timeout
    desc: 'Timeout for --wait, specified in human readable format: 30s, 1m, 1h. Specify
      -1 to wait indefinitely.'
  - name: wait
    desc: Wait until the operation completes.
- name: completion
  use: completion SHELL
  shortDesc: Output shell completion code for the specified shell (bash or zsh).
  longDesc: "\nOutput shell completion code for the specified shell (bash or zsh).\nThe
    shell code must be evaluated to provide interactive\ncompletion of svcat commands.
    This can be done by sourcing it from\nthe .bash_profile.\n\nNote: this requires
    the bash-completion framework, which is not installed\nby default on Mac. This
    can be installed by using homebrew:\n\n\t$ brew install bash-completion\n\nOnce
    installed, bash_completion must be evaluated. This can be done by adding the\nfollowing
    line to the .bash_profile\n\n\t$ source $(brew --prefix)/etc/bash_completion\n\nNote
    for zsh users: zsh completions are only supported in versions of zsh >= 5.2\n"
  example: "  # Install bash completion on a Mac using homebrew\n  brew install bash-completion\n
    \ printf \"\\n# Bash completion support\\nsource $(brew --prefix)/etc/bash_completion\\n\"
    >> $HOME/.bash_profile\n  source $HOME/.bash_profile\n  \n  # Load the svcat completion
    code for the specified shell (bash or zsh)\n  source <(svcat completion bash)\n
    \ \n  # Write bash completion code to a file and source if from .bash_profile\n
    \ svcat completion bash > ~/.svcat/svcat_completion.bash.inc\n  printf \"\\n#
    Svcat shell completion\\nsource '$HOME/.svcat/svcat_completion.bash.inc'\\n\"
    >> $HOME/.bash_profile\n  source $HOME/.bash_profile"
  command: ./svcat completion
- name: create
  use: create
  shortDesc: Create a user-defined resource
  command: ./svcat create
  tree:
  - name: class
    use: class [NAME] --from [EXISTING_NAME]
    shortDesc: Copies an existing class into a new user-defined cluster-scoped class
    example: '  svcat create class newclass --from mysqldb'
    command: ./svcat create class
    flags:
    - name: from
      shorthand: f
      desc: Name from an existing class that will be copied (Required)
- name: deprovision
  use: deprovision NAME
  shortDesc: Deletes an instance of a service
  example: '  svcat deprovision wordpress-mysql-instance'
  command: ./svcat deprovision
  flags:
  - name: interval
    desc: 'Poll interval for --wait, specified in human readable format: 30s, 1m,
      1h'
  - name: timeout
    desc: 'Timeout for --wait, specified in human readable format: 30s, 1m, 1h. Specify
      -1 to wait indefinitely.'
  - name: wait
    desc: Wait until the operation completes.
- name: describe
  use: describe
  shortDesc: Show details of a specific resource
  command: ./svcat describe
  tree:
  - name: binding
    use: binding NAME
    shortDesc: Show details of a specific binding
    example: '  svcat describe binding wordpress-mysql-binding'
    command: ./svcat describe binding
    flags:
    - name: show-secrets
      desc: Output the decoded secret values. By default only the length of the secret
        is displayed
  - name: broker
    use: broker NAME
    shortDesc: Show details of a specific broker
    example: '  svcat describe broker asb'
    command: ./svcat describe broker
  - name: class
    use: class NAME
    shortDesc: Show details of a specific class
    example: |2-
        svcat describe class mysqldb
        svcat describe class -uuid 997b8372-8dac-40ac-ae65-758b4a5075a5
    command: ./svcat describe class
    flags:
    - name: uuid
      shorthand: u
      desc: Whether or not to get the class by UUID (the default is by name)
  - name: instance
    use: instance NAME
    shortDesc: Show details of a specific instance
    example: '  svcat describe instance wordpress-mysql-instance'
    command: ./svcat describe instance
  - name: plan
    use: plan NAME
    shortDesc: Show details of a specific plan
    example: |2-
        svcat describe plan standard800
        svcat describe plan --uuid 08e4b43a-36bc-447e-a81f-8202b13e339c
    command: ./svcat describe plan
    flags:
    - name: show-schemas
      desc: Whether or not to show instance and binding parameter schemas
    - name: uuid
      shorthand: u
      desc: Whether or not to get the class by UUID (the default is by name)
- name: get
  use: get
  shortDesc: List a resource, optionally filtered by name
  command: ./svcat get
  tree:
  - name: bindings
    use: bindings [NAME]
    shortDesc: List bindings, optionally filtered by name
    example: |2-
        svcat get bindings
        svcat get bindings --all-namespaces
        svcat get binding wordpress-mysql-binding
        svcat get binding -n ci concourse-postgres-binding
    command: ./svcat get bindings
    flags:
    - name: all-namespaces
      desc: If present, list the requested object(s) across all namespaces. Namespace
        in current context is ignored even if specified with --namespace
    - name: output
      shorthand: o
      desc: The output format to use. Valid options are table, json or yaml. If not
        present, defaults to table
  - name: brokers
    use: brokers [NAME]
    shortDesc: List brokers, optionally filtered by name, scope or namespace
    example: |2-
        svcat get brokers
        svcat get brokers --scope=cluster
        svcat get brokers --scope=all
        svcat get broker minibroker
    command: ./svcat get brokers
    flags:
    - name: all-namespaces
      desc: If present, list the requested object(s) across all namespaces. Namespace
        in current context is ignored even if specified with --namespace
    - name: output
      shorthand: o
      desc: The output format to use. Valid options are table, json or yaml. If not
        present, defaults to table
    - name: scope
      desc: 'Limit the results to a particular scope: cluster, namespace or all'
  - name: classes
    use: classes [NAME]
    shortDesc: List classes, optionally filtered by name, scope or namespace
    example: |2-
        svcat get classes
        svcat get classes --scope cluster
        svcat get classes --scope namespace --namespace dev
        svcat get class mysqldb
        svcat get class --uuid 997b8372-8dac-40ac-ae65-758b4a5075a5
        svcat get classes --broker
    command: ./svcat get classes
    flags:
<<<<<<< HEAD
    - name: broker
      shorthand: b
      desc: Filters the class's by a broker name.
=======
    - name: all-namespaces
      desc: If present, list the requested object(s) across all namespaces. Namespace
        in current context is ignored even if specified with --namespace
>>>>>>> 7e4c88e3
    - name: output
      shorthand: o
      desc: The output format to use. Valid options are table, json or yaml. If not
        present, defaults to table
    - name: scope
      desc: 'Limit the results to a particular scope: cluster, namespace or all'
    - name: uuid
      shorthand: u
      desc: Whether or not to get the class by UUID (the default is by name)
  - name: instances
    use: instances [NAME]
    shortDesc: List instances, optionally filtered by name
    example: |2-
        svcat get instances
        svcat get instances --class redis
        svcat get instances --plan default
        svcat get instances --all-namespaces
        svcat get instance wordpress-mysql-instance
        svcat get instance -n ci concourse-postgres-instance
    command: ./svcat get instances
    flags:
    - name: all-namespaces
      desc: If present, list the requested object(s) across all namespaces. Namespace
        in current context is ignored even if specified with --namespace
    - name: class
      shorthand: c
      desc: If present, specify the class used as a filter for this request
    - name: output
      shorthand: o
      desc: The output format to use. Valid options are table, json or yaml. If not
        present, defaults to table
    - name: plan
      shorthand: p
      desc: If present, specify the plan used as a filter for this request
  - name: plans
    use: plans [NAME]
    shortDesc: List plans, optionally filtered by name or class
    example: |2-
        svcat get plans
        svcat get plan PLAN_NAME
        svcat get plan CLASS_NAME/PLAN_NAME
        svcat get plan --uuid PLAN_UUID
        svcat get plans --class CLASS_NAME
        svcat get plan --class CLASS_NAME PLAN_NAME
        svcat get plans --uuid --class CLASS_UUID
        svcat get plan --uuid --class CLASS_UUID PLAN_UUID
        svcat get plans --broker BROKER_NAME
    command: ./svcat get plans
    flags:
    - name: broker
      shorthand: b
      desc: Filter the plans by a broker name
    - name: class
      shorthand: c
      desc: Filter plans based on class. When --uuid is specified, the class name
        is interpreted as a uuid.
    - name: output
      shorthand: o
      desc: The output format to use. Valid options are table, json or yaml. If not
        present, defaults to table
    - name: uuid
      shorthand: u
      desc: Whether or not to get the plan by UUID (the default is by name)
- name: provision
  use: provision NAME --plan PLAN --class CLASS
  shortDesc: Create a new instance of a service
  example: |2-
      svcat provision wordpress-mysql-instance --class mysqldb --plan free -p location=eastus -p sslEnforcement=disabled
      svcat provision wordpress-mysql-instance --external-id a7c00676-4398-11e8-842f-0ed5f89f718b --class mysqldb --plan free
      svcat provision wordpress-mysql-instance --class mysqldb --plan free -s mysecret[dbparams]
      svcat provision secure-instance --class mysqldb --plan secureDB --params-json '{
        "encrypt" : true,
        "firewallRules" : [
            {
                "name": "AllowSome",
                "startIPAddress": "75.70.113.50",
                "endIPAddress" : "75.70.113.131"
            }
        ]
      }'
  command: ./svcat provision
  flags:
  - name: class
    desc: The class name (Required)
  - name: external-id
    desc: The ID of the instance for use with the OSB SB API (Optional)
  - name: interval
    desc: 'Poll interval for --wait, specified in human readable format: 30s, 1m,
      1h'
  - name: param
    shorthand: p
    desc: 'Additional parameter to use when provisioning the service, format: NAME=VALUE.
      Cannot be combined with --params-json, Sensitive information should be placed
      in a secret and specified with --secret'
  - name: params-json
    desc: Additional parameters to use when provisioning the service, provided as
      a JSON object. Cannot be combined with --param
  - name: plan
    desc: The plan name (Required)
  - name: secret
    desc: 'Additional parameter, whose value is stored in a secret, to use when provisioning
      the service, format: SECRET[KEY]'
  - name: timeout
    desc: 'Timeout for --wait, specified in human readable format: 30s, 1m, 1h. Specify
      -1 to wait indefinitely.'
  - name: wait
    desc: Wait until the operation completes.
- name: register
  use: register NAME --url URL
  shortDesc: Registers a new broker with service catalog
  example: '  svcat register mysqlbroker --url http://mysqlbroker.com'
  command: ./svcat register
  flags:
  - name: url
    desc: The broker URL (Required)
- name: sync
  use: sync
  shortDesc: Syncs service catalog for a service broker
  command: ./svcat sync
  tree:
  - name: broker
    use: broker NAME
    shortDesc: Syncs service catalog for a service broker
    example: '  svcat sync broker asb'
    command: ./svcat sync broker
- name: touch
  use: touch
  shortDesc: Force Service Catalog to reprocess a resource
  command: ./svcat touch
  tree:
  - name: instance
    use: instance
    shortDesc: Touch an instance to make service-catalog try to process the spec again
    longDesc: "Touch instance will increment the updateRequests field on the instance.
      \nThen, service catalog will process the instance's spec again. It might do
      an update, a delete, or \nnothing."
    example: '  svcat touch instance wordpress-mysql-instance --namespace mynamespace'
    command: ./svcat touch instance
- name: unbind
  use: unbind INSTANCE_NAME
  shortDesc: Unbinds an instance. When an instance name is specified, all of its bindings
    are removed, otherwise use --name to remove a specific binding
  example: |2-
      svcat unbind wordpress-mysql-instance
      svcat unbind --name wordpress-mysql-binding
  command: ./svcat unbind
  flags:
  - name: interval
    desc: 'Poll interval for --wait, specified in human readable format: 30s, 1m,
      1h'
  - name: name
    desc: The name of the binding to remove
  - name: timeout
    desc: 'Timeout for --wait, specified in human readable format: 30s, 1m, 1h. Specify
      -1 to wait indefinitely.'
  - name: wait
    desc: Wait until the operation completes.
- name: version
  use: version
  shortDesc: Provides the version for the Service Catalog client and server
  example: |2-
      svcat version
      svcat version --client
  command: ./svcat version
  flags:
  - name: client
    shorthand: c
    desc: Show only the client version<|MERGE_RESOLUTION|>--- conflicted
+++ resolved
@@ -189,15 +189,12 @@
         svcat get classes --broker
     command: ./svcat get classes
     flags:
-<<<<<<< HEAD
     - name: broker
       shorthand: b
       desc: Filters the class's by a broker name.
-=======
     - name: all-namespaces
       desc: If present, list the requested object(s) across all namespaces. Namespace
         in current context is ignored even if specified with --namespace
->>>>>>> 7e4c88e3
     - name: output
       shorthand: o
       desc: The output format to use. Valid options are table, json or yaml. If not
