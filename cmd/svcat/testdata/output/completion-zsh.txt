--- conflicted
+++ resolved
@@ -748,17 +748,14 @@
     flags_with_completion=()
     flags_completion=()
 
-<<<<<<< HEAD
     flags+=("--broker=")
     two_word_flags+=("-b")
     local_nonpersistent_flags+=("--broker=")
-=======
     flags+=("--all-namespaces")
     local_nonpersistent_flags+=("--all-namespaces")
     flags+=("--namespace=")
     two_word_flags+=("-n")
     local_nonpersistent_flags+=("--namespace=")
->>>>>>> 7e4c88e3
     flags+=("--output=")
     two_word_flags+=("-o")
     local_nonpersistent_flags+=("--output=")
