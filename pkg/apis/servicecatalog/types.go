/*
Copyright 2016 The Kubernetes Authors.

Licensed under the Apache License, Version 2.0 (the "License");
you may not use this file except in compliance with the License.
You may obtain a copy of the License at

    http://www.apache.org/licenses/LICENSE-2.0

Unless required by applicable law or agreed to in writing, software
distributed under the License is distributed on an "AS IS" BASIS,
WITHOUT WARRANTIES OR CONDITIONS OF ANY KIND, either express or implied.
See the License for the specific language governing permissions and
limitations under the License.
*/

package servicecatalog

import (
	metav1 "k8s.io/apimachinery/pkg/apis/meta/v1"
	"k8s.io/apimachinery/pkg/runtime"
)

// +genclient
// +genclient:nonNamespaced
// +k8s:deepcopy-gen:interfaces=k8s.io/apimachinery/pkg/runtime.Object

// ClusterServiceBroker represents an entity that provides ClusterServiceClasses for use in the
// service catalog. ClusterServiceBroker is backed by an OSBAPI v2 broker supporting the
// latest minor version of the v2 major version.
type ClusterServiceBroker struct {
	metav1.TypeMeta
	metav1.ObjectMeta

	Spec   ClusterServiceBrokerSpec
	Status ClusterServiceBrokerStatus
}

// +k8s:deepcopy-gen:interfaces=k8s.io/apimachinery/pkg/runtime.Object

// ClusterServiceBrokerList is a list of Brokers.
type ClusterServiceBrokerList struct {
	metav1.TypeMeta
	metav1.ListMeta

	Items []ClusterServiceBroker
}

// ClusterServiceBrokerSpec represents a description of a Broker.
type ClusterServiceBrokerSpec struct {
	// URL is the address used to communicate with the ClusterServiceBroker.
	URL string

	// AuthInfo contains the data that the service catalog should use to authenticate
	// with the Service Broker.
	AuthInfo *ServiceBrokerAuthInfo

	// InsecureSkipTLSVerify disables TLS certificate verification when communicating with this Broker.
	// This is strongly discouraged.  You should use the CABundle instead.
	// +optional
	InsecureSkipTLSVerify bool

	// CABundle is a PEM encoded CA bundle which will be used to validate a Broker's serving certificate.
	// +optional
	CABundle []byte

	// RelistBehavior specifies the type of relist behavior the catalog should
	// exhibit when relisting ClusterServiceClasses available from a broker.
	RelistBehavior ServiceBrokerRelistBehavior

	// RelistDuration is the frequency by which a controller will relist the
	// broker when the RelistBehavior is set to ServiceBrokerRelistBehaviorDuration.
	// Users are cautioned against configuring low values for the RelistDuration,
	// as this can easily overload the controller manager in an environment with
	// many brokers. The actual interval is intrinsically governed by the
	// configured resync interval of the controller, which acts as a minimum bound.
	// For example, with a resync interval of 5m and a RelistDuration of 2m, relists
	// will occur at the resync interval of 5m.
	RelistDuration *metav1.Duration

	// RelistRequests is a strictly increasing, non-negative integer counter that
	// can be manually incremented by a user to manually trigger a relist.
	RelistRequests int64
}

// ServiceBrokerRelistBehavior represents a type of broker relist behavior.
type ServiceBrokerRelistBehavior string

const (
	// ServiceBrokerRelistBehaviorDuration indicates that the broker will be
	// relisted automatically after the specified duration has passed.
	ServiceBrokerRelistBehaviorDuration ServiceBrokerRelistBehavior = "Duration"

	// ServiceBrokerRelistBehaviorManual indicates that the broker is only
	// relisted when the spec of the broker changes.
	ServiceBrokerRelistBehaviorManual ServiceBrokerRelistBehavior = "Manual"
)

// ServiceBrokerAuthInfo is a union type that contains information on one of the authentication methods
// the the service catalog and brokers may support, according to the OpenServiceBroker API
// specification (https://github.com/openservicebrokerapi/servicebroker/blob/master/spec.md).
type ServiceBrokerAuthInfo struct {
	// Basic provides configuration for basic authentication.
	Basic *BasicAuthConfig
	// BearerTokenAuthConfig provides configuration to send an opaque value as a bearer token.
	// The value is referenced from the 'token' field of the given secret.  This value should only
	// contain the token value and not the `Bearer` scheme.
	Bearer *BearerTokenAuthConfig
}

// BasicAuthConfig provides config for the basic authentication.
type BasicAuthConfig struct {
	// SecretRef is a reference to a Secret containing information the
	// catalog should use to authenticate to this ServiceBroker.
	//
	// Required at least one of the fields:
	// - Secret.Data["username"] - username used for authentication
	// - Secret.Data["password"] - password or token needed for authentication
	SecretRef *ObjectReference
}

// BearerTokenAuthConfig provides config for the bearer token authentication.
type BearerTokenAuthConfig struct {
	// SecretRef is a reference to a Secret containing information the
	// catalog should use to authenticate to this ServiceBroker.
	//
	// Required field:
	// - Secret.Data["token"] - bearer token for authentication
	SecretRef *ObjectReference
}

const (
	// BasicAuthUsernameKey is the key of the username for SecretTypeBasicAuth secrets
	BasicAuthUsernameKey = "username"
	// BasicAuthPasswordKey is the key of the password or token for SecretTypeBasicAuth secrets
	BasicAuthPasswordKey = "password"

	// BearerTokenKey is the key of the bearer token for SecretTypeBearerTokenAuth secrets
	BearerTokenKey = "token"
)

// ClusterServiceBrokerStatus represents the current status of a ClusterServiceBroker
type ClusterServiceBrokerStatus struct {
	Conditions []ServiceBrokerCondition

	// ReconciledGeneration is the 'Generation' of the ServiceBrokerSpec that
	// was last processed by the controller. The reconciled generation is updated
	// even if the controller failed to process the spec.
	ReconciledGeneration int64

	// OperationStartTime is the time at which the current operation began.
	OperationStartTime *metav1.Time

	// LastCatalogRetrievalTime is the time the Catalog was last fetched from
	// the Service Broker
	LastCatalogRetrievalTime *metav1.Time
}

// ServiceBrokerCondition contains condition information for a Service Broker.
type ServiceBrokerCondition struct {
	// Type of the condition, currently ('Ready').
	Type ServiceBrokerConditionType

	// Status of the condition, one of ('True', 'False', 'Unknown').
	Status ConditionStatus

	// LastTransitionTime is the timestamp corresponding to the last status
	// change of this condition.
	LastTransitionTime metav1.Time

	// Reason is a brief machine readable explanation for the condition's last
	// transition.
	Reason string

	// Message is a human readable description of the details of the last
	// transition, complementing reason.
	Message string
}

// ServiceBrokerConditionType represents a broker condition value.
type ServiceBrokerConditionType string

const (
	// ServiceBrokerConditionReady represents the fact that a given broker condition
	// is in ready state.
	ServiceBrokerConditionReady ServiceBrokerConditionType = "Ready"

	// ServiceBrokerConditionFailed represents information about a final failure
	// that should not be retried.
	ServiceBrokerConditionFailed ServiceBrokerConditionType = "Failed"
)

// ConditionStatus represents a condition's status.
type ConditionStatus string

// These are valid condition statuses. "ConditionTrue" means a resource is in
// the condition; "ConditionFalse" means a resource is not in the condition;
// "ConditionUnknown" means kubernetes can't decide if a resource is in the
// condition or not. In the future, we could add other intermediate
// conditions, e.g. ConditionDegraded.
const (
	// ConditionTrue represents the fact that a given condition is true
	ConditionTrue ConditionStatus = "True"

	// ConditionFalse represents the fact that a given condition is false
	ConditionFalse ConditionStatus = "False"

	// ConditionUnknown represents the fact that a given condition is unknown
	ConditionUnknown ConditionStatus = "Unknown"
)

// +k8s:deepcopy-gen:interfaces=k8s.io/apimachinery/pkg/runtime.Object

// ClusterServiceClassList is a list of ClusterServiceClasses.
type ClusterServiceClassList struct {
	metav1.TypeMeta
	metav1.ListMeta

	Items []ClusterServiceClass
}

// +genclient
// +genclient:nonNamespaced
// +k8s:deepcopy-gen:interfaces=k8s.io/apimachinery/pkg/runtime.Object

// ClusterServiceClass represents an offering in the service catalog.
type ClusterServiceClass struct {
	metav1.TypeMeta
	metav1.ObjectMeta

	Spec   ClusterServiceClassSpec
	Status ClusterServiceClassStatus
}

// ClusterServiceClassSpec represents details about a ClusterServicePlan
type ClusterServiceClassSpec struct {
	// ClusterServiceBrokerName is the reference to the Broker that provides this
	// ClusterServiceClass.
	//
	// Immutable.
	ClusterServiceBrokerName string

	// ExternalName is the name of this object that the Service Broker
	// exposed this Service Class as. Mutable.
	ExternalName string

	// ExternalID is the identity of this object for use with the OSB API.
	//
	// Immutable.
	ExternalID string

	// Description is a short description of this ClusterServiceClass.
	Description string

	// Bindable indicates whether a user can create bindings to an ServiceInstance
	// provisioned from this service. ClusterServicePlan has an optional field called
	// Bindable which overrides the value of this field.
	Bindable bool

	// Currently, this field is ALPHA: it may change or disappear at any time
	// and its data will not be migrated.
	//
	// BindingRetrievable indicates whether fetching a binding via a GET on
	// its endpoint is supported for all plans.
	BindingRetrievable bool

	// PlanUpdatable indicates whether instances provisioned from this
	// ClusterServiceClass may change ClusterServicePlans after being provisioned.
	PlanUpdatable bool

	// ExternalMetadata is a blob of information about the ClusterServiceClass, meant
	// to be user-facing content and display instructions.  This field may
	// contain platform-specific conventional values.
	ExternalMetadata *runtime.RawExtension

	// Currently, this field is ALPHA: it may change or disappear at any time
	// and its data will not be migrated.
	//
	// Tags is a list of strings that represent different classification
	// attributes of the ClusterServiceClass.  These are used in Cloud Foundry in a
	// way similar to Kubernetes labels, but they currently have no special
	// meaning in Kubernetes.
	Tags []string

	// Currently, this field is ALPHA: it may change or disappear at any time
	// and its data will not be migrated.
	//
	// Requires exposes a list of Cloud Foundry-specific 'permissions'
	// that must be granted to an instance of this service within Cloud
	// Foundry.  These 'permissions' have no meaning within Kubernetes and an
	// ServiceInstance provisioned from this ClusterServiceClass will not work correctly.
	Requires []string
}

// ClusterServiceClassStatus represents status information about a
// ClusterServiceClass.
type ClusterServiceClassStatus struct {
	// RemovedFromBrokerCatalog indicates that the broker removed the service from its
	// catalog.
	RemovedFromBrokerCatalog bool
}

// +k8s:deepcopy-gen:interfaces=k8s.io/apimachinery/pkg/runtime.Object

// ClusterServicePlanList is a list of ServicePlans.
type ClusterServicePlanList struct {
	metav1.TypeMeta
	metav1.ListMeta

	Items []ClusterServicePlan
}

// +genclient
// +genclient:nonNamespaced
// +k8s:deepcopy-gen:interfaces=k8s.io/apimachinery/pkg/runtime.Object

// ClusterServicePlan represents a tier of a ClusterServiceClass.
type ClusterServicePlan struct {
	metav1.TypeMeta
	metav1.ObjectMeta

	Spec   ClusterServicePlanSpec
	Status ClusterServicePlanStatus
}

// ClusterServicePlanSpec represents details about the ClusterServicePlan
type ClusterServicePlanSpec struct {
	// ClusterServiceBrokerName is the name of the ClusterServiceBroker that offers this
	// ClusterServicePlan.
	ClusterServiceBrokerName string

	// ExternalName is the name of this object that the Service Broker
	// exposed this Service Plan as. Mutable.
	ExternalName string

	// ExternalID is the identity of this object for use with the OSB API.
	//
	// Immutable.
	ExternalID string

	// Description is a short description of this ClusterServicePlan.
	Description string

	// Bindable indicates whether a user can create bindings to an ServiceInstance
	// using this ClusterServicePlan.  If set, overrides the value of the
	// ClusterServiceClass.Bindable field.
	Bindable *bool

	// Free indicates whether this ClusterServicePlan is available at no cost.
	Free bool

	// ExternalMetadata is a blob of information about the plan, meant to be
	// user-facing content and display instructions.  This field may contain
	// platform-specific conventional values.
	ExternalMetadata *runtime.RawExtension

	// Currently, this field is ALPHA: it may change or disappear at any time
	// and its data will not be migrated.
	//
	// ServiceInstanceCreateParameterSchema is the schema for the parameters
	// that may be supplied when provisioning a new ServiceInstance on this plan.
	ServiceInstanceCreateParameterSchema *runtime.RawExtension

	// Currently, this field is ALPHA: it may change or disappear at any time
	// and its data will not be migrated.
	//
	// ServiceInstanceUpdateParameterSchema is the schema for the parameters
	// that may be updated once an ServiceInstance has been provisioned on this plan.
	// This field only has meaning if the ClusterServiceClass is PlanUpdatable.
	ServiceInstanceUpdateParameterSchema *runtime.RawExtension

	// Currently, this field is ALPHA: it may change or disappear at any time
	// and its data will not be migrated.
	//
	// ServiceBindingCreateParameterSchema is the schema for the parameters that
	// may be supplied binding to an ServiceInstance on this plan.
	ServiceBindingCreateParameterSchema *runtime.RawExtension

	// ClusterServiceClassRef is a reference to the service class that
	// owns this plan.
	ClusterServiceClassRef ClusterObjectReference
}

// ClusterServicePlanStatus represents status information about a
// ClusterServicePlan.
type ClusterServicePlanStatus struct {
	// RemovedFromBrokerCatalog indicates that the broker removed the plan
	// from its catalog.
	RemovedFromBrokerCatalog bool
}

// +k8s:deepcopy-gen:interfaces=k8s.io/apimachinery/pkg/runtime.Object

// ServiceInstanceList is a list of instances.
type ServiceInstanceList struct {
	metav1.TypeMeta
	metav1.ListMeta

	Items []ServiceInstance
}

// UserInfo holds information about the user that last changed a resource's spec.
type UserInfo struct {
	Username string
	UID      string
	Groups   []string
	Extra    map[string]ExtraValue
}

// ExtraValue contains additional information about a user that may be
// provided by the authenticator.
type ExtraValue []string

// +genclient
// +k8s:deepcopy-gen:interfaces=k8s.io/apimachinery/pkg/runtime.Object

// ServiceInstance represents a provisioned instance of a ClusterServiceClass.
type ServiceInstance struct {
	metav1.TypeMeta
	metav1.ObjectMeta

	Spec   ServiceInstanceSpec
	Status ServiceInstanceStatus
}

// PlanReference defines the user specification for the desired
// ServicePlan and ServiceClass. Because there are multiple ways to
// specify the desired Class/Plan, this structure specifies the
// allowed ways to specify the intent.
type PlanReference struct {
	// ClusterServiceClassExternalName is the human-readable name of the
	// service as reported by the broker. Note that if the broker changes
	// the name of the ClusterServiceClass, it will not be reflected here,
	// and to see the current name of the ClusterServiceClass, you should
	// follow the ClusterServiceClassRef below.
	//
	// Immutable.
	ClusterServiceClassExternalName string
	// ClusterServicePlanExternalName is the human-readable name of the plan
	// as reported by the broker. Note that if the broker changes the name
	// of the ClusterServicePlan, it will not be reflected here, and to see
	// the current name of the ClusterServicePlan, you should follow the
	// ClusterServicePlanRef below.
	ClusterServicePlanExternalName string

	// ClusterServiceClassName is the kubernetes name of the
	// ClusterServiceClass.
	//
	// Immutable.
	ClusterServiceClassName string
	// ClusterServicePlanName is kubernetes name of the ClusterServicePlan.
	ClusterServicePlanName string
}

// ServiceInstanceSpec represents the desired state of an Instance.
type ServiceInstanceSpec struct {
	PlanReference

	// ClusterServiceClassRef is a reference to the ClusterServiceClass
	// that the user selected.
	// This is set by the controller based on ClusterServiceClassExternalName
	ClusterServiceClassRef *ClusterObjectReference
	// ClusterServicePlanRef is a reference to the ClusterServicePlan
	// that the user selected.
	// This is set by the controller based on ClusterServicePlanExternalName
	ClusterServicePlanRef *ClusterObjectReference

	// Parameters is a set of the parameters to be passed to the underlying
	// broker. The inline YAML/JSON payload to be translated into equivalent
	// JSON object. If a top-level parameter name exists in multiples sources
	// among `Parameters` and `ParametersFrom` fields, it is considered to be
	// a user error in the specification
	//
	// The Parameters field is NOT secret or secured in any way and should
	// NEVER be used to hold sensitive information. To set parameters that
	// contain secret information, you should ALWAYS store that information
	// in a Secret and use the ParametersFrom field.
	//
	// +optional
	Parameters *runtime.RawExtension

	// List of sources to populate parameters.
	// If a top-level parameter name exists in multiples sources among
	// `Parameters` and `ParametersFrom` fields, it is
	// considered to be a user error in the specification
	// +optional
	ParametersFrom []ParametersFromSource

	// ExternalID is the identity of this object for use with the OSB API.
	//
	// Immutable.
	ExternalID string

	// Currently, this field is ALPHA: it may change or disappear at any time
	// and its data will not be migrated.
	//
	// UserInfo contains information about the user that last modified this
	// instance. This field is set by the API server and not settable by the
	// end-user. User-provided values for this field are not saved.
	// +optional
	UserInfo *UserInfo

	// UpdateRequests is a strictly increasing, non-negative integer counter that
	// can be manually incremented by a user to manually trigger an update. This
	// allows for parameters to be updated with any out-of-band changes that have
	// been made to the secrets from which the parameters are sourced.
	UpdateRequests int64
}

// ServiceInstanceStatus represents the current status of an Instance.
type ServiceInstanceStatus struct {
	// Conditions is an array of ServiceInstanceConditions capturing aspects of an
	// ServiceInstance's status.
	Conditions []ServiceInstanceCondition

	// AsyncOpInProgress is set to true if there is an ongoing async operation
	// against this ServiceInstance in progress.
	AsyncOpInProgress bool

	// OrphanMitigationInProgress is set to true if there is an ongoing orphan
	// mitigation operation against this ServiceInstance in progress.
	OrphanMitigationInProgress bool

	// LastOperation is the string that the broker may have returned when
	// an async operation started, it should be sent back to the broker
	// on poll requests as a query param.
	LastOperation *string

	// DashboardURL is the URL of a web-based management user interface for
	// the service instance.
	DashboardURL *string

	// CurrentOperation is the operation the Controller is currently performing
	// on the ServiceInstance.
	CurrentOperation ServiceInstanceOperation

	// ReconciledGeneration is the 'Generation' of the serviceInstanceSpec that
	// was last processed by the controller. The reconciled generation is updated
	// even if the controller failed to process the spec.
	ReconciledGeneration int64

	// OperationStartTime is the time at which the current operation began.
	OperationStartTime *metav1.Time

	// InProgressProperties is the properties state of the ServiceInstance when
	// a Provision or Update is in progress. If the current operation is a
	// Deprovision, this will be nil.
	InProgressProperties *ServiceInstancePropertiesState

	// ExternalProperties is the properties state of the ServiceInstance which the
	// broker knows about.
	ExternalProperties *ServiceInstancePropertiesState

	// DeprovisionStatus describes what has been done to deprovision the
	// ServiceInstance.
	DeprovisionStatus ServiceInstanceDeprovisionStatus
}

// ServiceInstanceCondition contains condition information about an Instance.
type ServiceInstanceCondition struct {
	// Type of the condition, currently ('Ready').
	Type ServiceInstanceConditionType

	// Status of the condition, one of ('True', 'False', 'Unknown').
	Status ConditionStatus

	// LastTransitionTime is the timestamp corresponding to the last status
	// change of this condition.
	LastTransitionTime metav1.Time

	// Reason is a brief machine readable explanation for the condition's last
	// transition.
	Reason string

	// Message is a human readable description of the details of the last
	// transition, complementing reason.
	Message string
}

// ServiceInstanceConditionType represents a instance condition value.
type ServiceInstanceConditionType string

const (
	// ServiceInstanceConditionReady represents that a given InstanceCondition is in
	// ready state.
	ServiceInstanceConditionReady ServiceInstanceConditionType = "Ready"

	// ServiceInstanceConditionFailed represents information about a final failure
	// that should not be retried.
	ServiceInstanceConditionFailed ServiceInstanceConditionType = "Failed"
)

// ServiceInstanceOperation represents a type of operation the controller can
// be performing for a service instance in the OSB API.
type ServiceInstanceOperation string

const (
	// ServiceInstanceOperationProvision indicates that the ServiceInstance is
	// being Provisioned.
	ServiceInstanceOperationProvision ServiceInstanceOperation = "Provision"
	// ServiceInstanceOperationUpdate indicates that the ServiceInstance is
	// being Updated.
	ServiceInstanceOperationUpdate ServiceInstanceOperation = "Update"
	// ServiceInstanceOperationDeprovision indicates that the ServiceInstance is
	// being Deprovisioned.
	ServiceInstanceOperationDeprovision ServiceInstanceOperation = "Deprovision"
)

// ServiceInstancePropertiesState is the state of a ServiceInstance that
// the ServiceBroker knows about.
type ServiceInstancePropertiesState struct {
	// ClusterServicePlanExternalName is the name of the plan that the broker knows this
	// ServiceInstance to be on. This is the human readable plan name from the
	// OSB API.
	ClusterServicePlanExternalName string

	// ClusterServicePlanExternalID is the external ID of the plan that the
	// broker knows this ServiceInstance to be on.
	ClusterServicePlanExternalID string

	// Parameters is a blob of the parameters and their values that the broker
	// knows about for this ServiceInstance.  If a parameter was sourced from
	// a secret, its value will be "<redacted>" in this blob.
	Parameters *runtime.RawExtension

	// ParametersChecksum is the checksum of the parameters that were sent.
	ParametersChecksum string

	// UserInfo is information about the user that made the request.
	UserInfo *UserInfo
}

// ServiceInstanceDeprovisionStatus is the status of deprovisioning a
// ServiceInstance
type ServiceInstanceDeprovisionStatus string

const (
	// ServiceInstanceDeprovisionStatusNotRequired indicates that a provision
	// request has not been sent for the ServiceInstance, so no deprovision
	// request needs to be made.
	ServiceInstanceDeprovisionStatusNotRequired ServiceInstanceDeprovisionStatus = "NotRequired"
	// ServiceInstanceDeprovisionStatusRequired indicates that a provision
	// request has been sent for the ServiceInstance. A deprovision request
	// must be made before deleting the ServiceInstance.
	ServiceInstanceDeprovisionStatusRequired ServiceInstanceDeprovisionStatus = "Required"
	// ServiceInstanceDeprovisionStatusSucceeded indicates that a deprovision
	// request has been sent for the ServiceInstance, and the request was
	// successful.
	ServiceInstanceDeprovisionStatusSucceeded ServiceInstanceDeprovisionStatus = "Succeeded"
	// ServiceInstanceDeprovisionStatusFailed indicates that deprovision
	// requests have been sent for the ServiceInstance but they failed. The
	// controller has given up on sending more deprovision requests.
	ServiceInstanceDeprovisionStatusFailed ServiceInstanceDeprovisionStatus = "Failed"
)

// +k8s:deepcopy-gen:interfaces=k8s.io/apimachinery/pkg/runtime.Object

// ServiceBindingList is a list of ServiceBindings.
type ServiceBindingList struct {
	metav1.TypeMeta
	metav1.ListMeta

	Items []ServiceBinding
}

// +genclient
// +k8s:deepcopy-gen:interfaces=k8s.io/apimachinery/pkg/runtime.Object

// ServiceBinding represents a "used by" relationship between an application and an
// ServiceInstance.
type ServiceBinding struct {
	metav1.TypeMeta
	metav1.ObjectMeta

	Spec   ServiceBindingSpec
	Status ServiceBindingStatus
}

// ServiceBindingSpec represents the desired state of a
// ServiceBinding.
//
// The spec field cannot be changed after a ServiceBinding is
// created.  Changes submitted to the spec field will be ignored.
type ServiceBindingSpec struct {
	// ServiceInstanceRef is the reference to the Instance this ServiceBinding is to.
	//
	// Immutable.
	ServiceInstanceRef LocalObjectReference

	// Parameters is a set of the parameters to be passed to the underlying
	// broker. The inline YAML/JSON payload to be translated into equivalent
	// JSON object. If a top-level parameter name exists in multiples sources
	// among `Parameters` and `ParametersFrom` fields, it is considered to be
	// a user error in the specification.
	//
	// The Parameters field is NOT secret or secured in any way and should
	// NEVER be used to hold sensitive information. To set parameters that
	// contain secret information, you should ALWAYS store that information
	// in a Secret and use the ParametersFrom field.
	//
	// +optional
	Parameters *runtime.RawExtension

	// List of sources to populate parameters.
	// If a top-level parameter name exists in multiples sources among
	// `Parameters` and `ParametersFrom` fields, it is
	// considered to be a user error in the specification
	// +optional
	ParametersFrom []ParametersFromSource

	// SecretName is the name of the secret to create in the ServiceBinding's
	// namespace that will hold the credentials associated with the ServiceBinding.
	SecretName string

	// ExternalID is the identity of this object for use with the OSB API.
	//
	// Immutable.
	ExternalID string

	// Currently, this field is ALPHA: it may change or disappear at any time
	// and its data will not be migrated.
	//
	// UserInfo contains information about the user that last modified this
	// ServiceBinding. This field is set by the API server and not
	// settable by the end-user. User-provided values for this field are not saved.
	// +optional
	UserInfo *UserInfo
}

// ServiceBindingStatus represents the current status of a ServiceBinding.
type ServiceBindingStatus struct {
	Conditions []ServiceBindingCondition

	// Currently, this field is ALPHA: it may change or disappear at any time
	// and its data will not be migrated.
	//
	// AsyncOpInProgress is set to true if there is an ongoing async operation
	// against this ServiceBinding in progress.
	AsyncOpInProgress bool

	// Currently, this field is ALPHA: it may change or disappear at any time
	// and its data will not be migrated.
	//
	// LastOperation is the string that the broker may have returned when
	// an async operation started, it should be sent back to the broker
	// on poll requests as a query param.
	LastOperation *string

	// CurrentOperation is the operation the Controller is currently performing
	// on the ServiceBinding.
	CurrentOperation ServiceBindingOperation

	// ReconciledGeneration is the 'Generation' of the
	// ServiceBindingSpec that was last processed by the controller.
	// The reconciled generation is updated even if the controller failed to
	// process the spec.
	ReconciledGeneration int64

	// OperationStartTime is the time at which the current operation began.
	OperationStartTime *metav1.Time

	// InProgressProperties is the properties state of the
	// ServiceBinding when a Bind is in progress. If the current
	// operation is an Unbind, this will be nil.
	InProgressProperties *ServiceBindingPropertiesState

	// ExternalProperties is the properties state of the
	// ServiceBinding which the broker knows about.
	ExternalProperties *ServiceBindingPropertiesState

	// OrphanMitigationInProgress is a flag that represents whether orphan
	// mitigation is in progress.
	OrphanMitigationInProgress bool

<<<<<<< HEAD
	// UnbindStatus describes what has been done to unbind a ServiceBinding
=======
	// UnbindStatus describes what has been done to unbind a Binding
>>>>>>> 5170e4cd
	UnbindStatus ServiceBindingUnbindStatus
}

// ServiceBindingCondition condition information for a ServiceBinding.
type ServiceBindingCondition struct {
	// Type of the condition, currently ('Ready').
	Type ServiceBindingConditionType

	// Status of the condition, one of ('True', 'False', 'Unknown').
	Status ConditionStatus

	// LastTransitionTime is the timestamp corresponding to the last status
	// change of this condition.
	LastTransitionTime metav1.Time

	// Reason is a brief machine readable explanation for the condition's last
	// transition.
	Reason string

	// Message is a human readable description of the details of the last
	// transition, complementing reason.
	Message string
}

// ServiceBindingConditionType represents a ServiceBindingCondition value.
type ServiceBindingConditionType string

const (
	// ServiceBindingConditionReady represents a ServiceBindingCondition is in ready state.
	ServiceBindingConditionReady ServiceBindingConditionType = "Ready"

	// ServiceBindingConditionFailed represents a ServiceBindingCondition that has failed
	// completely and should not be retried.
	ServiceBindingConditionFailed ServiceBindingConditionType = "Failed"
)

// ServiceBindingOperation represents a type of operation
// the controller can be performing for a binding in the OSB API.
type ServiceBindingOperation string

const (
	// ServiceBindingOperationBind indicates that the
	// ServiceBinding is being bound.
	ServiceBindingOperationBind ServiceBindingOperation = "Bind"
	// ServiceBindingOperationUnbind indicates that the
	// ServiceBinding is being unbound.
	ServiceBindingOperationUnbind ServiceBindingOperation = "Unbind"
)

// These are internal finalizer values to service catalog, must be qualified name.
const (
	FinalizerServiceCatalog string = "kubernetes-incubator/service-catalog"
)

// ServiceBindingPropertiesState is the state of a
// ServiceBinding that the ServiceBroker knows about.
type ServiceBindingPropertiesState struct {
	// Parameters is a blob of the parameters and their values that the broker
	// knows about for this ServiceBinding.  If a parameter was
	// sourced from a secret, its value will be "<redacted>" in this blob.
	Parameters *runtime.RawExtension

	// ParametersChecksum is the checksum of the parameters that were sent.
	ParametersChecksum string

	// UserInfo is information about the user that made the request.
	UserInfo *UserInfo
}

// ServiceBindingUnbindStatus is the status of unbinding a Binding
type ServiceBindingUnbindStatus string

const (
	// ServiceBindingUnbindStatusNotRequired indicates that a binding request
	// has not been sent for the ServiceBinding, so no unbinding request
	// needs to be made.
	ServiceBindingUnbindStatusNotRequired ServiceBindingUnbindStatus = "NotRequired"
	// ServiceBindingUnbindStatusRequired indicates that a binding request has
	// been sent for the ServiceBinding. An unbind request must be made before
	// deleting the ServiceBinding.
	ServiceBindingUnbindStatusRequired ServiceBindingUnbindStatus = "Required"
	// ServiceBindingUnbindStatusSucceeded indicates that a unbind request
	// has been sent for the ServiceBinding, and the request was successful.
	ServiceBindingUnbindStatusSucceeded ServiceBindingUnbindStatus = "Succeeded"
	// ServiceBindingUnbindStatusFailed indicates that unbind requests
	// have been sent for the ServiceBinding but they failed. The controller
	// has given up on sending more unbind requests.
	ServiceBindingUnbindStatusFailed ServiceBindingUnbindStatus = "Failed"
)

// ParametersFromSource represents the source of a set of Parameters
type ParametersFromSource struct {
	// The Secret key to select from.
	// The value must be a JSON object.
	//+optional
	SecretKeyRef *SecretKeyReference
}

// SecretKeyReference references a key of a Secret.
type SecretKeyReference struct {
	// The name of the secret in the pod's namespace to select from.
	Name string
	// The key of the secret to select from.  Must be a valid secret key.
	Key string
}

// ObjectReference contains enough information to let you locate the
// referenced object.
type ObjectReference struct {
	// Namespace of the referent.
	Namespace string
	// Name of the referent.
	Name string
}

// LocalObjectReference contains enough information to let you locate the
// referenced object inside the same namespace.
type LocalObjectReference struct {
	// Name of the referent.
	Name string
}

// ClusterObjectReference contains enough information to let you locate the
// cluster-scoped referenced object.
type ClusterObjectReference struct {
	// Name of the referent.
	Name string
}<|MERGE_RESOLUTION|>--- conflicted
+++ resolved
@@ -772,11 +772,7 @@
 	// mitigation is in progress.
 	OrphanMitigationInProgress bool
 
-<<<<<<< HEAD
 	// UnbindStatus describes what has been done to unbind a ServiceBinding
-=======
-	// UnbindStatus describes what has been done to unbind a Binding
->>>>>>> 5170e4cd
 	UnbindStatus ServiceBindingUnbindStatus
 }
 
