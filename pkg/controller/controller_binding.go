/*
Copyright 2017 The Kubernetes Authors.

Licensed under the Apache License, Version 2.0 (the "License");
you may not use this file except in compliance with the License.
You may obtain a copy of the License at

    http://www.apache.org/licenses/LICENSE-2.0

Unless required by applicable law or agreed to in writing, software
distributed under the License is distributed on an "AS IS" BASIS,
WITHOUT WARRANTIES OR CONDITIONS OF ANY KIND, either express or implied.
See the License for the specific language governing permissions and
limitations under the License.
*/

package controller

import (
	"fmt"
	"net"
	"net/http"
	"time"

	"github.com/golang/glog"
	osb "github.com/pmorie/go-open-service-broker-client/v2"
	"k8s.io/apimachinery/pkg/runtime"
	utilfeature "k8s.io/apiserver/pkg/util/feature"

	"github.com/kubernetes-incubator/service-catalog/pkg/api"
	"github.com/kubernetes-incubator/service-catalog/pkg/apis/servicecatalog/v1beta1"
	scfeatures "github.com/kubernetes-incubator/service-catalog/pkg/features"
	"github.com/kubernetes-incubator/service-catalog/pkg/pretty"
	corev1 "k8s.io/api/core/v1"
	apierrors "k8s.io/apimachinery/pkg/api/errors"
	"k8s.io/apimachinery/pkg/api/meta"
	metav1 "k8s.io/apimachinery/pkg/apis/meta/v1"
	"k8s.io/apimachinery/pkg/util/sets"
	"k8s.io/client-go/tools/cache"
)

const (
	errorNonexistentServiceInstanceReason     string = "ReferencesNonexistentInstance"
	errorBindCallReason                       string = "BindCallFailed"
	errorInjectingBindResultReason            string = "ErrorInjectingBindResult"
	errorEjectingBindReason                   string = "ErrorEjectingServiceBinding"
	errorEjectingBindMessage                  string = "Error ejecting binding."
	errorUnbindCallReason                     string = "UnbindCallFailed"
	errorNonbindableClusterServiceClassReason string = "ErrorNonbindableServiceClass"
	errorServiceInstanceNotReadyReason        string = "ErrorInstanceNotReady"
	errorServiceBindingOrphanMitigation       string = "ServiceBindingNeedsOrphanMitigation"

	successInjectedBindResultReason  string = "InjectedBindResult"
	successInjectedBindResultMessage string = "Injected bind result"
	successUnboundReason             string = "UnboundSuccessfully"
	bindingInFlightReason            string = "BindingRequestInFlight"
	bindingInFlightMessage           string = "Binding request for ServiceBinding in-flight to Broker"
	unbindingInFlightReason          string = "UnbindingRequestInFlight"
	unbindingInFlightMessage         string = "Unbind request for ServiceBinding in-flight to Broker"
)

// bindingControllerKind contains the schema.GroupVersionKind for this controller type.
var bindingControllerKind = v1beta1.SchemeGroupVersion.WithKind("ServiceBinding")

// ServiceBinding handlers and control-loop

func (c *controller) bindingAdd(obj interface{}) {
	key, err := cache.DeletionHandlingMetaNamespaceKeyFunc(obj)
	if err != nil {
		pcb := pretty.NewContextBuilder(pretty.ServiceBinding, "", "")
		glog.Errorf(pcb.Messagef("Couldn't get key for object %+v: %v", obj, err))
		return
	}

	acc, err := meta.Accessor(obj)
	if err != nil {
		glog.Errorf("error creating meta accessor: %v", err)
		return
	}

	glog.V(6).Infof("ServiceBinding %v: received ADD/UPDATE event for: resourceVersion: %v", key, acc.GetResourceVersion())

	c.bindingQueue.Add(key)
}

func (c *controller) bindingUpdate(oldObj, newObj interface{}) {
	c.bindingAdd(newObj)
}

func (c *controller) bindingDelete(obj interface{}) {
	binding, ok := obj.(*v1beta1.ServiceBinding)
	if binding == nil || !ok {
		return
	}

	pcb := pretty.NewContextBuilder(pretty.ServiceBinding, binding.Namespace, binding.Name)
	glog.V(4).Info(pcb.Messagef("Received DELETE event; no further processing will occur; resourceVersion %v", binding.ResourceVersion))
}

func (c *controller) reconcileServiceBindingKey(key string) error {
	namespace, name, err := cache.SplitMetaNamespaceKey(key)
	if err != nil {
		return err
	}
	pcb := pretty.NewContextBuilder(pretty.ServiceBinding, namespace, name)
	binding, err := c.bindingLister.ServiceBindings(namespace).Get(name)
	if apierrors.IsNotFound(err) {
		glog.Info(pcb.Message("Not doing work because the ServiceBinding has been deleted"))
		return nil
	}
	if err != nil {
		glog.Info(pcb.Messagef("Unable to retrieve store: %v", err))
		return err
	}

	return c.reconcileServiceBinding(binding)
}

func makeServiceBindingClone(binding *v1beta1.ServiceBinding) (*v1beta1.ServiceBinding, error) {
	clone, err := api.Scheme.DeepCopy(binding)
	if err != nil {
		return nil, err
	}
	return clone.(*v1beta1.ServiceBinding), nil
}

func isServiceBindingFailed(binding *v1beta1.ServiceBinding) bool {
	for _, condition := range binding.Status.Conditions {
		if condition.Type == v1beta1.ServiceBindingConditionFailed && condition.Status == v1beta1.ConditionTrue {
			return true
		}
	}
	return false
}

// setAndUpdateServiceBindingStartOrphanMitigation is for setting the
// OrphanMitigationInProgress status to true, setting the proper condition
// statuses, and persisting the changes via updateServiceBindingStatus.
func (c *controller) setAndUpdateServiceBindingStartOrphanMitigation(toUpdate *v1beta1.ServiceBinding) error {
	pcb := pretty.NewContextBuilder(pretty.ServiceBinding, toUpdate.Name, toUpdate.Namespace)
	s := pcb.Message("Starting orphan mitgation")
	toUpdate.Status.OrphanMitigationInProgress = true
	toUpdate.Status.OperationStartTime = nil
	glog.V(5).Info(s)

	setServiceBindingCondition(
		toUpdate,
		v1beta1.ServiceBindingConditionReady,
		v1beta1.ConditionFalse,
		errorServiceBindingOrphanMitigation,
		s,
	)

	c.recorder.Event(toUpdate, corev1.EventTypeWarning, errorServiceBindingOrphanMitigation, s)
	if _, err := c.updateServiceBindingStatus(toUpdate); err != nil {
		return err
	}
	return nil
}

// an error is returned to indicate that the binding has not been
// fully processed and should be resubmitted at a later time.
func (c *controller) reconcileServiceBinding(binding *v1beta1.ServiceBinding) error {
	pcb := pretty.NewContextBuilder(pretty.ServiceBinding, binding.Namespace, binding.Name)
	glog.V(6).Info(pcb.Messagef(`beginning to process resourceVersion: %v`, binding.ResourceVersion))
	if isServiceBindingFailed(binding) && binding.ObjectMeta.DeletionTimestamp == nil && !binding.Status.OrphanMitigationInProgress {
		glog.V(4).Info(pcb.Message("not processing event; status showed that it has failed"))
		return nil
	}

	// Determine whether there is a new generation of the object. If the binding's
	// generation does not match the reconciled generation, then there is a new
	// generation, indicating that changes have been made to the binding's spec.
	//
	// We only do this if the deletion timestamp is nil, because the deletion
	// timestamp changes the object's state in a way that we must reconcile,
	// but does not affect the generation.
	if binding.DeletionTimestamp == nil {
		if binding.Status.ReconciledGeneration == binding.Generation {
			glog.V(4).Info(pcb.Message("Not processing event; reconciled generation showed there is no work to do"))
			return nil
		}
	}
	if binding.DeletionTimestamp != nil || binding.Status.OrphanMitigationInProgress {
		return c.reconcileServiceBindingDelete(binding)
	}

	glog.V(4).Info(pcb.Message("Processing"))

	toUpdate, err := makeServiceBindingClone(binding)
	if err != nil {
		return err
	}

	instance, err := c.instanceLister.ServiceInstances(binding.Namespace).Get(binding.Spec.ServiceInstanceRef.Name)
	if err != nil {
		s := fmt.Sprintf(
			`References a non-existent %s "%s/%s"`,
			pretty.ServiceInstance, binding.Namespace, binding.Spec.ServiceInstanceRef.Name,
		)
		glog.Warningf(pcb.Messagef("%s (%s)", s, err))
		c.recorder.Event(binding, corev1.EventTypeWarning, errorNonexistentServiceInstanceReason, s)
		setServiceBindingCondition(
			toUpdate,
			v1beta1.ServiceBindingConditionReady,
			v1beta1.ConditionFalse,
			errorNonexistentServiceInstanceReason,
			"The binding references an ServiceInstance that does not exist. "+s,
		)
		if _, err := c.updateServiceBindingStatus(toUpdate); err != nil {
			return err
		}
		return err
	}

	if instance.Status.AsyncOpInProgress {
		s := fmt.Sprintf(
			`trying to bind to %s "%s/%s" that has ongoing asynchronous operation`,
			pretty.ServiceInstance, binding.Namespace, binding.Spec.ServiceInstanceRef.Name,
		)
		glog.Info(pcb.Message(s))
		c.recorder.Event(binding, corev1.EventTypeWarning, errorWithOngoingAsyncOperation, s)
		setServiceBindingCondition(
			toUpdate,
			v1beta1.ServiceBindingConditionReady,
			v1beta1.ConditionFalse,
			errorWithOngoingAsyncOperation,
			errorWithOngoingAsyncOperationMessage,
		)
		if _, err := c.updateServiceBindingStatus(toUpdate); err != nil {
			return err
		}
		return fmt.Errorf("Ongoing Asynchronous operation")
	}

	if instance.Spec.ClusterServiceClassRef == nil || instance.Spec.ClusterServicePlanRef == nil {
		// retry later
		return fmt.Errorf("ClusterServiceClass or ClusterServicePlan references for Instance have not been resolved yet")
	}

	serviceClass, servicePlan, brokerName, brokerClient, err := c.getClusterServiceClassPlanAndClusterServiceBrokerForServiceBinding(instance, binding)
	if err != nil {
		return err // retry later
	}

	if !isPlanBindable(serviceClass, servicePlan) {
		s := fmt.Sprintf(
			`References a non-bindable %s and Plan (%q) combination`,
			pretty.ClusterServiceClassName(serviceClass), instance.Spec.ClusterServicePlanExternalName,
		)
		glog.Warning(pcb.Message(s))
		c.recorder.Event(binding, corev1.EventTypeWarning, errorNonbindableClusterServiceClassReason, s)
		setServiceBindingCondition(
			toUpdate,
			v1beta1.ServiceBindingConditionReady,
			v1beta1.ConditionFalse,
			errorNonbindableClusterServiceClassReason,
			s,
		)
		setServiceBindingCondition(
			toUpdate,
			v1beta1.ServiceBindingConditionFailed,
			v1beta1.ConditionTrue,
			errorNonbindableClusterServiceClassReason,
			s,
		)
		clearServiceBindingCurrentOperation(toUpdate)
		if _, err := c.updateServiceBindingStatus(toUpdate); err != nil {
			return err
		}
		return nil
	}

	if binding.DeletionTimestamp == nil && !binding.Status.OrphanMitigationInProgress { // Add or update
		glog.V(4).Info(pcb.Message("Adding/Updating"))

		ns, err := c.kubeClient.CoreV1().Namespaces().Get(instance.Namespace, metav1.GetOptions{})
		if err != nil {
			s := fmt.Sprintf(`Failed to get namespace %q during binding: %s`, instance.Namespace, err)
			glog.Info(pcb.Message(s))
			c.recorder.Eventf(binding, corev1.EventTypeWarning, errorFindingNamespaceServiceInstanceReason, s)
			setServiceBindingCondition(
				toUpdate,
				v1beta1.ServiceBindingConditionReady,
				v1beta1.ConditionFalse,
				errorFindingNamespaceServiceInstanceReason,
				"Error finding namespace for instance. "+s,
			)
			if _, err := c.updateServiceBindingStatus(toUpdate); err != nil {
				return err
			}
			return err
		}

		if !isServiceInstanceReady(instance) {
			s := fmt.Sprintf(
				`ServiceBinding cannot begin because referenced %s is not ready`,
				pretty.ServiceInstanceName(instance),
			)
			glog.Info(pcb.Message(s))
			c.recorder.Eventf(binding, corev1.EventTypeWarning, errorServiceInstanceNotReadyReason, s)
			setServiceBindingCondition(
				toUpdate,
				v1beta1.ServiceBindingConditionReady,
				v1beta1.ConditionFalse,
				errorServiceInstanceNotReadyReason,
				s,
			)
			if _, err := c.updateServiceBindingStatus(toUpdate); err != nil {
				return err
			}
			return nil
		}

		var (
			parameters                 map[string]interface{}
			parametersChecksum         string
			rawParametersWithRedaction *runtime.RawExtension
		)
		if binding.Spec.Parameters != nil || binding.Spec.ParametersFrom != nil {
			var parametersWithSecretsRedacted map[string]interface{}
			parameters, parametersWithSecretsRedacted, err = buildParameters(c.kubeClient, binding.Namespace, binding.Spec.ParametersFrom, binding.Spec.Parameters)
			if err != nil {
				s := fmt.Sprintf(
					`Failed to prepare parameters\n%s\n %s`,
					binding.Spec.Parameters, err,
				)
				glog.Warning(pcb.Message(s))
				c.recorder.Event(binding, corev1.EventTypeWarning, errorWithParameters, s)
				setServiceBindingCondition(
					toUpdate,
					v1beta1.ServiceBindingConditionReady,
					v1beta1.ConditionFalse,
					errorWithParameters,
					s,
				)
				if _, err := c.updateServiceBindingStatus(toUpdate); err != nil {
					return err
				}
				return err
			}

			parametersChecksum, err = generateChecksumOfParameters(parameters)
			if err != nil {
				s := fmt.Sprintf(`Failed to generate the parameters checksum to store in Status: %s`, err)
				glog.Info(pcb.Message(s))
				c.recorder.Eventf(binding, corev1.EventTypeWarning, errorWithParameters, s)
				setServiceBindingCondition(
					toUpdate,
					v1beta1.ServiceBindingConditionReady,
					v1beta1.ConditionFalse,
					errorWithParameters,
					s)
				if _, err := c.updateServiceBindingStatus(toUpdate); err != nil {
					return err
				}
				return err
			}

			marshalledParametersWithRedaction, err := MarshalRawParameters(parametersWithSecretsRedacted)
			if err != nil {
				s := fmt.Sprintf(`Failed to marshal the parameters to store in Status: %s`, err)
				glog.Info(pcb.Message(s))
				c.recorder.Eventf(binding, corev1.EventTypeWarning, errorWithParameters, s)
				setServiceBindingCondition(
					toUpdate,
					v1beta1.ServiceBindingConditionReady,
					v1beta1.ConditionFalse,
					errorWithParameters,
					s)
				if _, err := c.updateServiceBindingStatus(toUpdate); err != nil {
					return err
				}
				return err
			}

			rawParametersWithRedaction = &runtime.RawExtension{
				Raw: marshalledParametersWithRedaction,
			}
		}

		toUpdate.Status.InProgressProperties = &v1beta1.ServiceBindingPropertiesState{
			Parameters:         rawParametersWithRedaction,
			ParametersChecksum: parametersChecksum,
			UserInfo:           toUpdate.Spec.UserInfo,
		}

		appGUID := string(ns.UID)
		request := &osb.BindRequest{
			BindingID:    binding.Spec.ExternalID,
			InstanceID:   instance.Spec.ExternalID,
			ServiceID:    serviceClass.Spec.ExternalID,
			PlanID:       servicePlan.Spec.ExternalID,
			AppGUID:      &appGUID,
			Parameters:   parameters,
			BindResource: &osb.BindResource{AppGUID: &appGUID},
		}

		if utilfeature.DefaultFeatureGate.Enabled(scfeatures.OriginatingIdentity) {
			originatingIdentity, err := buildOriginatingIdentity(binding.Spec.UserInfo)
			if err != nil {
				s := fmt.Sprintf(`Error building originating identity headers for binding: %v`, err)
				glog.Warning(pcb.Message(s))
				c.recorder.Event(binding, corev1.EventTypeWarning, errorWithOriginatingIdentity, s)
				setServiceBindingCondition(
					toUpdate,
					v1beta1.ServiceBindingConditionReady,
					v1beta1.ConditionFalse,
					errorWithOriginatingIdentity,
					s,
				)
				if _, err := c.updateServiceBindingStatus(toUpdate); err != nil {
					return err
				}
				return err
			}
			request.OriginatingIdentity = originatingIdentity
		}

		if toUpdate.Status.CurrentOperation == "" {
			toUpdate, err = c.recordStartOfServiceBindingOperation(toUpdate, v1beta1.ServiceBindingOperationBind)
			if err != nil {
				// There has been an update to the binding. Start reconciliation
				// over with a fresh view of the binding.
				return err
			}
		}

		response, err := brokerClient.Bind(request)
		// orphan mitigation: looking for timeout
		if netErr, ok := err.(net.Error); ok && netErr.Timeout() {
			setServiceBindingCondition(
				toUpdate,
				v1beta1.ServiceBindingConditionFailed,
				v1beta1.ConditionTrue,
				errorBindCallReason,
				"Communication with the ServiceBroker timed out; Bind operation will not be retried: "+err.Error(),
			)
			return c.setAndUpdateServiceBindingStartOrphanMitigation(toUpdate)
		} else if err != nil {
			if httpErr, ok := osb.IsHTTPError(err); ok {
				// orphan mitigation: looking for 2xx (excluding 200), 408, 5xx
				if httpErr.StatusCode > 200 && httpErr.StatusCode < 300 ||
					httpErr.StatusCode == http.StatusRequestTimeout ||
					httpErr.StatusCode >= 500 && httpErr.StatusCode < 600 {
					setServiceBindingCondition(
						toUpdate,
						v1beta1.ServiceBindingConditionFailed,
						v1beta1.ConditionTrue,
						errorBindCallReason,
						"ServiceBroker returned a failure; Bind operation will not be retried: "+err.Error(),
					)
					return c.setAndUpdateServiceBindingStartOrphanMitigation(toUpdate)
				}
				s := fmt.Sprintf(
					`Error creating ServiceBinding for %s: %v`,
					pretty.FromServiceInstanceOfClusterServiceClassAtBrokerName(instance, serviceClass, brokerName), httpErr.Error(),
				)
				glog.Warning(pcb.Message(s))
				c.recorder.Event(binding, corev1.EventTypeWarning, errorBindCallReason, s)

				setServiceBindingCondition(
					toUpdate,
					v1beta1.ServiceBindingConditionFailed,
					v1beta1.ConditionTrue,
					"ServiceBindingReturnedFailure",
					s,
				)
				setServiceBindingCondition(
					toUpdate,
					v1beta1.ServiceBindingConditionReady,
					v1beta1.ConditionFalse,
					errorBindCallReason,
					"Bind call failed. "+s)
				clearServiceBindingCurrentOperation(toUpdate)
				if _, err := c.updateServiceBindingStatus(toUpdate); err != nil {
					return err
				}
				return nil
			}

			s := fmt.Sprintf(
				`Error creating ServiceBinding for %s: %s`,
				pretty.FromServiceInstanceOfClusterServiceClassAtBrokerName(instance, serviceClass, brokerName), err,
			)
			glog.Warning(pcb.Message(s))
			c.recorder.Event(binding, corev1.EventTypeWarning, errorBindCallReason, s)
			setServiceBindingCondition(
				toUpdate,
				v1beta1.ServiceBindingConditionReady,
				v1beta1.ConditionFalse,
				errorBindCallReason,
				"Bind call failed. "+s)

			if !time.Now().Before(toUpdate.Status.OperationStartTime.Time.Add(c.reconciliationRetryDuration)) {
				s := "Stopping reconciliation retries, too much time has elapsed"
				glog.Info(pcb.Message(s))
				c.recorder.Event(binding, corev1.EventTypeWarning, errorReconciliationRetryTimeoutReason, s)
				setServiceBindingCondition(toUpdate,
					v1beta1.ServiceBindingConditionFailed,
					v1beta1.ConditionTrue,
					errorReconciliationRetryTimeoutReason,
					s)
				clearServiceBindingCurrentOperation(toUpdate)
				if _, err := c.updateServiceBindingStatus(toUpdate); err != nil {
					return err
				}
				return nil
			}

			if _, err := c.updateServiceBindingStatus(toUpdate); err != nil {
				return err
			}
			return err
		}

		// The Bind request has returned successfully from the Broker. Continue
		// with the success case of creating the ServiceBinding.

		// Save off the external properties here even if the subsequent
		// credentials injection fails. The Broker has already processed the
		// request, so this is what the Broker knows about the state of the
		// binding.
		toUpdate.Status.ExternalProperties = toUpdate.Status.InProgressProperties
		toUpdate.Status.InProgressProperties = nil

		err = c.injectServiceBinding(binding, response.Credentials)
		if err != nil {
			s := fmt.Sprintf(`Error injecting binding results: %s`, err)
			glog.Warning(pcb.Message(s))
			c.recorder.Event(binding, corev1.EventTypeWarning, errorInjectingBindResultReason, s)
			setServiceBindingCondition(
				toUpdate,
				v1beta1.ServiceBindingConditionReady,
				v1beta1.ConditionFalse,
				errorInjectingBindResultReason,
				"Error injecting bind result "+s,
			)

			if !time.Now().Before(toUpdate.Status.OperationStartTime.Time.Add(c.reconciliationRetryDuration)) {
				s := fmt.Sprint(pcb.Message("Stopping reconciliation retries, too much time has elapsed"))
				glog.Info(pcb.Message(s))
				c.recorder.Event(binding, corev1.EventTypeWarning, errorReconciliationRetryTimeoutReason, s)
				setServiceBindingCondition(toUpdate,
					v1beta1.ServiceBindingConditionFailed,
					v1beta1.ConditionTrue,
					errorReconciliationRetryTimeoutReason,
					s)
				return c.setAndUpdateServiceBindingStartOrphanMitigation(toUpdate)
			}

			if _, err := c.updateServiceBindingStatus(toUpdate); err != nil {
				return err
			}
			// TODO: solve scenario where bind request successful, credential injection fails, later reconciliations have non-failing errors
			// with Bind request. After retry duration, reconciler gives up but will not do orphan mitigation.
			return err
		}

		clearServiceBindingCurrentOperation(toUpdate)

		setServiceBindingCondition(
			toUpdate,
			v1beta1.ServiceBindingConditionReady,
			v1beta1.ConditionTrue,
			successInjectedBindResultReason,
			successInjectedBindResultMessage,
		)

		if _, err := c.updateServiceBindingStatus(toUpdate); err != nil {
			return err
		}

		c.recorder.Event(binding, corev1.EventTypeNormal, successInjectedBindResultReason, successInjectedBindResultMessage)
		glog.V(5).Info(pcb.Messagef(
			`Successfully bound to %s`,
			pretty.FromServiceInstanceOfClusterServiceClassAtBrokerName(instance, serviceClass, brokerName),
		))

		return nil
	}

	return nil
}

func (c *controller) reconcileServiceBindingDelete(binding *v1beta1.ServiceBinding) error {
	// All updates having a DeletingTimestamp will have been handled here.
	// We're dealing with an update that's actually a soft delete-- i.e. we
	// have some finalization to do.

	pcb := pretty.NewContextBuilder(pretty.ServiceBinding, binding.Namespace, binding.Name)

	glog.V(4).Info(pcb.Message("Processing"))

	if finalizers := sets.NewString(binding.Finalizers...); finalizers.Has(v1beta1.FinalizerServiceCatalog) {
		toUpdate, err := makeServiceBindingClone(binding)
		if err != nil {
			return err
		}

		instance, err := c.instanceLister.ServiceInstances(binding.Namespace).Get(binding.Spec.ServiceInstanceRef.Name)
		if err != nil {
			s := fmt.Sprintf(
				`References a non-existent %s "%s/%s"`,
				pretty.ServiceInstance, binding.Namespace, binding.Spec.ServiceInstanceRef.Name,
			)
			glog.Warningf(pcb.Messagef("%s (%s)", s, err))
			c.recorder.Event(binding, corev1.EventTypeWarning, errorNonexistentServiceInstanceReason, s)
			setServiceBindingCondition(
				toUpdate,
				v1beta1.ServiceBindingConditionReady,
				v1beta1.ConditionFalse,
				errorNonexistentServiceInstanceReason,
				"The binding references an ServiceInstance that does not exist. "+s,
			)
			if _, err := c.updateServiceBindingStatus(toUpdate); err != nil {
				return err
			}
			return err
		}

		if instance.Status.AsyncOpInProgress {
			s := fmt.Sprintf(
				`trying to bind to %s "%s/%s" that has ongoing asynchronous operation`,
				pretty.ServiceInstance, binding.Namespace, binding.Spec.ServiceInstanceRef.Name,
			)
			glog.Info(pcb.Message(s))
			c.recorder.Event(binding, corev1.EventTypeWarning, errorWithOngoingAsyncOperation, s)
			setServiceBindingCondition(
				toUpdate,
				v1beta1.ServiceBindingConditionReady,
				v1beta1.ConditionFalse,
				errorWithOngoingAsyncOperation,
				errorWithOngoingAsyncOperationMessage,
			)
			if _, err := c.updateServiceBindingStatus(toUpdate); err != nil {
				return err
			}
			return fmt.Errorf("Ongoing Asynchronous operation")
		}

		deprovisionRequired := true
		if instance.Spec.ClusterServiceClassRef == nil || instance.Spec.ClusterServicePlanRef == nil {
			// Do not retry if the user wants to cancel/abort a binding request.
			// This is a special case where no service class is resolved and a binding delete request
			// has come in in the mean time. In general this should be fixed more generally per issue #1524.
			if binding.Generation == 1 && binding.DeletionTimestamp != nil {
				deprovisionRequired = false
			} else {
				return fmt.Errorf("ClusterServiceClass or ClusterServicePlan references for Instance have not been resolved yet")
			}
		}

		err = c.ejectServiceBinding(binding)
		if err != nil {
			s := fmt.Sprintf(`Error deleting secret: %s`, err)
			glog.Warning(pcb.Message(s))
			c.recorder.Eventf(binding, corev1.EventTypeWarning, errorEjectingBindReason, "%v %v", errorEjectingBindMessage, s)
			setServiceBindingCondition(
				toUpdate,
				v1beta1.ServiceBindingConditionReady,
				v1beta1.ConditionUnknown,
				errorEjectingBindReason,
				errorEjectingBindMessage+s,
			)
			if _, err := c.updateServiceBindingStatus(toUpdate); err != nil {
				return err
			}
			return err
		}

		if toUpdate.DeletionTimestamp == nil {
			if toUpdate.Status.OperationStartTime == nil {
				now := metav1.Now()
				toUpdate.Status.OperationStartTime = &now
			}
		} else {
			if toUpdate.Status.CurrentOperation != v1beta1.ServiceBindingOperationUnbind {
				// Cancel any pending orphan mitigation since the resource is being deleted
				toUpdate.Status.OrphanMitigationInProgress = false

				toUpdate, err = c.recordStartOfServiceBindingOperation(toUpdate, v1beta1.ServiceBindingOperationUnbind)
				if err != nil {
					// There has been an update to the binding. Start reconciliation
					// over with a fresh view of the binding.
					return err
				}
			}
		}

<<<<<<< HEAD
		if deprovisionRequired {
			if ok, err := c.serviceBindingRequestUnbinding(binding, toUpdate, instance, pcb); !ok || err != nil {
=======
		_, err = brokerClient.Unbind(unbindRequest)
		if err != nil {
			if httpErr, ok := osb.IsHTTPError(err); ok {
				s := fmt.Sprintf(
					`Error unbinding from %s: %s`,
					pretty.FromServiceInstanceOfClusterServiceClassAtBrokerName(instance, serviceClass, brokerName), httpErr.Error(),
				)
				glog.Warning(pcb.Message(s))
				c.recorder.Event(binding, corev1.EventTypeWarning, errorUnbindCallReason, s)
				setServiceBindingCondition(
					toUpdate,
					v1beta1.ServiceBindingConditionReady,
					v1beta1.ConditionUnknown,
					errorUnbindCallReason,
					"Unbind call failed. "+s)
				if !toUpdate.Status.OrphanMitigationInProgress {
					setServiceBindingCondition(
						toUpdate,
						v1beta1.ServiceBindingConditionFailed,
						v1beta1.ConditionTrue,
						errorUnbindCallReason,
						"Unbind call failed. "+s)
				}
				clearServiceBindingCurrentOperation(toUpdate)
				if _, err := c.updateServiceBindingStatus(toUpdate); err != nil {
					return err
				}
				return nil
			}
			s := fmt.Sprintf(
				`Error unbinding from %s: %s`,
				pretty.FromServiceInstanceOfClusterServiceClassAtBrokerName(instance, serviceClass, brokerName), err,
			)
			glog.Warning(pcb.Message(s))
			c.recorder.Event(binding, corev1.EventTypeWarning, errorUnbindCallReason, s)
			setServiceBindingCondition(
				toUpdate,
				v1beta1.ServiceBindingConditionReady,
				v1beta1.ConditionUnknown,
				errorUnbindCallReason,
				"Unbind call failed. "+s)

			if !time.Now().Before(toUpdate.Status.OperationStartTime.Time.Add(c.reconciliationRetryDuration)) {
				if toUpdate.Status.OrphanMitigationInProgress {
					s := "Stopping reconciliation retries, too much time has elapsed during orphan mitigation"
					glog.Info(pcb.Message(s))
					c.recorder.Event(binding, corev1.EventTypeWarning, errorReconciliationRetryTimeoutReason, s)
				} else {
					s := "Stopping reconciliation retries, too much time has elapsed"
					glog.Info(pcb.Message(s))
					c.recorder.Event(binding, corev1.EventTypeWarning, errorReconciliationRetryTimeoutReason, s)
					setServiceBindingCondition(toUpdate,
						v1beta1.ServiceBindingConditionFailed,
						v1beta1.ConditionTrue,
						errorReconciliationRetryTimeoutReason,
						s)
				}
				clearServiceBindingCurrentOperation(toUpdate)
				if _, err := c.updateServiceBindingStatus(toUpdate); err != nil {
					return err
				}
				return nil
			}

			if _, err := c.updateServiceBindingStatus(toUpdate); err != nil {
>>>>>>> cc816eba
				return err
			}
		}

		if toUpdate.Status.OrphanMitigationInProgress {
			s := "Orphan mitigation successful"
			setServiceBindingCondition(toUpdate,
				v1beta1.ServiceBindingConditionReady,
				v1beta1.ConditionFalse,
				successOrphanMitigationReason,
				s)
		} else {
			s := "The binding was deleted successfully"
			setServiceBindingCondition(
				toUpdate,
				v1beta1.ServiceBindingConditionReady,
				v1beta1.ConditionFalse,
				successUnboundReason,
				s,
			)
			// Clear the finalizer
			finalizers.Delete(v1beta1.FinalizerServiceCatalog)
			toUpdate.Finalizers = finalizers.List()
		}

		toUpdate.Status.ExternalProperties = nil
		clearServiceBindingCurrentOperation(toUpdate)
		if _, err := c.updateServiceBindingStatus(toUpdate); err != nil {
			return err
		}

		c.recorder.Event(binding, corev1.EventTypeNormal, successUnboundReason, "This binding was deleted successfully")
		glog.V(5).Info(pcb.Message("Successfully deleted ServiceBinding"))
	}
	return nil
}

func (c *controller) serviceBindingRequestUnbinding(binding *v1beta1.ServiceBinding, toUpdate *v1beta1.ServiceBinding, instance *v1beta1.ServiceInstance, pcb *pretty.ContextBuilder) (bool, error) {
	serviceClass, servicePlan, brokerName, brokerClient, err := c.getClusterServiceClassPlanAndClusterServiceBrokerForServiceBinding(instance, binding)
	if err != nil {
		return false, err // retry later
	}

	unbindRequest := &osb.UnbindRequest{
		BindingID:  binding.Spec.ExternalID,
		InstanceID: instance.Spec.ExternalID,
		ServiceID:  serviceClass.Spec.ExternalID,
		PlanID:     servicePlan.Spec.ExternalID,
	}

	if utilfeature.DefaultFeatureGate.Enabled(scfeatures.OriginatingIdentity) {
		originatingIdentity, err := buildOriginatingIdentity(binding.Spec.UserInfo)
		if err != nil {
			s := fmt.Sprintf(`Error building originating identity headers while unbinding: %v`, err)
			glog.Warning(pcb.Message(s))
			c.recorder.Event(binding, corev1.EventTypeWarning, errorWithOriginatingIdentity, s)
			setServiceBindingCondition(
				toUpdate,
				v1beta1.ServiceBindingConditionReady,
				v1beta1.ConditionFalse,
				errorWithOriginatingIdentity,
				s,
			)
			if _, err := c.updateServiceBindingStatus(toUpdate); err != nil {
				return false, err
			}
			return false, err
		}
		unbindRequest.OriginatingIdentity = originatingIdentity
	}

	_, err = brokerClient.Unbind(unbindRequest)
	if err != nil {
		if httpErr, ok := osb.IsHTTPError(err); ok {
			s := fmt.Sprintf(
				`Error unbinding from %s: %s`,
				pretty.FromServiceInstanceOfClusterServiceClassAtBrokerName(instance, serviceClass, brokerName), httpErr.Error(),
			)
			glog.Warning(pcb.Message(s))
			c.recorder.Event(binding, corev1.EventTypeWarning, errorUnbindCallReason, s)
			setServiceBindingCondition(
				toUpdate,
				v1beta1.ServiceBindingConditionReady,
				v1beta1.ConditionUnknown,
				errorUnbindCallReason,
				"Unbind call failed. "+s)
			if !toUpdate.Status.OrphanMitigationInProgress {
				setServiceBindingCondition(
					toUpdate,
					v1beta1.ServiceBindingConditionFailed,
					v1beta1.ConditionTrue,
					errorUnbindCallReason,
					"Unbind call failed. "+s)
			}
			c.clearServiceBindingCurrentOperation(toUpdate)
			if _, err := c.updateServiceBindingStatus(toUpdate); err != nil {
				return false, err
			}
			return false, nil
		}
		s := fmt.Sprintf(
			`Error unbinding from %s: %s`,
			pretty.FromServiceInstanceOfClusterServiceClassAtBrokerName(instance, serviceClass, brokerName), err,
		)
		glog.Warning(pcb.Message(s))
		c.recorder.Event(binding, corev1.EventTypeWarning, errorUnbindCallReason, s)
		setServiceBindingCondition(
			toUpdate,
			v1beta1.ServiceBindingConditionReady,
			v1beta1.ConditionUnknown,
			errorUnbindCallReason,
			"Unbind call failed. "+s)

		if !time.Now().Before(toUpdate.Status.OperationStartTime.Time.Add(c.reconciliationRetryDuration)) {
			if toUpdate.Status.OrphanMitigationInProgress {
				s := "Stopping reconciliation retries, too much time has elapsed during orphan mitigation"
				glog.Info(pcb.Message(s))
				c.recorder.Event(binding, corev1.EventTypeWarning, errorReconciliationRetryTimeoutReason, s)
			} else {
				s := "Stopping reconciliation retries, too much time has elapsed"
				glog.Info(pcb.Message(s))
				c.recorder.Event(binding, corev1.EventTypeWarning, errorReconciliationRetryTimeoutReason, s)
				setServiceBindingCondition(toUpdate,
					v1beta1.ServiceBindingConditionFailed,
					v1beta1.ConditionTrue,
					errorReconciliationRetryTimeoutReason,
					s)
			}
			c.clearServiceBindingCurrentOperation(toUpdate)
			if _, err := c.updateServiceBindingStatus(toUpdate); err != nil {
				return false, err
			}
			return false, nil
		}

		if _, err := c.updateServiceBindingStatus(toUpdate); err != nil {
			return false, err
		}
		return false, err
	}
	return true, nil
}

// isPlanBindable returns whether the given ClusterServiceClass and ClusterServicePlan
// combination is bindable.  Plans may override the service-level bindable
// attribute, so if the plan provides a value, return that value.  Otherwise,
// return the Bindable field of the ClusterServiceClass.
//
// Note: enforcing that the plan belongs to the given service class is the
// responsibility of the caller.
func isPlanBindable(serviceClass *v1beta1.ClusterServiceClass, plan *v1beta1.ClusterServicePlan) bool {
	if plan.Spec.Bindable != nil {
		return *plan.Spec.Bindable
	}

	return serviceClass.Spec.Bindable
}

func (c *controller) injectServiceBinding(binding *v1beta1.ServiceBinding, credentials map[string]interface{}) error {
	pcb := pretty.NewContextBuilder(pretty.ServiceBinding, binding.Namespace, binding.Name)
	glog.V(5).Info(pcb.Messagef(`Creating/updating Secret "%s/%s" with %d keys`,
		binding.Namespace, binding.Spec.SecretName, len(credentials),
	))

	secretData := make(map[string][]byte)
	for k, v := range credentials {
		var err error
		secretData[k], err = serialize(v)
		if err != nil {
			return fmt.Errorf("Unable to serialize value for credential key %q (value is intentionally not logged): %s", k, err)
		}
	}

	// Creating/updating the Secret
	secretClient := c.kubeClient.CoreV1().Secrets(binding.Namespace)
	existingSecret, err := secretClient.Get(binding.Spec.SecretName, metav1.GetOptions{})
	if err == nil {
		// Update existing secret
		if !metav1.IsControlledBy(existingSecret, binding) {
			controllerRef := metav1.GetControllerOf(existingSecret)
			return fmt.Errorf(`Secret "%s/%s" is not owned by ServiceBinding, controllerRef: %v`, binding.Namespace, existingSecret.Name, controllerRef)
		}
		existingSecret.Data = secretData
		_, err = secretClient.Update(existingSecret)
		if err != nil {
			if apierrors.IsConflict(err) {
				// Conflicting update detected, try again later
				return fmt.Errorf(`Conflicting Secret "%s/%s" update detected`, binding.Namespace, existingSecret.Name)
			}
			return fmt.Errorf(`Unexpected error updating Secret "%s/%s": %v`, binding.Namespace, existingSecret.Name, err)
		}
	} else {
		if !apierrors.IsNotFound(err) {
			// Terminal error
			return fmt.Errorf(`Unexpected error getting Secret "%s/%s": %v`, binding.Namespace, existingSecret.Name, err)
		}
		err = nil

		// Create new secret
		secret := &corev1.Secret{
			ObjectMeta: metav1.ObjectMeta{
				Name:      binding.Spec.SecretName,
				Namespace: binding.Namespace,
				OwnerReferences: []metav1.OwnerReference{
					*metav1.NewControllerRef(binding, bindingControllerKind),
				},
			},
			Data: secretData,
		}
		_, err = secretClient.Create(secret)
		if err != nil {
			if apierrors.IsAlreadyExists(err) {
				// Concurrent controller has created secret under the same name,
				// Update the secret at the next retry iteration
				return fmt.Errorf(`Conflicting Secret "%s/%s" creation detected`, binding.Namespace, secret.Name)
			}
			// Terminal error
			return fmt.Errorf(`Unexpected error creating Secret "%s/%s": %v`, binding.Namespace, secret.Name, err)
		}
	}

	return err
}

func (c *controller) ejectServiceBinding(binding *v1beta1.ServiceBinding) error {
	var err error
	pcb := pretty.NewContextBuilder(pretty.ServiceBinding, binding.Namespace, binding.Name)
	glog.V(5).Info(pcb.Messagef(`Deleting Secret "%s/%s"`,
		binding.Namespace, binding.Spec.SecretName,
	))
	err = c.kubeClient.CoreV1().Secrets(binding.Namespace).Delete(binding.Spec.SecretName, &metav1.DeleteOptions{})
	if err != nil && !apierrors.IsNotFound(err) {
		return err
	}

	return nil
}

// setServiceBindingCondition sets a single condition on a ServiceBinding's
// status: if the condition already exists in the status, it is mutated; if the
// condition does not already exist in the status, it is added. Other
// conditions in the // status are not altered. If the condition exists and its
// status changes, the LastTransitionTime field is updated.

//
// Note: objects coming from informers should never be mutated; always pass a
// deep copy as the binding parameter.
func setServiceBindingCondition(toUpdate *v1beta1.ServiceBinding,
	conditionType v1beta1.ServiceBindingConditionType,
	status v1beta1.ConditionStatus,
	reason, message string) {

	setServiceBindingConditionInternal(toUpdate, conditionType, status, reason, message, metav1.Now())
}

// setServiceBindingConditionInternal is
// setServiceBindingCondition but allows the time to be parameterized
// for testing.
func setServiceBindingConditionInternal(toUpdate *v1beta1.ServiceBinding,
	conditionType v1beta1.ServiceBindingConditionType,
	status v1beta1.ConditionStatus,
	reason, message string,
	t metav1.Time) {
	pcb := pretty.NewContextBuilder(pretty.ServiceBinding, toUpdate.Namespace, toUpdate.Name)
	glog.V(5).Info(pcb.Messagef(
		"Setting condition %q to %v",
		conditionType, status,
	))

	newCondition := v1beta1.ServiceBindingCondition{
		Type:    conditionType,
		Status:  status,
		Reason:  reason,
		Message: message,
	}

	if len(toUpdate.Status.Conditions) == 0 {
		glog.Info(pcb.Messagef(
			"Setting lastTransitionTime for condition %q to %v",
			conditionType, t,
		))
		newCondition.LastTransitionTime = t
		toUpdate.Status.Conditions = []v1beta1.ServiceBindingCondition{newCondition}
		return
	}
	for i, cond := range toUpdate.Status.Conditions {
		if cond.Type == conditionType {
			if cond.Status != newCondition.Status {
				glog.V(3).Info(pcb.Messagef(
					"Found status change for condition %q: %q -> %q; setting lastTransitionTime to %v",
					conditionType, cond.Status, status, t,
				))
				newCondition.LastTransitionTime = t
			} else {
				newCondition.LastTransitionTime = cond.LastTransitionTime
			}

			toUpdate.Status.Conditions[i] = newCondition
			return
		}
	}

	glog.V(3).Info(
		pcb.Messagef("Setting lastTransitionTime for condition %q to %v",
			conditionType, t,
		))

	newCondition.LastTransitionTime = t
	toUpdate.Status.Conditions = append(toUpdate.Status.Conditions, newCondition)
}

func (c *controller) updateServiceBindingStatus(toUpdate *v1beta1.ServiceBinding) (*v1beta1.ServiceBinding, error) {
	pcb := pretty.NewContextBuilder(pretty.ServiceBinding, toUpdate.Namespace, toUpdate.Name)
	glog.V(4).Info(pcb.Message("Updating status"))
	updatedBinding, err := c.serviceCatalogClient.ServiceBindings(toUpdate.Namespace).UpdateStatus(toUpdate)
	if err != nil {
		glog.Errorf(pcb.Messagef("Error updating status: %v", err))
	} else {
		glog.V(6).Info(pcb.Messagef(`Updated status of resourceVersion: %v; got resourceVersion: %v`,
			toUpdate.ResourceVersion, updatedBinding.ResourceVersion),
		)
	}

	return updatedBinding, err
}

// updateServiceBindingCondition updates the given condition for the given ServiceBinding
// with the given status, reason, and message.
func (c *controller) updateServiceBindingCondition(
	binding *v1beta1.ServiceBinding,
	conditionType v1beta1.ServiceBindingConditionType,
	status v1beta1.ConditionStatus,
	reason, message string) error {

	pcb := pretty.NewContextBuilder(pretty.ServiceBinding, binding.Namespace, binding.Name)

	toUpdate, err := makeServiceBindingClone(binding)
	if err != nil {
		return err
	}

	setServiceBindingCondition(toUpdate, conditionType, status, reason, message)

	glog.V(4).Info(pcb.Messagef(
		"Updating %v condition to %v (Reason: %q, Message: %q)",
		conditionType, status, reason, message,
	))
	_, err = c.serviceCatalogClient.ServiceBindings(binding.Namespace).UpdateStatus(toUpdate)
	if err != nil {
		glog.Errorf(pcb.Messagef(
			"Error updating %v condition to %v: %v",
			status, err,
		))
	}
	return err
}

// recordStartOfServiceBindingOperation updates the binding to indicate
// that there is a current operation being performed. The Status of the binding
// is recorded in the registry.
// params:
// toUpdate - a modifiable copy of the binding in the registry to update
// operation - operation that is being performed on the binding
// returns:
// 1 - a modifiable copy of toUpdate; or toUpdate if there was an error
// 2 - any error that occurred
func (c *controller) recordStartOfServiceBindingOperation(toUpdate *v1beta1.ServiceBinding, operation v1beta1.ServiceBindingOperation) (*v1beta1.ServiceBinding, error) {
	toUpdate.Status.CurrentOperation = operation
	now := metav1.Now()
	toUpdate.Status.OperationStartTime = &now
	reason := ""
	message := ""
	switch operation {
	case v1beta1.ServiceBindingOperationBind:
		reason = bindingInFlightReason
		message = bindingInFlightMessage
	case v1beta1.ServiceBindingOperationUnbind:
		reason = unbindingInFlightReason
		message = unbindingInFlightMessage
	}
	setServiceBindingCondition(
		toUpdate,
		v1beta1.ServiceBindingConditionReady,
		v1beta1.ConditionFalse,
		reason,
		message,
	)
	return c.updateServiceBindingStatus(toUpdate)
}

// clearServiceBindingCurrentOperation sets the fields of the binding's
// Status to indicate that there is no current operation being performed. The
// Status is *not* recorded in the registry.
func clearServiceBindingCurrentOperation(toUpdate *v1beta1.ServiceBinding) {
	toUpdate.Status.CurrentOperation = ""
	toUpdate.Status.OperationStartTime = nil
	toUpdate.Status.ReconciledGeneration = toUpdate.Generation
	toUpdate.Status.InProgressProperties = nil
	toUpdate.Status.OrphanMitigationInProgress = false
}<|MERGE_RESOLUTION|>--- conflicted
+++ resolved
@@ -688,76 +688,8 @@
 			}
 		}
 
-<<<<<<< HEAD
 		if deprovisionRequired {
 			if ok, err := c.serviceBindingRequestUnbinding(binding, toUpdate, instance, pcb); !ok || err != nil {
-=======
-		_, err = brokerClient.Unbind(unbindRequest)
-		if err != nil {
-			if httpErr, ok := osb.IsHTTPError(err); ok {
-				s := fmt.Sprintf(
-					`Error unbinding from %s: %s`,
-					pretty.FromServiceInstanceOfClusterServiceClassAtBrokerName(instance, serviceClass, brokerName), httpErr.Error(),
-				)
-				glog.Warning(pcb.Message(s))
-				c.recorder.Event(binding, corev1.EventTypeWarning, errorUnbindCallReason, s)
-				setServiceBindingCondition(
-					toUpdate,
-					v1beta1.ServiceBindingConditionReady,
-					v1beta1.ConditionUnknown,
-					errorUnbindCallReason,
-					"Unbind call failed. "+s)
-				if !toUpdate.Status.OrphanMitigationInProgress {
-					setServiceBindingCondition(
-						toUpdate,
-						v1beta1.ServiceBindingConditionFailed,
-						v1beta1.ConditionTrue,
-						errorUnbindCallReason,
-						"Unbind call failed. "+s)
-				}
-				clearServiceBindingCurrentOperation(toUpdate)
-				if _, err := c.updateServiceBindingStatus(toUpdate); err != nil {
-					return err
-				}
-				return nil
-			}
-			s := fmt.Sprintf(
-				`Error unbinding from %s: %s`,
-				pretty.FromServiceInstanceOfClusterServiceClassAtBrokerName(instance, serviceClass, brokerName), err,
-			)
-			glog.Warning(pcb.Message(s))
-			c.recorder.Event(binding, corev1.EventTypeWarning, errorUnbindCallReason, s)
-			setServiceBindingCondition(
-				toUpdate,
-				v1beta1.ServiceBindingConditionReady,
-				v1beta1.ConditionUnknown,
-				errorUnbindCallReason,
-				"Unbind call failed. "+s)
-
-			if !time.Now().Before(toUpdate.Status.OperationStartTime.Time.Add(c.reconciliationRetryDuration)) {
-				if toUpdate.Status.OrphanMitigationInProgress {
-					s := "Stopping reconciliation retries, too much time has elapsed during orphan mitigation"
-					glog.Info(pcb.Message(s))
-					c.recorder.Event(binding, corev1.EventTypeWarning, errorReconciliationRetryTimeoutReason, s)
-				} else {
-					s := "Stopping reconciliation retries, too much time has elapsed"
-					glog.Info(pcb.Message(s))
-					c.recorder.Event(binding, corev1.EventTypeWarning, errorReconciliationRetryTimeoutReason, s)
-					setServiceBindingCondition(toUpdate,
-						v1beta1.ServiceBindingConditionFailed,
-						v1beta1.ConditionTrue,
-						errorReconciliationRetryTimeoutReason,
-						s)
-				}
-				clearServiceBindingCurrentOperation(toUpdate)
-				if _, err := c.updateServiceBindingStatus(toUpdate); err != nil {
-					return err
-				}
-				return nil
-			}
-
-			if _, err := c.updateServiceBindingStatus(toUpdate); err != nil {
->>>>>>> cc816eba
 				return err
 			}
 		}
@@ -852,7 +784,7 @@
 					errorUnbindCallReason,
 					"Unbind call failed. "+s)
 			}
-			c.clearServiceBindingCurrentOperation(toUpdate)
+			clearServiceBindingCurrentOperation(toUpdate)
 			if _, err := c.updateServiceBindingStatus(toUpdate); err != nil {
 				return false, err
 			}
@@ -886,7 +818,7 @@
 					errorReconciliationRetryTimeoutReason,
 					s)
 			}
-			c.clearServiceBindingCurrentOperation(toUpdate)
+			clearServiceBindingCurrentOperation(toUpdate)
 			if _, err := c.updateServiceBindingStatus(toUpdate); err != nil {
 				return false, err
 			}
