--- conflicted
+++ resolved
@@ -33,15 +33,9 @@
 // RunServer runs an API server with configuration according to opts
 func RunServer(opts *ServiceCatalogServerOptions, stopCh <-chan struct{}) error {
 	if stopCh == nil {
-<<<<<<< HEAD
 		/* the caller of RunServer should generate the stop channel
 		if there is a need to stop the API server */
-		// stopCh = server.SetupSignalHandler()
 		panic("stop channel was not set when starting the api server")
-=======
-		/* whe RespectsStopCh: true and the stop channel is nil, error returned*/
-		return fmt.Errorf("%v", "the stop channel can not be nil")
->>>>>>> 53d7cd14
 	}
 
 	err := opts.Validate()
