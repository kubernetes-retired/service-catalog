/*
Copyright 2017 The Kubernetes Authors.

Licensed under the Apache License, Version 2.0 (the "License");
you may not use this file except in compliance with the License.
You may obtain a copy of the License at

    http://www.apache.org/licenses/LICENSE-2.0

Unless required by applicable law or agreed to in writing, software
distributed under the License is distributed on an "AS IS" BASIS,
WITHOUT WARRANTIES OR CONDITIONS OF ANY KIND, either express or implied.
See the License for the specific language governing permissions and
limitations under the License.
*/

package controller

import (
	"encoding/json"
	"errors"
	"fmt"
	"net/http"
	"reflect"
	"strings"
	"testing"
	"time"

	scmeta "github.com/kubernetes-incubator/service-catalog/pkg/api/meta"
	"github.com/kubernetes-incubator/service-catalog/pkg/apis/servicecatalog/v1beta1"
	v1beta1informers "github.com/kubernetes-incubator/service-catalog/pkg/client/informers_generated/externalversions/servicecatalog/v1beta1"
	osb "github.com/pmorie/go-open-service-broker-client/v2"
	fakeosb "github.com/pmorie/go-open-service-broker-client/v2/fake"
	corev1 "k8s.io/api/core/v1"

	apierrors "k8s.io/apimachinery/pkg/api/errors"
	metav1 "k8s.io/apimachinery/pkg/apis/meta/v1"
	"k8s.io/apimachinery/pkg/runtime"
	"k8s.io/apimachinery/pkg/util/diff"
	utilfeature "k8s.io/apiserver/pkg/util/feature"

	"github.com/kubernetes-incubator/service-catalog/pkg/api"
	scfeatures "github.com/kubernetes-incubator/service-catalog/pkg/features"
	clientgofake "k8s.io/client-go/kubernetes/fake"
	clientgotesting "k8s.io/client-go/testing"
)

// TestReconcileBindingNonExistingInstance tests reconcileBinding to ensure a
// binding fails as expected when an instance to bind to doesn't exist.
func TestReconcileServiceBindingNonExistingServiceInstance(t *testing.T) {
	_, fakeCatalogClient, fakeClusterServiceBrokerClient, testController, _ := newTestController(t, noFakeActions())

	binding := &v1beta1.ServiceBinding{
		ObjectMeta: metav1.ObjectMeta{
			Name:       testServiceBindingName,
			Generation: 1,
		},
		Spec: v1beta1.ServiceBindingSpec{
			ServiceInstanceRef: v1beta1.LocalObjectReference{Name: testNonExistentClusterServiceClassName},
			ExternalID:         testServiceBindingGUID,
		},
	}

	err := testController.reconcileServiceBinding(binding)
	if err == nil {
		t.Fatal("binding nothere was found and it should not be found")
	}

	brokerActions := fakeClusterServiceBrokerClient.Actions()
	assertNumberOfClusterServiceBrokerActions(t, brokerActions, 0)

	actions := fakeCatalogClient.Actions()
	assertNumberOfActions(t, actions, 1)

	// There should only be one action that says it failed because no such instance exists.
	updateAction := actions[0].(clientgotesting.UpdateAction)
	if e, a := "update", updateAction.GetVerb(); e != a {
		t.Fatalf("Unexpected verb on actions[0]; %s", expectedGot(e, a))
	}
	updatedServiceBinding := assertUpdateStatus(t, actions[0], binding)
	assertServiceBindingErrorBeforeRequest(t, updatedServiceBinding, errorNonexistentServiceInstanceReason, binding)
	assertServiceBindingOrphanMitigationSet(t, updatedServiceBinding, false)

	events := getRecordedEvents(testController)
	assertNumEvents(t, events, 1)

	expectedEvent := warningEventBuilder(errorNonexistentServiceInstanceReason).msgf(
		"References a non-existent ServiceInstance %q",
		"/"+testNonExistentClusterServiceClassName,
	)
	if err := checkEvents(events, expectedEvent.stringArr()); err != nil {
		t.Fatal(err)
	}
}

// TestReconcileServiceBindingUnresolvedClusterServiceClassReference
// tests reconcileBinding to ensure a binding fails when a ClusterServiceClassRef has not been resolved.
func TestReconcileServiceBindingUnresolvedClusterServiceClassReference(t *testing.T) {
	_, fakeCatalogClient, fakeClusterServiceBrokerClient, testController, sharedInformers := newTestController(t, noFakeActions())

	sharedInformers.ClusterServiceBrokers().Informer().GetStore().Add(getTestClusterServiceBroker())
	sharedInformers.ClusterServiceClasses().Informer().GetStore().Add(getTestClusterServiceClass())
	instance := &v1beta1.ServiceInstance{
		ObjectMeta: metav1.ObjectMeta{Name: testServiceInstanceName, Namespace: testNamespace},
		Spec: v1beta1.ServiceInstanceSpec{
			PlanReference: v1beta1.PlanReference{
				ClusterServiceClassExternalName: testNonExistentClusterServiceClassName,
				ClusterServicePlanExternalName:  testClusterServicePlanName,
			},
			ExternalID: testServiceInstanceGUID,
		},
	}
	sharedInformers.ServiceInstances().Informer().GetStore().Add(instance)
	sharedInformers.ClusterServicePlans().Informer().GetStore().Add(getTestClusterServicePlan())

	binding := &v1beta1.ServiceBinding{
		ObjectMeta: metav1.ObjectMeta{
			Name:       testServiceBindingName,
			Namespace:  testNamespace,
			Generation: 1,
		},
		Spec: v1beta1.ServiceBindingSpec{
			ServiceInstanceRef: v1beta1.LocalObjectReference{Name: testServiceInstanceName},
			ExternalID:         testServiceBindingGUID,
		},
	}

	err := testController.reconcileServiceBinding(binding)
	if err == nil {
		t.Fatal("serviceclassref was nil and reconcile should return an error")
	}
	if !strings.Contains(err.Error(), "not been resolved yet") {
		t.Fatalf("Did not get the expected error: %s", expectedGot("not been resolved yet", err))
	}

	brokerActions := fakeClusterServiceBrokerClient.Actions()
	assertNumberOfClusterServiceBrokerActions(t, brokerActions, 0)

	actions := fakeCatalogClient.Actions()
	// There are no actions.
	assertNumberOfActions(t, actions, 0)
}

// TestReconcileServiceBindingUnresolvedClusterServicePlanReference
// tests reconcileBinding to ensure a binding fails when a ClusterServiceClassRef has not been resolved.
func TestReconcileServiceBindingUnresolvedClusterServicePlanReference(t *testing.T) {
	_, fakeCatalogClient, fakeClusterServiceBrokerClient, testController, sharedInformers := newTestController(t, noFakeActions())

	sharedInformers.ClusterServiceBrokers().Informer().GetStore().Add(getTestClusterServiceBroker())
	sharedInformers.ClusterServiceClasses().Informer().GetStore().Add(getTestClusterServiceClass())
	instance := &v1beta1.ServiceInstance{
		ObjectMeta: metav1.ObjectMeta{Name: testServiceInstanceName, Namespace: testNamespace},
		Spec: v1beta1.ServiceInstanceSpec{
			PlanReference: v1beta1.PlanReference{
				ClusterServiceClassExternalName: testNonExistentClusterServiceClassName,
				ClusterServicePlanExternalName:  testClusterServicePlanName,
			},
			ExternalID:             testServiceInstanceGUID,
			ClusterServiceClassRef: &v1beta1.ClusterObjectReference{Name: "Some Ref"},
		},
	}
	sharedInformers.ServiceInstances().Informer().GetStore().Add(instance)
	sharedInformers.ClusterServicePlans().Informer().GetStore().Add(getTestClusterServicePlan())

	binding := &v1beta1.ServiceBinding{
		ObjectMeta: metav1.ObjectMeta{
			Name:       testServiceBindingName,
			Namespace:  testNamespace,
			Generation: 1,
		},
		Spec: v1beta1.ServiceBindingSpec{
			ServiceInstanceRef: v1beta1.LocalObjectReference{Name: testServiceInstanceName},
			ExternalID:         testServiceBindingGUID,
		},
	}

	err := testController.reconcileServiceBinding(binding)
	if err == nil {
		t.Fatal("serviceclass nothere was found and it should not be found")
	}

	if err := checkEventContains(err.Error(), "not been resolved yet"); err != nil {
		t.Fatal(err)
	}

	brokerActions := fakeClusterServiceBrokerClient.Actions()
	assertNumberOfClusterServiceBrokerActions(t, brokerActions, 0)

	actions := fakeCatalogClient.Actions()
	// There are no actions.
	assertNumberOfActions(t, actions, 0)
}

// TestReconcileBindingNonExistingClusterServiceClass tests reconcileBinding to ensure a
// binding fails as expected when a serviceclass does not exist.
func TestReconcileServiceBindingNonExistingClusterServiceClass(t *testing.T) {
	_, fakeCatalogClient, fakeClusterServiceBrokerClient, testController, sharedInformers := newTestController(t, noFakeActions())

	sharedInformers.ClusterServiceBrokers().Informer().GetStore().Add(getTestClusterServiceBroker())
	sharedInformers.ClusterServiceClasses().Informer().GetStore().Add(getTestClusterServiceClass())
	instance := &v1beta1.ServiceInstance{
		ObjectMeta: metav1.ObjectMeta{Name: testServiceInstanceName, Namespace: testNamespace},
		Spec: v1beta1.ServiceInstanceSpec{
			PlanReference: v1beta1.PlanReference{
				ClusterServiceClassExternalName: testNonExistentClusterServiceClassName,
				ClusterServicePlanExternalName:  testClusterServicePlanName,
			},
			ExternalID:             testServiceInstanceGUID,
			ClusterServiceClassRef: &v1beta1.ClusterObjectReference{Name: "nosuchclassid"},
			ClusterServicePlanRef:  &v1beta1.ClusterObjectReference{Name: "nosuchplanid"},
		},
	}
	sharedInformers.ServiceInstances().Informer().GetStore().Add(instance)
	sharedInformers.ClusterServicePlans().Informer().GetStore().Add(getTestClusterServicePlan())

	binding := &v1beta1.ServiceBinding{
		ObjectMeta: metav1.ObjectMeta{
			Name:       testServiceBindingName,
			Namespace:  testNamespace,
			Generation: 1,
		},
		Spec: v1beta1.ServiceBindingSpec{
			ServiceInstanceRef: v1beta1.LocalObjectReference{Name: testServiceInstanceName},
			ExternalID:         testServiceBindingGUID,
		},
	}

	err := testController.reconcileServiceBinding(binding)
	if err == nil {
		t.Fatal("serviceclass nothere was found and it should not be found")
	}

	brokerActions := fakeClusterServiceBrokerClient.Actions()
	assertNumberOfClusterServiceBrokerActions(t, brokerActions, 0)

	actions := fakeCatalogClient.Actions()
	// There is one action to update to failed status because there's
	// no such service
	assertNumberOfActions(t, actions, 1)

	// There should be one action that says it failed because no such service class.
	updatedServiceBinding := assertUpdateStatus(t, actions[0], binding)
	assertServiceBindingReadyFalse(t, updatedServiceBinding, errorNonexistentClusterServiceClassMessage)
	assertServiceBindingOrphanMitigationSet(t, updatedServiceBinding, false)

	events := getRecordedEvents(testController)
	assertNumEvents(t, events, 1)

	expectedEvent := warningEventBuilder(errorNonexistentClusterServiceClassMessage).msgf(
		"References a non-existent ClusterServiceClass (K8S: %q ExternalName: %q)",
		"nosuchclassid", testNonExistentClusterServiceClassName,
	)
	if err := checkEvents(events, expectedEvent.stringArr()); err != nil {
		t.Fatal(err)
	}
}

// TestReconcileBindingWithSecretConflict tests reconcileBinding to ensure a
// binding with an existing secret not owned by the bindings fails as expected.
func TestReconcileServiceBindingWithSecretConflict(t *testing.T) {
	fakeKubeClient, fakeCatalogClient, fakeClusterServiceBrokerClient, testController, sharedInformers := newTestController(t, fakeosb.FakeClientConfiguration{
		BindReaction: &fakeosb.BindReaction{
			Response: &osb.BindResponse{
				Credentials: map[string]interface{}{
					"a": "b",
					"c": "d",
				},
			},
		},
	})

	addGetNamespaceReaction(fakeKubeClient)
	// existing Secret with nil controllerRef
	addGetSecretReaction(fakeKubeClient, &corev1.Secret{
		ObjectMeta: metav1.ObjectMeta{Name: testServiceBindingName, Namespace: testNamespace},
	})

	sharedInformers.ClusterServiceBrokers().Informer().GetStore().Add(getTestClusterServiceBroker())
	sharedInformers.ClusterServiceClasses().Informer().GetStore().Add(getTestClusterServiceClass())
	sharedInformers.ServiceInstances().Informer().GetStore().Add(getTestServiceInstanceWithStatus(v1beta1.ConditionTrue))
	sharedInformers.ClusterServicePlans().Informer().GetStore().Add(getTestClusterServicePlan())

	binding := &v1beta1.ServiceBinding{
		ObjectMeta: metav1.ObjectMeta{
			Name:       testServiceBindingName,
			Namespace:  testNamespace,
			Generation: 1,
		},
		Spec: v1beta1.ServiceBindingSpec{
			ServiceInstanceRef: v1beta1.LocalObjectReference{Name: testServiceInstanceName},
			ExternalID:         testServiceBindingGUID,
			SecretName:         testServiceBindingSecretName,
		},
	}

	err := testController.reconcileServiceBinding(binding)
	if err == nil {
		t.Fatalf("a binding should fail to create a secret: %v", err)
	}

	brokerActions := fakeClusterServiceBrokerClient.Actions()
	assertNumberOfClusterServiceBrokerActions(t, brokerActions, 1)
	assertBind(t, brokerActions[0], &osb.BindRequest{
		BindingID:  testServiceBindingGUID,
		InstanceID: testServiceInstanceGUID,
		ServiceID:  testClusterServiceClassGUID,
		PlanID:     testClusterServicePlanGUID,
		AppGUID:    strPtr(testNamespaceGUID),
		BindResource: &osb.BindResource{
			AppGUID: strPtr(testNamespaceGUID),
		},
	})

	actions := fakeCatalogClient.Actions()
	assertNumberOfActions(t, actions, 2)

	updatedServiceBinding := assertUpdateStatus(t, actions[0], binding).(*v1beta1.ServiceBinding)
	assertServiceBindingOperationInProgress(t, updatedServiceBinding, v1beta1.ServiceBindingOperationBind, binding)

	updatedServiceBinding = assertUpdateStatus(t, actions[1], binding).(*v1beta1.ServiceBinding)

	assertServiceBindingReadyFalse(t, updatedServiceBinding, errorInjectingBindResultReason)
	assertServiceBindingCurrentOperation(t, updatedServiceBinding, v1beta1.ServiceBindingOperationBind)
	assertServiceBindingOperationStartTimeSet(t, updatedServiceBinding, true)
	assertServiceBindingReconciledGeneration(t, updatedServiceBinding, binding.Status.ReconciledGeneration)
	assertServiceBindingInProgressPropertiesNil(t, updatedServiceBinding)
	// External properties are updated because the bind request with the Broker was successful
	assertServiceBindingExternalPropertiesParameters(t, updatedServiceBinding, nil, "")
	assertServiceBindingOrphanMitigationSet(t, updatedServiceBinding, false)

	kubeActions := fakeKubeClient.Actions()
	assertNumberOfActions(t, kubeActions, 2)

	// first action is a get on the namespace
	// second action is a get on the secret
	action := kubeActions[1].(clientgotesting.GetAction)
	if e, a := "get", action.GetVerb(); e != a {
		t.Fatalf("Unexpected verb on action; %s", expectedGot(e, a))
	}
	if e, a := "secrets", action.GetResource().Resource; e != a {
		t.Fatalf("Unexpected resource on action; %s", expectedGot(e, a))
	}

	events := getRecordedEvents(testController)
	assertNumEvents(t, events, 1)

	expectedEvent := warningEventBuilder(errorInjectingBindResultReason)

	if err := checkEventPrefixes(events, expectedEvent.stringArr()); err != nil {
		t.Fatal(err)
	}
}

// TestReconcileBindingWithParameters tests reconcileBinding to ensure a
// binding with parameters will be passed to the broker properly.
func TestReconcileServiceBindingWithParameters(t *testing.T) {
	fakeKubeClient, fakeCatalogClient, fakeClusterServiceBrokerClient, testController, sharedInformers := newTestController(t, fakeosb.FakeClientConfiguration{
		BindReaction: &fakeosb.BindReaction{
			Response: &osb.BindResponse{
				Credentials: map[string]interface{}{
					"a": "b",
					"c": "d",
				},
			},
		},
	})

	addGetNamespaceReaction(fakeKubeClient)
	addGetSecretNotFoundReaction(fakeKubeClient)

	sharedInformers.ClusterServiceBrokers().Informer().GetStore().Add(getTestClusterServiceBroker())
	sharedInformers.ClusterServiceClasses().Informer().GetStore().Add(getTestClusterServiceClass())
	sharedInformers.ServiceInstances().Informer().GetStore().Add(getTestServiceInstanceWithStatus(v1beta1.ConditionTrue))
	sharedInformers.ClusterServicePlans().Informer().GetStore().Add(getTestClusterServicePlan())

	binding := &v1beta1.ServiceBinding{
		ObjectMeta: metav1.ObjectMeta{
			Name:       testServiceBindingName,
			Namespace:  testNamespace,
			Finalizers: []string{v1beta1.FinalizerServiceCatalog},
			Generation: 1,
		},
		Spec: v1beta1.ServiceBindingSpec{
			ServiceInstanceRef: v1beta1.LocalObjectReference{Name: testServiceInstanceName},
			ExternalID:         testServiceBindingGUID,
			SecretName:         testServiceBindingSecretName,
		},
	}

	parameters := bindingParameters{Name: "test-param"}
	parameters.Args = append(parameters.Args, "first-arg")
	parameters.Args = append(parameters.Args, "second-arg")
	b, err := json.Marshal(parameters)
	if err != nil {
		t.Fatalf("Failed to marshal parameters %v : %v", parameters, err)
	}
	binding.Spec.Parameters = &runtime.RawExtension{Raw: b}

	err = testController.reconcileServiceBinding(binding)
	if err != nil {
		t.Fatalf("a valid binding should not fail: %v", err)
	}

	brokerActions := fakeClusterServiceBrokerClient.Actions()
	assertNumberOfClusterServiceBrokerActions(t, brokerActions, 1)
	assertBind(t, brokerActions[0], &osb.BindRequest{
		BindingID:  testServiceBindingGUID,
		InstanceID: testServiceInstanceGUID,
		ServiceID:  testClusterServiceClassGUID,
		PlanID:     testClusterServicePlanGUID,
		AppGUID:    strPtr(testNamespaceGUID),
		Parameters: map[string]interface{}{
			"args": []interface{}{
				"first-arg",
				"second-arg",
			},
			"name": "test-param",
		},
		BindResource: &osb.BindResource{
			AppGUID: strPtr(testNamespaceGUID),
		},
	})

	expectedParameters := map[string]interface{}{
		"args": []interface{}{
			"first-arg",
			"second-arg",
		},
		"name": "test-param",
	}
	expectedParametersChecksum, err := generateChecksumOfParameters(expectedParameters)
	if err != nil {
		t.Fatalf("Failed to generate parameters checksum: %v", err)
	}

	actions := fakeCatalogClient.Actions()
	assertNumberOfActions(t, actions, 2)

	updatedServiceBinding := assertUpdateStatus(t, actions[0], binding).(*v1beta1.ServiceBinding)
	assertServiceBindingOperationInProgressWithParameters(t, updatedServiceBinding, v1beta1.ServiceBindingOperationBind, expectedParameters, expectedParametersChecksum, binding)
	assertServiceBindingOrphanMitigationSet(t, updatedServiceBinding, false)

	updatedServiceBinding = assertUpdateStatus(t, actions[1], binding).(*v1beta1.ServiceBinding)
	assertServiceBindingOperationSuccessWithParameters(t, updatedServiceBinding, v1beta1.ServiceBindingOperationBind, expectedParameters, expectedParametersChecksum, binding)
	assertServiceBindingOrphanMitigationSet(t, updatedServiceBinding, false)

	kubeActions := fakeKubeClient.Actions()
	assertNumberOfActions(t, kubeActions, 3)

	// first action is a get on the namespace
	// second action is a get on the secret
	action := kubeActions[2].(clientgotesting.CreateAction)
	if e, a := "create", action.GetVerb(); e != a {
		t.Fatalf("Unexpected verb on action; %s", expectedGot(e, a))
	}
	if e, a := "secrets", action.GetResource().Resource; e != a {
		t.Fatalf("Unexpected resource on action; %s", expectedGot(e, a))
	}
	actionSecret, ok := action.GetObject().(*corev1.Secret)
	if !ok {
		t.Fatal("couldn't convert secret into a corev1.Secret")
	}
	controllerRef := metav1.GetControllerOf(actionSecret)
	if controllerRef == nil || controllerRef.UID != updatedServiceBinding.UID {
		t.Fatalf("Secret is not owned by the ServiceBinding: %v", controllerRef)
	}
	if !metav1.IsControlledBy(actionSecret, updatedServiceBinding) {
		t.Fatal("Secret is not owned by the ServiceBinding")
	}
	if e, a := testServiceBindingSecretName, actionSecret.Name; e != a {
		t.Fatalf("Unexpected name of secret; %s", expectedGot(e, a))
	}
	value, ok := actionSecret.Data["a"]
	if !ok {
		t.Fatal("Didn't find secret key 'a' in created secret")
	}
	if e, a := "b", string(value); e != a {
		t.Fatalf("Unexpected value of key 'a' in created secret; %s", expectedGot(e, a))
	}
	value, ok = actionSecret.Data["c"]
	if !ok {
		t.Fatal("Didn't find secret key 'a' in created secret")
	}
	if e, a := "d", string(value); e != a {
		t.Fatalf("Unexpected value of key 'c' in created secret; %s", expectedGot(e, a))
	}

	events := getRecordedEvents(testController)
	assertNumEvents(t, events, 1)

	expectedEvent := normalEventBuilder(successInjectedBindResultReason).msg(successInjectedBindResultMessage)
	if err := checkEvents(events, expectedEvent.stringArr()); err != nil {
		t.Fatal(err)
	}
}

// TestReconcileBindingNonbindableClusterServiceClass tests reconcileBinding to ensure a
// binding for an instance that references a non-bindable service class and a
// non-bindable plan fails as expected.
func TestReconcileServiceBindingNonbindableClusterServiceClass(t *testing.T) {
	_, fakeCatalogClient, fakeClusterServiceBrokerClient, testController, sharedInformers := newTestController(t, noFakeActions())

	sharedInformers.ClusterServiceBrokers().Informer().GetStore().Add(getTestClusterServiceBroker())
	sharedInformers.ClusterServiceClasses().Informer().GetStore().Add(getTestNonbindableClusterServiceClass())
	sharedInformers.ServiceInstances().Informer().GetStore().Add(getTestNonbindableServiceInstance())
	sharedInformers.ClusterServicePlans().Informer().GetStore().Add(getTestClusterServicePlanNonbindable())

	binding := &v1beta1.ServiceBinding{
		ObjectMeta: metav1.ObjectMeta{
			Name:       testServiceBindingName,
			Namespace:  testNamespace,
			Generation: 1,
		},
		Spec: v1beta1.ServiceBindingSpec{
			ServiceInstanceRef: v1beta1.LocalObjectReference{Name: testServiceInstanceName},
			ExternalID:         testServiceBindingGUID,
		},
	}

	err := testController.reconcileServiceBinding(binding)
	if err != nil {
		t.Fatalf("binding should fail against a non-bindable ClusterServiceClass")
	}

	brokerActions := fakeClusterServiceBrokerClient.Actions()
	assertNumberOfClusterServiceBrokerActions(t, brokerActions, 0)

	actions := fakeCatalogClient.Actions()
	assertNumberOfActions(t, actions, 1)

	// There should only be one action that says binding was created
	updatedServiceBinding := assertUpdateStatus(t, actions[0], binding)
	assertServiceBindingFailedBeforeRequest(t, updatedServiceBinding, errorNonbindableClusterServiceClassReason, binding)
	assertServiceBindingOrphanMitigationSet(t, updatedServiceBinding, false)
	assertServiceBindingReconciledGeneration(t, updatedServiceBinding, binding.Generation)

	events := getRecordedEvents(testController)

	expectedEvent := warningEventBuilder(errorNonbindableClusterServiceClassReason).msgf(
		"References a non-bindable ClusterServiceClass (K8S: %q ExternalName: %q) and Plan (%q) combination",
		"UNBINDABLE-SERVICE", "test-unbindable-serviceclass", "test-unbindable-plan",
	)
	if err := checkEvents(events, expectedEvent.stringArr()); err != nil {
		t.Fatal(err)
	}
}

// TestReconcileBindingNonbindableClusterServiceClassBindablePlan tests reconcileBinding
// to ensure a binding for an instance that references a non-bindable service
// class and a bindable plan fails as expected.
func TestReconcileServiceBindingNonbindableClusterServiceClassBindablePlan(t *testing.T) {
	fakeKubeClient, fakeCatalogClient, fakeClusterServiceBrokerClient, testController, sharedInformers := newTestController(t, fakeosb.FakeClientConfiguration{
		BindReaction: &fakeosb.BindReaction{
			Response: &osb.BindResponse{
				Credentials: map[string]interface{}{
					"a": "b",
					"c": "d",
				},
			},
		},
	})

	addGetNamespaceReaction(fakeKubeClient)
	addGetSecretNotFoundReaction(fakeKubeClient)

	sharedInformers.ClusterServiceBrokers().Informer().GetStore().Add(getTestClusterServiceBroker())
	sharedInformers.ClusterServiceClasses().Informer().GetStore().Add(getTestNonbindableClusterServiceClass())
	sharedInformers.ServiceInstances().Informer().GetStore().Add(func() *v1beta1.ServiceInstance {
		i := getTestServiceInstanceNonbindableServiceBindablePlan()
		i.Status = v1beta1.ServiceInstanceStatus{
			Conditions: []v1beta1.ServiceInstanceCondition{
				{
					Type:   v1beta1.ServiceInstanceConditionReady,
					Status: v1beta1.ConditionTrue,
				},
			},
		}
		return i
	}())
	sharedInformers.ClusterServicePlans().Informer().GetStore().Add(getTestClusterServicePlan())

	binding := &v1beta1.ServiceBinding{
		ObjectMeta: metav1.ObjectMeta{
			Name:       testServiceBindingName,
			Namespace:  testNamespace,
			Finalizers: []string{v1beta1.FinalizerServiceCatalog},
			Generation: 1,
		},
		Spec: v1beta1.ServiceBindingSpec{
			ServiceInstanceRef: v1beta1.LocalObjectReference{Name: testServiceInstanceName},
			ExternalID:         testServiceBindingGUID,
			SecretName:         testServiceBindingSecretName,
		},
	}

	err := testController.reconcileServiceBinding(binding)
	if err != nil {
		t.Fatalf("A bindable plan overrides the bindability of a service class: %v", err)
	}

	brokerActions := fakeClusterServiceBrokerClient.Actions()
	assertNumberOfClusterServiceBrokerActions(t, brokerActions, 1)
	assertBind(t, brokerActions[0], &osb.BindRequest{
		BindingID:  testServiceBindingGUID,
		InstanceID: testServiceInstanceGUID,
		ServiceID:  testNonbindableClusterServiceClassGUID,
		PlanID:     testClusterServicePlanGUID,
		AppGUID:    strPtr(testNamespaceGUID),
		BindResource: &osb.BindResource{
			AppGUID: strPtr(testNamespaceGUID),
		},
	})

	actions := fakeCatalogClient.Actions()
	assertNumberOfActions(t, actions, 2)

	updatedServiceBinding := assertUpdateStatus(t, actions[0], binding)
	assertServiceBindingOperationInProgress(t, updatedServiceBinding, v1beta1.ServiceBindingOperationBind, binding)
	assertServiceBindingOrphanMitigationSet(t, updatedServiceBinding, false)

	updatedServiceBinding = assertUpdateStatus(t, actions[1], binding)
	assertServiceBindingOperationSuccess(t, updatedServiceBinding, v1beta1.ServiceBindingOperationBind, binding)
	assertServiceBindingOrphanMitigationSet(t, updatedServiceBinding, false)

	kubeActions := fakeKubeClient.Actions()
	assertNumberOfActions(t, kubeActions, 3)

	// first action is a get on the namespace
	// second action is a get on the secret
	action := kubeActions[2].(clientgotesting.CreateAction)
	if e, a := "create", action.GetVerb(); e != a {
		t.Fatalf("Unexpected verb on action; %s", expectedGot(e, a))
	}
	if e, a := "secrets", action.GetResource().Resource; e != a {
		t.Fatalf("Unexpected resource on action; %s", expectedGot(e, a))
	}
	actionSecret, ok := action.GetObject().(*corev1.Secret)
	if !ok {
		t.Fatal("couldn't convert secret into a corev1.Secret")
	}
	if e, a := testServiceBindingSecretName, actionSecret.Name; e != a {
		t.Fatalf("Unexpected name of secret; %s", expectedGot(e, a))
	}
	value, ok := actionSecret.Data["a"]
	if !ok {
		t.Fatal("Didn't find secret key 'a' in created secret")
	}
	if e, a := "b", string(value); e != a {
		t.Fatalf("Unexpected value of key 'a' in created secret; %s", expectedGot(e, a))
	}
	value, ok = actionSecret.Data["c"]
	if !ok {
		t.Fatal("Didn't find secret key 'a' in created secret")
	}
	if e, a := "d", string(value); e != a {
		t.Fatalf("Unexpected value of key 'c' in created secret; %s", expectedGot(e, a))
	}

	events := getRecordedEvents(testController)
	assertNumEvents(t, events, 1)
}

// TestReconcileBindingBindableClusterServiceClassNonbindablePlan tests reconcileBinding
// to ensure a binding for an instance that references a bindable service class
// and a non-bindable plan fails as expected.
func TestReconcileServiceBindingBindableClusterServiceClassNonbindablePlan(t *testing.T) {
	_, fakeCatalogClient, fakeClusterServiceBrokerClient, testController, sharedInformers := newTestController(t, noFakeActions())

	sharedInformers.ClusterServiceBrokers().Informer().GetStore().Add(getTestClusterServiceBroker())
	sharedInformers.ClusterServiceClasses().Informer().GetStore().Add(getTestClusterServiceClass())
	sharedInformers.ServiceInstances().Informer().GetStore().Add(getTestServiceInstanceBindableServiceNonbindablePlan())
	sharedInformers.ClusterServicePlans().Informer().GetStore().Add(getTestClusterServicePlanNonbindable())

	binding := &v1beta1.ServiceBinding{
		ObjectMeta: metav1.ObjectMeta{
			Name:       testServiceBindingName,
			Namespace:  testNamespace,
			Generation: 1,
		},
		Spec: v1beta1.ServiceBindingSpec{
			ServiceInstanceRef: v1beta1.LocalObjectReference{Name: testServiceInstanceName},
			ExternalID:         testServiceBindingGUID,
		},
	}

	err := testController.reconcileServiceBinding(binding)
	if err != nil {
		t.Fatalf("binding against a nonbindable plan should fail")
	}

	brokerActions := fakeClusterServiceBrokerClient.Actions()
	assertNumberOfClusterServiceBrokerActions(t, brokerActions, 0)

	actions := fakeCatalogClient.Actions()
	assertNumberOfActions(t, actions, 1)

	// There should only be one action that says binding was created
	updatedServiceBinding := assertUpdateStatus(t, actions[0], binding)
	assertServiceBindingFailedBeforeRequest(t, updatedServiceBinding, errorNonbindableClusterServiceClassReason, binding)
	assertServiceBindingOrphanMitigationSet(t, updatedServiceBinding, false)

	events := getRecordedEvents(testController)
	assertNumEvents(t, events, 1)

	expectedEvent := warningEventBuilder(errorNonbindableClusterServiceClassReason).msgf(
		"References a non-bindable ClusterServiceClass (K8S: %q ExternalName: %q) and Plan (%q) combination",
		"SCGUID", "test-serviceclass", "test-unbindable-plan",
	)
	if err := checkEvents(events, expectedEvent.stringArr()); err != nil {
		t.Fatal(err)
	}
}

// TestReconcileBindingFailsWithInstanceAsyncOngoing tests reconcileBinding
// to ensure a binding that references an instance that has the
// AsyncOpInProgreset flag set to true fails as expected.
func TestReconcileServiceBindingFailsWithServiceInstanceAsyncOngoing(t *testing.T) {
	fakeKubeClient, fakeCatalogClient, fakeClusterServiceBrokerClient, testController, sharedInformers := newTestController(t, noFakeActions())

	sharedInformers.ClusterServiceBrokers().Informer().GetStore().Add(getTestClusterServiceBroker())
	sharedInformers.ClusterServiceClasses().Informer().GetStore().Add(getTestClusterServiceClass())
	sharedInformers.ServiceInstances().Informer().GetStore().Add(getTestServiceInstanceAsyncProvisioning(""))
	sharedInformers.ClusterServicePlans().Informer().GetStore().Add(getTestClusterServicePlan())

	binding := &v1beta1.ServiceBinding{
		ObjectMeta: metav1.ObjectMeta{
			Name:       testServiceBindingName,
			Namespace:  testNamespace,
			Generation: 1,
		},
		Spec: v1beta1.ServiceBindingSpec{
			ServiceInstanceRef: v1beta1.LocalObjectReference{Name: testServiceInstanceName},
			ExternalID:         testServiceBindingGUID,
		},
	}

	err := testController.reconcileServiceBinding(binding)
	if err == nil {
		t.Fatalf("reconcileServiceBinding did not fail with async operation ongoing")
	}

	if err := checkEventContains(err.Error(), "Ongoing Asynchronous"); err != nil {
		t.Fatal(err)
	}

	brokerActions := fakeClusterServiceBrokerClient.Actions()
	assertNumberOfClusterServiceBrokerActions(t, brokerActions, 0)

	// verify no kube resources created.
	// No actions
	kubeActions := fakeKubeClient.Actions()
	assertNumberOfActions(t, kubeActions, 0)

	actions := fakeCatalogClient.Actions()
	assertNumberOfActions(t, actions, 1)

	// There should only be one action that says binding was created
	updatedServiceBinding := assertUpdateStatus(t, actions[0], binding)
	assertServiceBindingErrorBeforeRequest(t, updatedServiceBinding, errorWithOngoingAsyncOperation, binding)
	assertServiceBindingOrphanMitigationSet(t, updatedServiceBinding, false)

	events := getRecordedEvents(testController)

	assertNumEvents(t, events, 1)
	if err := checkEventContains(events[0], "has ongoing asynchronous operation"); err != nil {
		t.Fatal(err)
	}
	if err := checkEventContains(events[0], testNamespace+"/"+testServiceInstanceName); err != nil {
		t.Fatal(err)
	}
}

// TestReconcileBindingInstanceNotReady tests reconcileBinding to ensure a
// binding for an instance with a ready condition set to false fails as expected.
func TestReconcileServiceBindingServiceInstanceNotReady(t *testing.T) {
	fakeKubeClient, fakeCatalogClient, fakeClusterServiceBrokerClient, testController, sharedInformers := newTestController(t, noFakeActions())

	addGetNamespaceReaction(fakeKubeClient)

	sharedInformers.ClusterServiceBrokers().Informer().GetStore().Add(getTestClusterServiceBroker())
	sharedInformers.ClusterServiceClasses().Informer().GetStore().Add(getTestClusterServiceClass())
	sharedInformers.ServiceInstances().Informer().GetStore().Add(getTestServiceInstanceWithRefs())
	sharedInformers.ClusterServicePlans().Informer().GetStore().Add(getTestClusterServicePlan())

	binding := &v1beta1.ServiceBinding{
		ObjectMeta: metav1.ObjectMeta{
			Name:       testServiceBindingName,
			Namespace:  testNamespace,
			Generation: 1,
		},
		Spec: v1beta1.ServiceBindingSpec{
			ServiceInstanceRef: v1beta1.LocalObjectReference{Name: testServiceInstanceName},
			ExternalID:         testServiceBindingGUID,
		},
	}

	err := testController.reconcileServiceBinding(binding)
	if err != nil {
		t.Fatalf("a binding cannot be created against an instance that is not prepared")
	}

	brokerActions := fakeClusterServiceBrokerClient.Actions()
	assertNumberOfClusterServiceBrokerActions(t, brokerActions, 0)

	actions := fakeCatalogClient.Actions()
	assertNumberOfActions(t, actions, 1)

	// There should only be one action that says binding was created
	updatedServiceBinding := assertUpdateStatus(t, actions[0], binding)
	assertServiceBindingErrorBeforeRequest(t, updatedServiceBinding, errorServiceInstanceNotReadyReason, binding)
	assertServiceBindingOrphanMitigationSet(t, updatedServiceBinding, false)

	events := getRecordedEvents(testController)
	assertNumEvents(t, events, 1)

	expectedEvent := warningEventBuilder(errorServiceInstanceNotReadyReason).msgf(
		"ServiceBinding cannot begin because referenced ServiceInstance %q is not ready",
		"test-ns/test-instance",
	)
	if err := checkEvents(events, expectedEvent.stringArr()); err != nil {
		t.Fatal(err)
	}
}

// TestReconcileBindingNamespaceError tests reconcileBinding to ensure a binding
// with an invalid namespace fails as expected.
func TestReconcileServiceBindingNamespaceError(t *testing.T) {
	fakeKubeClient, fakeCatalogClient, fakeClusterServiceBrokerClient, testController, sharedInformers := newTestController(t, noFakeActions())

	fakeKubeClient.AddReactor("get", "namespaces", func(action clientgotesting.Action) (bool, runtime.Object, error) {
		return true, &corev1.Namespace{}, errors.New("No namespace")
	})

	sharedInformers.ClusterServiceBrokers().Informer().GetStore().Add(getTestClusterServiceBroker())
	sharedInformers.ClusterServiceClasses().Informer().GetStore().Add(getTestClusterServiceClass())
	sharedInformers.ServiceInstances().Informer().GetStore().Add(getTestServiceInstanceWithRefs())
	sharedInformers.ClusterServicePlans().Informer().GetStore().Add(getTestClusterServicePlan())

	binding := &v1beta1.ServiceBinding{
		ObjectMeta: metav1.ObjectMeta{
			Name:       testServiceBindingName,
			Namespace:  testNamespace,
			Generation: 1,
		},
		Spec: v1beta1.ServiceBindingSpec{
			ServiceInstanceRef: v1beta1.LocalObjectReference{Name: testServiceInstanceName},
			ExternalID:         testServiceBindingGUID,
		},
	}

	err := testController.reconcileServiceBinding(binding)
	if err == nil {
		t.Fatalf("ServiceBindings are namespaced. If we cannot get the namespace we cannot find the binding")
	}

	brokerActions := fakeClusterServiceBrokerClient.Actions()
	assertNumberOfClusterServiceBrokerActions(t, brokerActions, 0)

	actions := fakeCatalogClient.Actions()
	assertNumberOfActions(t, actions, 1)

	updatedServiceBinding := assertUpdateStatus(t, actions[0], binding)
	assertServiceBindingErrorBeforeRequest(t, updatedServiceBinding, errorFindingNamespaceServiceInstanceReason, binding)
	assertServiceBindingOrphanMitigationSet(t, updatedServiceBinding, false)

	events := getRecordedEvents(testController)
	assertNumEvents(t, events, 1)

	expectedEvent := warningEventBuilder(errorFindingNamespaceServiceInstanceReason).msgf(
		"Failed to get namespace %q during binding: %s",
		"test-ns", "No namespace",
	)
	if err := checkEvents(events, expectedEvent.stringArr()); err != nil {
		t.Fatal(err)
	}
}

// TestReconcileBindingDelete tests reconcileBinding to ensure a binding
// deletion works as expected.
func TestReconcileServiceBindingDelete(t *testing.T) {
	fakeKubeClient, fakeCatalogClient, fakeClusterServiceBrokerClient, testController, sharedInformers := newTestController(t, fakeosb.FakeClientConfiguration{
		UnbindReaction: &fakeosb.UnbindReaction{
			Response: &osb.UnbindResponse{},
		},
	})

	sharedInformers.ClusterServiceBrokers().Informer().GetStore().Add(getTestClusterServiceBroker())
	sharedInformers.ClusterServiceClasses().Informer().GetStore().Add(getTestClusterServiceClass())
	sharedInformers.ServiceInstances().Informer().GetStore().Add(getTestServiceInstanceWithRefs())
	sharedInformers.ClusterServicePlans().Informer().GetStore().Add(getTestClusterServicePlan())

	binding := &v1beta1.ServiceBinding{
		ObjectMeta: metav1.ObjectMeta{
			Name:              testServiceBindingName,
			Namespace:         testNamespace,
			DeletionTimestamp: &metav1.Time{},
			Finalizers:        []string{v1beta1.FinalizerServiceCatalog},
			Generation:        2,
		},
		Spec: v1beta1.ServiceBindingSpec{
			ServiceInstanceRef: v1beta1.LocalObjectReference{Name: testServiceInstanceName},
			ExternalID:         testServiceBindingGUID,
			SecretName:         testServiceBindingSecretName,
		},
		Status: v1beta1.ServiceBindingStatus{
			ReconciledGeneration: 1,
			ExternalProperties:   &v1beta1.ServiceBindingPropertiesState{},
			UnbindStatus:         v1beta1.ServiceBindingUnbindStatusRequired,
		},
	}

	fakeCatalogClient.AddReactor("get", "servicebindings", func(action clientgotesting.Action) (bool, runtime.Object, error) {
		return true, binding, nil
	})

	err := testController.reconcileServiceBinding(binding)
	if err != nil {
		t.Fatalf("%v", err)
	}

	brokerActions := fakeClusterServiceBrokerClient.Actions()
	assertNumberOfClusterServiceBrokerActions(t, brokerActions, 1)
	assertUnbind(t, brokerActions[0], &osb.UnbindRequest{
		BindingID:  testServiceBindingGUID,
		InstanceID: testServiceInstanceGUID,
		ServiceID:  testClusterServiceClassGUID,
		PlanID:     testClusterServicePlanGUID,
	})

	kubeActions := fakeKubeClient.Actions()
	// The action should be deleting the secret
	assertNumberOfActions(t, kubeActions, 1)

	deleteAction := kubeActions[0].(clientgotesting.DeleteActionImpl)
	if e, a := "delete", deleteAction.GetVerb(); e != a {
		t.Fatalf("Unexpected verb on kubeActions[1]; %s", expectedGot(e, a))
	}

	if e, a := binding.Spec.SecretName, deleteAction.Name; e != a {
		t.Fatalf("Unexpected name of secret: %s", expectedGot(e, a))
	}

	actions := fakeCatalogClient.Actions()
	// The actions should be:
	// 0. Updating the current operation
	// 1. Updating the ready condition
	assertNumberOfActions(t, actions, 2)

	updatedServiceBinding := assertUpdateStatus(t, actions[0], binding)
	assertServiceBindingOperationInProgress(t, updatedServiceBinding, v1beta1.ServiceBindingOperationUnbind, binding)
	assertServiceBindingOrphanMitigationSet(t, updatedServiceBinding, false)

	updatedServiceBinding = assertUpdateStatus(t, actions[1], binding)
	assertServiceBindingOperationSuccess(t, updatedServiceBinding, v1beta1.ServiceBindingOperationUnbind, binding)
	assertServiceBindingOrphanMitigationSet(t, updatedServiceBinding, false)

	events := getRecordedEvents(testController)
<<<<<<< HEAD
=======

	expectedEvent := normalEventBuilder(successUnboundReason).msg("This binding was deleted successfully")
	if err := checkEvents(events, expectedEvent.stringArr()); err != nil {
		t.Fatal(err)
	}
}

// TestReconcileServiceBindingDeleteUnresolvedClusterServiceClassReference
// tests reconcileBinding to ensure a binding delete succeeds when a ClusterServiceClassRef
// has not been resolved and no action has accrued for the binding.
func TestReconcileServiceBindingDeleteUnresolvedClusterServiceClassReference(t *testing.T) {
	_, fakeCatalogClient, fakeClusterServiceBrokerClient, testController, sharedInformers := newTestController(t, noFakeActions())

	sharedInformers.ClusterServiceBrokers().Informer().GetStore().Add(getTestClusterServiceBroker())
	sharedInformers.ClusterServiceClasses().Informer().GetStore().Add(getTestClusterServiceClass())
	instance := &v1beta1.ServiceInstance{
		ObjectMeta: metav1.ObjectMeta{Name: testServiceInstanceName, Namespace: testNamespace},
		Spec: v1beta1.ServiceInstanceSpec{
			PlanReference: v1beta1.PlanReference{
				ClusterServiceClassExternalName: testNonExistentClusterServiceClassName,
				ClusterServicePlanExternalName:  testClusterServicePlanName,
			},
			ExternalID: testServiceInstanceGUID,
		},
	}
	sharedInformers.ServiceInstances().Informer().GetStore().Add(instance)
	sharedInformers.ClusterServicePlans().Informer().GetStore().Add(getTestClusterServicePlan())

	binding := &v1beta1.ServiceBinding{
		ObjectMeta: metav1.ObjectMeta{
			Name:              testServiceBindingName,
			Namespace:         testNamespace,
			DeletionTimestamp: &metav1.Time{},
			Finalizers:        []string{v1beta1.FinalizerServiceCatalog},
			Generation:        1,
		},
		Spec: v1beta1.ServiceBindingSpec{
			ServiceInstanceRef: v1beta1.LocalObjectReference{Name: testServiceInstanceName},
			ExternalID:         testServiceBindingGUID,
		},
		Status: v1beta1.ServiceBindingStatus{
			UnbindStatus: v1beta1.ServiceBindingUnbindStatusNotRequired,
		},
	}

	err := testController.reconcileServiceBinding(binding)
	if err != nil {
		t.Fatal("serviceclassref was nil + generation was 1: reconcile should abort the binding")
	}

	brokerActions := fakeClusterServiceBrokerClient.Actions()
	assertNumberOfClusterServiceBrokerActions(t, brokerActions, 0)

	actions := fakeCatalogClient.Actions()
	// The actions should be:
	// 0. Updating the current operation
	// 1. Updating the ready condition
	assertNumberOfActions(t, actions, 2)

	updatedServiceBinding := assertUpdateStatus(t, actions[0], binding)
	assertServiceBindingOperationInProgress(t, updatedServiceBinding, v1beta1.ServiceBindingOperationUnbind, binding)
	assertServiceBindingOrphanMitigationSet(t, updatedServiceBinding, false)

	updatedServiceBinding = assertUpdateStatus(t, actions[1], binding)
	assertServiceBindingOperationSuccess(t, updatedServiceBinding, v1beta1.ServiceBindingOperationUnbind, binding)
	assertServiceBindingOrphanMitigationSet(t, updatedServiceBinding, false)

	events := getRecordedEvents(testController)
>>>>>>> 5170e4cd

	expectedEvent := normalEventBuilder(successUnboundReason).msg("This binding was deleted successfully")
	if err := checkEvents(events, expectedEvent.stringArr()); err != nil {
		t.Fatal(err)
	}
}

// TestReconcileServiceBindingDeleteUnresolvedClusterServiceClassReference
// tests reconcileBinding to ensure a binding delete succeeds when a ClusterServiceClassRef
// has not been resolved and no action has accrued for the binding.
func TestReconcileServiceBindingDeleteUnresolvedClusterServiceClassReference(t *testing.T) {
	_, fakeCatalogClient, fakeClusterServiceBrokerClient, testController, sharedInformers := newTestController(t, noFakeActions())

	sharedInformers.ClusterServiceBrokers().Informer().GetStore().Add(getTestClusterServiceBroker())
	sharedInformers.ClusterServiceClasses().Informer().GetStore().Add(getTestClusterServiceClass())
	instance := &v1beta1.ServiceInstance{
		ObjectMeta: metav1.ObjectMeta{Name: testServiceInstanceName, Namespace: testNamespace},
		Spec: v1beta1.ServiceInstanceSpec{
			PlanReference: v1beta1.PlanReference{
				ClusterServiceClassExternalName: testNonExistentClusterServiceClassName,
				ClusterServicePlanExternalName:  testClusterServicePlanName,
			},
			ExternalID: testServiceInstanceGUID,
		},
	}
	sharedInformers.ServiceInstances().Informer().GetStore().Add(instance)
	sharedInformers.ClusterServicePlans().Informer().GetStore().Add(getTestClusterServicePlan())

	binding := &v1beta1.ServiceBinding{
		ObjectMeta: metav1.ObjectMeta{
			Name:              testServiceBindingName,
			Namespace:         testNamespace,
			DeletionTimestamp: &metav1.Time{},
			Finalizers:        []string{v1beta1.FinalizerServiceCatalog},
			Generation:        1,
		},
		Spec: v1beta1.ServiceBindingSpec{
			ServiceInstanceRef: v1beta1.LocalObjectReference{Name: testServiceInstanceName},
			ExternalID:         testServiceBindingGUID,
		},
		Status: v1beta1.ServiceBindingStatus{
			UnbindStatus: v1beta1.ServiceBindingUnbindStatusNotRequired,
		},
	}

	err := testController.reconcileServiceBinding(binding)
	if err != nil {
		t.Fatal("serviceclassref was nil + generation was 1: reconcile should abort the binding")
	}

	brokerActions := fakeClusterServiceBrokerClient.Actions()
	assertNumberOfClusterServiceBrokerActions(t, brokerActions, 0)

	actions := fakeCatalogClient.Actions()
	// The actions should be:
	// 0. Updating the current operation
	assertNumberOfActions(t, actions, 1)

	events := getRecordedEvents(testController)
	assertNumEvents(t, events, 0)
}

// TestSetServiceBindingCondition verifies setting a condition on a binding yields
// the results as expected with respect to the changed condition and transition
// time.
func TestSetServiceBindingCondition(t *testing.T) {
	bindingWithCondition := func(condition *v1beta1.ServiceBindingCondition) *v1beta1.ServiceBinding {
		binding := getTestServiceBinding()
		binding.Status = v1beta1.ServiceBindingStatus{
			Conditions:   []v1beta1.ServiceBindingCondition{*condition},
			UnbindStatus: v1beta1.ServiceBindingUnbindStatusRequired,
		}

		return binding
	}

	// The value of the LastTransitionTime field on conditions has to be
	// tested to ensure it is updated correctly.
	//
	// Time basis for all condition changes:
	newTs := metav1.Now()
	oldTs := metav1.NewTime(newTs.Add(-5 * time.Minute))

	// condition is a shortcut method for creating conditions with the 'old' timestamp.
	condition := func(cType v1beta1.ServiceBindingConditionType, status v1beta1.ConditionStatus, s ...string) *v1beta1.ServiceBindingCondition {
		c := &v1beta1.ServiceBindingCondition{
			Type:   cType,
			Status: status,
		}

		if len(s) > 0 {
			c.Reason = s[0]
		}

		if len(s) > 1 {
			c.Message = s[1]
		}

		// This is the expected 'before' timestamp for all conditions under
		// test.
		c.LastTransitionTime = oldTs

		return c
	}

	// shortcut methods for creating conditions of different types

	readyFalse := func() *v1beta1.ServiceBindingCondition {
		return condition(v1beta1.ServiceBindingConditionReady, v1beta1.ConditionFalse, "Reason", "Message")
	}

	readyFalsef := func(reason, message string) *v1beta1.ServiceBindingCondition {
		return condition(v1beta1.ServiceBindingConditionReady, v1beta1.ConditionFalse, reason, message)
	}

	readyTrue := func() *v1beta1.ServiceBindingCondition {
		return condition(v1beta1.ServiceBindingConditionReady, v1beta1.ConditionTrue, "Reason", "Message")
	}

	failedTrue := func() *v1beta1.ServiceBindingCondition {
		return condition(v1beta1.ServiceBindingConditionFailed, v1beta1.ConditionTrue, "Reason", "Message")
	}

	// withNewTs sets the LastTransitionTime to the 'new' basis time and
	// returns it.
	withNewTs := func(c *v1beta1.ServiceBindingCondition) *v1beta1.ServiceBindingCondition {
		c.LastTransitionTime = newTs
		return c
	}

	// this test works by calling setServiceBindingCondition with the input and
	// condition fields of the test case, and ensuring that afterward the
	// input (which is mutated by the setServiceBindingCondition call) is deep-equal
	// to the test case result.
	//
	// take note of where withNewTs is used when declaring the result to
	// indicate that the LastTransitionTime field on a condition should have
	// changed.
	cases := []struct {
		name      string
		input     *v1beta1.ServiceBinding
		condition *v1beta1.ServiceBindingCondition
		result    *v1beta1.ServiceBinding
	}{
		{
			name:      "new ready condition",
			input:     getTestServiceBinding(),
			condition: readyFalse(),
			result:    bindingWithCondition(withNewTs(readyFalse())),
		},
		{
			name:      "not ready -> not ready; no ts update",
			input:     bindingWithCondition(readyFalse()),
			condition: readyFalse(),
			result:    bindingWithCondition(readyFalse()),
		},
		{
			name:      "not ready -> not ready, reason and message change; no ts update",
			input:     bindingWithCondition(readyFalse()),
			condition: readyFalsef("DifferentReason", "DifferentMessage"),
			result:    bindingWithCondition(readyFalsef("DifferentReason", "DifferentMessage")),
		},
		{
			name:      "not ready -> ready",
			input:     bindingWithCondition(readyFalse()),
			condition: readyTrue(),
			result:    bindingWithCondition(withNewTs(readyTrue())),
		},
		{
			name:      "ready -> ready; no ts update",
			input:     bindingWithCondition(readyTrue()),
			condition: readyTrue(),
			result:    bindingWithCondition(readyTrue()),
		},
		{
			name:      "ready -> not ready",
			input:     bindingWithCondition(readyTrue()),
			condition: readyFalse(),
			result:    bindingWithCondition(withNewTs(readyFalse())),
		},
		{
			name:      "not ready -> not ready + failed",
			input:     bindingWithCondition(readyFalse()),
			condition: failedTrue(),
			result: func() *v1beta1.ServiceBinding {
				i := bindingWithCondition(readyFalse())
				i.Status.Conditions = append(i.Status.Conditions, *withNewTs(failedTrue()))
				return i
			}(),
		},
	}

	for _, tc := range cases {
		setServiceBindingConditionInternal(tc.input, tc.condition.Type, tc.condition.Status, tc.condition.Reason, tc.condition.Message, newTs)

		if !reflect.DeepEqual(tc.input, tc.result) {
			t.Errorf("%v: unexpected diff: %v", tc.name, diff.ObjectReflectDiff(tc.input, tc.result))
		}
	}
}

// TestReconcileServiceBindingDeleteFailedServiceBinding tests reconcileServiceBinding to ensure
// a binding with a failed status is deleted properly.
func TestReconcileServiceBindingDeleteFailedServiceBinding(t *testing.T) {
	fakeKubeClient, fakeCatalogClient, fakeClusterServiceBrokerClient, testController, sharedInformers := newTestController(t, fakeosb.FakeClientConfiguration{
		UnbindReaction: &fakeosb.UnbindReaction{
			Response: &osb.UnbindResponse{},
		},
	})

	sharedInformers.ClusterServiceBrokers().Informer().GetStore().Add(getTestClusterServiceBroker())
	sharedInformers.ClusterServiceClasses().Informer().GetStore().Add(getTestClusterServiceClass())
	sharedInformers.ServiceInstances().Informer().GetStore().Add(getTestServiceInstanceWithRefs())
	sharedInformers.ClusterServicePlans().Informer().GetStore().Add(getTestClusterServicePlan())

	binding := getTestServiceBindingWithFailedStatus()
	binding.ObjectMeta.DeletionTimestamp = &metav1.Time{}
	binding.ObjectMeta.Finalizers = []string{v1beta1.FinalizerServiceCatalog}
	binding.Status.ExternalProperties = &v1beta1.ServiceBindingPropertiesState{}
	binding.Status.UnbindStatus = v1beta1.ServiceBindingUnbindStatusRequired

	binding.ObjectMeta.Generation = 2
	binding.Status.ReconciledGeneration = 1

	fakeCatalogClient.AddReactor("get", "servicebindings", func(action clientgotesting.Action) (bool, runtime.Object, error) {
		return true, binding, nil
	})

	err := testController.reconcileServiceBinding(binding)
	if err != nil {
		t.Fatalf("%v", err)
	}

	brokerActions := fakeClusterServiceBrokerClient.Actions()
	assertNumberOfClusterServiceBrokerActions(t, brokerActions, 1)
	assertUnbind(t, brokerActions[0], &osb.UnbindRequest{
		BindingID:  testServiceBindingGUID,
		InstanceID: testServiceInstanceGUID,
		ServiceID:  testClusterServiceClassGUID,
		PlanID:     testClusterServicePlanGUID,
	})

	// verify one kube action occurred
	kubeActions := fakeKubeClient.Actions()
	if err := checkKubeClientActions(kubeActions, []kubeClientAction{
		{verb: "delete", resourceName: "secrets", checkType: checkGetActionType},
	}); err != nil {
		t.Fatal(err)
	}

	deleteAction := kubeActions[0].(clientgotesting.DeleteActionImpl)
	if e, a := binding.Spec.SecretName, deleteAction.Name; e != a {
		t.Fatalf("Unexpected name of secret: %s", expectedGot(e, a))
	}

	actions := fakeCatalogClient.Actions()
	// The four actions should be:
	// 0. Updating the current operation
	// 1. Updating the ready condition
	assertNumberOfActions(t, actions, 2)

	updatedServiceBinding := assertUpdateStatus(t, actions[0], binding)
	assertServiceBindingOperationInProgress(t, updatedServiceBinding, v1beta1.ServiceBindingOperationUnbind, binding)
	assertServiceBindingOrphanMitigationSet(t, updatedServiceBinding, false)

	updatedServiceBinding = assertUpdateStatus(t, actions[1], binding)
	assertServiceBindingOperationSuccess(t, updatedServiceBinding, v1beta1.ServiceBindingOperationUnbind, binding)
	assertServiceBindingOrphanMitigationSet(t, updatedServiceBinding, false)

	events := getRecordedEvents(testController)
	assertNumEvents(t, events, 1)

	expectedEvent := normalEventBuilder(successUnboundReason).msg("This binding was deleted successfully")
	if err := checkEvents(events, expectedEvent.stringArr()); err != nil {
		t.Fatal(err)
	}
}

// TestReconcileBindingWithBrokerError tests reconcileBinding to ensure a
// binding request response that contains a broker error fails as expected.
func TestReconcileServiceBindingWithClusterServiceBrokerError(t *testing.T) {
	_, fakeCatalogClient, _, testController, sharedInformers := newTestController(t, fakeosb.FakeClientConfiguration{
		BindReaction: &fakeosb.BindReaction{
			Response: &osb.BindResponse{
				Credentials: map[string]interface{}{
					"a": "b",
					"c": "d",
				},
			},
			Error: fakeosb.UnexpectedActionError(),
		},
	})

	sharedInformers.ClusterServiceBrokers().Informer().GetStore().Add(getTestClusterServiceBroker())
	sharedInformers.ClusterServiceClasses().Informer().GetStore().Add(getTestClusterServiceClass())
	sharedInformers.ServiceInstances().Informer().GetStore().Add(getTestServiceInstanceWithStatus(v1beta1.ConditionTrue))
	sharedInformers.ClusterServicePlans().Informer().GetStore().Add(getTestClusterServicePlan())

	binding := &v1beta1.ServiceBinding{
		ObjectMeta: metav1.ObjectMeta{
			Name:       testServiceBindingName,
			Namespace:  testNamespace,
			Generation: 1,
		},
		Spec: v1beta1.ServiceBindingSpec{
			ServiceInstanceRef: v1beta1.LocalObjectReference{Name: testServiceInstanceName},
			ExternalID:         testServiceBindingGUID,
			SecretName:         testServiceBindingSecretName,
		},
		Status: v1beta1.ServiceBindingStatus{
			UnbindStatus: v1beta1.ServiceBindingUnbindStatusNotRequired,
		},
	}

	err := testController.reconcileServiceBinding(binding)
	if err == nil {
		t.Fatal("reconcileServiceBinding should have returned an error")
	}

	actions := fakeCatalogClient.Actions()
	assertNumberOfActions(t, actions, 2)

	updatedServiceBinding := assertUpdateStatus(t, actions[0], binding)
	assertServiceBindingOperationInProgress(t, updatedServiceBinding, v1beta1.ServiceBindingOperationBind, binding)
	assertServiceBindingOrphanMitigationSet(t, updatedServiceBinding, false)

	updatedServiceBinding = assertUpdateStatus(t, actions[1], binding)
	assertServiceBindingRequestRetriableError(t, updatedServiceBinding, v1beta1.ServiceBindingOperationBind, errorBindCallReason, binding)
	assertServiceBindingOrphanMitigationSet(t, updatedServiceBinding, false)

	events := getRecordedEvents(testController)

	expectedEvent := warningEventBuilder(errorBindCallReason).msgf(
		"Error creating ServiceBinding for ServiceInstance %q of ClusterServiceClass (K8S: %q ExternalName: %q) at ClusterServiceBroker %q:",
		"test-ns/test-instance", "SCGUID", "test-serviceclass", "test-broker",
	).msg("Unexpected action")
	if err := checkEvents(events, expectedEvent.stringArr()); err != nil {
		t.Fatal(err)
	}
}

// TestReconcileBindingWithBrokerHTTPError tests reconcileBindings to ensure a
// binding request response that contains a broker HTTP error fails as expected.
func TestReconcileServiceBindingWithClusterServiceBrokerHTTPError(t *testing.T) {
	_, fakeCatalogClient, _, testController, sharedInformers := newTestController(t, fakeosb.FakeClientConfiguration{
		BindReaction: &fakeosb.BindReaction{
			Response: &osb.BindResponse{
				Credentials: map[string]interface{}{
					"a": "b",
					"c": "d",
				},
			},
			Error: fakeosb.AsyncRequiredError(),
		},
	})

	sharedInformers.ClusterServiceBrokers().Informer().GetStore().Add(getTestClusterServiceBroker())
	sharedInformers.ClusterServiceClasses().Informer().GetStore().Add(getTestClusterServiceClass())
	sharedInformers.ServiceInstances().Informer().GetStore().Add(getTestServiceInstanceWithStatus(v1beta1.ConditionTrue))
	sharedInformers.ClusterServicePlans().Informer().GetStore().Add(getTestClusterServicePlan())

	binding := &v1beta1.ServiceBinding{
		ObjectMeta: metav1.ObjectMeta{
			Name:       testServiceBindingName,
			Namespace:  testNamespace,
			Finalizers: []string{v1beta1.FinalizerServiceCatalog},
			Generation: 1,
		},
		Spec: v1beta1.ServiceBindingSpec{
			ServiceInstanceRef: v1beta1.LocalObjectReference{Name: testServiceInstanceName},
			ExternalID:         testServiceBindingGUID,
			SecretName:         testServiceBindingSecretName,
		},
		Status: v1beta1.ServiceBindingStatus{
			UnbindStatus: v1beta1.ServiceBindingUnbindStatusNotRequired,
		},
	}

	err := testController.reconcileServiceBinding(binding)
	if err != nil {
		t.Fatal("reconcileServiceBinding should not have returned an error")
	}

	actions := fakeCatalogClient.Actions()
	assertNumberOfActions(t, actions, 2)

	updatedServiceBinding := assertUpdateStatus(t, actions[0], binding)
	assertServiceBindingOperationInProgress(t, updatedServiceBinding, v1beta1.ServiceBindingOperationBind, binding)
	assertServiceBindingOrphanMitigationSet(t, updatedServiceBinding, false)

	updatedServiceBinding = assertUpdateStatus(t, actions[1], binding)
	assertServiceBindingRequestFailingError(t, updatedServiceBinding, v1beta1.ServiceBindingOperationBind, errorBindCallReason, "ServiceBindingReturnedFailure", binding)
	assertServiceBindingOrphanMitigationSet(t, updatedServiceBinding, false)

	events := getRecordedEvents(testController)

	expectedEvent := warningEventBuilder(errorBindCallReason).msgf(
		"Error creating ServiceBinding for ServiceInstance %q of ClusterServiceClass (K8S: %q ExternalName: %q) at ClusterServiceBroker %q:",
		"test-ns/test-instance", "SCGUID", "test-serviceclass", "test-broker",
	).msg(
		"Status: 422; ErrorMessage: AsyncRequired; Description: This service plan requires client support for asynchronous service operations.; ResponseError: <nil>",
	)
	if err := checkEvents(events, expectedEvent.stringArr()); err != nil {
		t.Fatal(err)
	}
}

// TestReconcileServiceBindingWithFailureCondition tests reconcileServiceBinding to ensure
// no processing is done on a binding containing a failed status.
func TestReconcileServiceBindingWithFailureCondition(t *testing.T) {
	fakeKubeClient, fakeCatalogClient, fakeClusterServiceBrokerClient, testController, sharedInformers := newTestController(t, noFakeActions())

	sharedInformers.ClusterServiceBrokers().Informer().GetStore().Add(getTestClusterServiceBroker())
	sharedInformers.ClusterServiceClasses().Informer().GetStore().Add(getTestClusterServiceClass())
	sharedInformers.ServiceInstances().Informer().GetStore().Add(getTestServiceInstanceWithStatus(v1beta1.ConditionTrue))
	sharedInformers.ClusterServicePlans().Informer().GetStore().Add(getTestClusterServicePlan())

	binding := getTestServiceBindingWithFailedStatus()

	if err := testController.reconcileServiceBinding(binding); err != nil {
		t.Fatalf("unexpected error: %v", err)
	}

	kubeActions := fakeKubeClient.Actions()
	assertNumberOfActions(t, kubeActions, 0)

	actions := fakeCatalogClient.Actions()
	assertNumberOfActions(t, actions, 0)

	brokerActions := fakeClusterServiceBrokerClient.Actions()
	assertNumberOfClusterServiceBrokerActions(t, brokerActions, 0)

	events := getRecordedEvents(testController)
	assertNumEvents(t, events, 0)
}

// TestReconcileServiceBindingWithServiceBindingCallFailure tests reconcileServiceBinding to ensure
// a bind creation failure is handled properly.
func TestReconcileServiceBindingWithServiceBindingCallFailure(t *testing.T) {
	fakeKubeClient, fakeCatalogClient, fakeClusterServiceBrokerClient, testController, sharedInformers := newTestController(t, fakeosb.FakeClientConfiguration{
		BindReaction: &fakeosb.BindReaction{
			Error: errors.New("fake creation failure"),
		},
	})

	sharedInformers.ClusterServiceBrokers().Informer().GetStore().Add(getTestClusterServiceBroker())
	sharedInformers.ClusterServiceClasses().Informer().GetStore().Add(getTestClusterServiceClass())
	sharedInformers.ServiceInstances().Informer().GetStore().Add(getTestServiceInstanceWithStatus(v1beta1.ConditionTrue))
	sharedInformers.ClusterServicePlans().Informer().GetStore().Add(getTestClusterServicePlan())

	binding := getTestServiceBinding()

	if err := testController.reconcileServiceBinding(binding); err == nil {
		t.Fatal("ServiceBinding creation should fail")
	}

	// verify one kube action occurred
	kubeActions := fakeKubeClient.Actions()
	if err := checkKubeClientActions(kubeActions, []kubeClientAction{
		{verb: "get", resourceName: "namespaces", checkType: checkGetActionType},
	}); err != nil {
		t.Fatal(err)
	}

	actions := fakeCatalogClient.Actions()
	assertNumberOfActions(t, actions, 2)

	updatedServiceBinding := assertUpdateStatus(t, actions[0], binding)
	assertServiceBindingOperationInProgress(t, updatedServiceBinding, v1beta1.ServiceBindingOperationBind, binding)
	assertServiceBindingOrphanMitigationSet(t, updatedServiceBinding, false)

	updatedServiceBinding = assertUpdateStatus(t, actions[1], binding)
	assertServiceBindingRequestRetriableError(t, updatedServiceBinding, v1beta1.ServiceBindingOperationBind, errorBindCallReason, binding)
	assertServiceBindingOrphanMitigationSet(t, updatedServiceBinding, false)

	brokerActions := fakeClusterServiceBrokerClient.Actions()
	assertNumberOfClusterServiceBrokerActions(t, brokerActions, 1)
	assertBind(t, brokerActions[0], &osb.BindRequest{
		BindingID:  testServiceBindingGUID,
		InstanceID: testServiceInstanceGUID,
		ServiceID:  testClusterServiceClassGUID,
		PlanID:     testClusterServicePlanGUID,
		AppGUID:    strPtr(""),
		BindResource: &osb.BindResource{
			AppGUID: strPtr(""),
		},
	})

	events := getRecordedEvents(testController)

	expectedEvent := warningEventBuilder(errorBindCallReason).msgf(
		"Error creating ServiceBinding for ServiceInstance %q of ClusterServiceClass (K8S: %q ExternalName: %q) at ClusterServiceBroker %q:",
		"test-ns/test-instance", "SCGUID", "test-serviceclass", "test-broker",
	).msg("fake creation failure")
	if err := checkEvents(events, expectedEvent.stringArr()); err != nil {
		t.Fatal(err)
	}
}

// TestReconcileServiceBindingWithServiceBindingFailure tests reconcileServiceBinding to ensure
// a binding request that receives an error from the broker is handled properly.
func TestReconcileServiceBindingWithServiceBindingFailure(t *testing.T) {
	fakeKubeClient, fakeCatalogClient, fakeClusterServiceBrokerClient, testController, sharedInformers := newTestController(t, fakeosb.FakeClientConfiguration{
		BindReaction: &fakeosb.BindReaction{
			Error: osb.HTTPStatusCodeError{
				StatusCode:   http.StatusConflict,
				ErrorMessage: strPtr("ServiceBindingExists"),
				Description:  strPtr("Service binding with the same id, for the same service instance already exists."),
			},
		},
	})

	sharedInformers.ClusterServiceBrokers().Informer().GetStore().Add(getTestClusterServiceBroker())
	sharedInformers.ClusterServiceClasses().Informer().GetStore().Add(getTestClusterServiceClass())
	sharedInformers.ServiceInstances().Informer().GetStore().Add(getTestServiceInstanceWithStatus(v1beta1.ConditionTrue))
	sharedInformers.ClusterServicePlans().Informer().GetStore().Add(getTestClusterServicePlan())

	binding := getTestServiceBinding()

	if err := testController.reconcileServiceBinding(binding); err != nil {
		t.Fatalf("ServiceBinding creation should complete: %v", err)
	}

	// verify one kube action occurred
	kubeActions := fakeKubeClient.Actions()
	if err := checkKubeClientActions(kubeActions, []kubeClientAction{
		{verb: "get", resourceName: "namespaces", checkType: checkGetActionType},
	}); err != nil {
		t.Fatal(err)
	}

	actions := fakeCatalogClient.Actions()
	assertNumberOfActions(t, actions, 2)

	updatedServiceBinding := assertUpdateStatus(t, actions[0], binding)
	assertServiceBindingOperationInProgress(t, updatedServiceBinding, v1beta1.ServiceBindingOperationBind, binding)
	assertServiceBindingOrphanMitigationSet(t, updatedServiceBinding, false)

	updatedServiceBinding = assertUpdateStatus(t, actions[1], binding)
	assertServiceBindingRequestFailingError(t, updatedServiceBinding, v1beta1.ServiceBindingOperationBind, errorBindCallReason, "ServiceBindingReturnedFailure", binding)
	assertServiceBindingOrphanMitigationSet(t, updatedServiceBinding, false)

	brokerActions := fakeClusterServiceBrokerClient.Actions()
	assertNumberOfClusterServiceBrokerActions(t, brokerActions, 1)
	assertBind(t, brokerActions[0], &osb.BindRequest{
		BindingID:  testServiceBindingGUID,
		InstanceID: testServiceInstanceGUID,
		ServiceID:  testClusterServiceClassGUID,
		PlanID:     testClusterServicePlanGUID,
		AppGUID:    strPtr(""),
		BindResource: &osb.BindResource{
			AppGUID: strPtr(""),
		},
	})

	events := getRecordedEvents(testController)

	expectedEvent := warningEventBuilder(errorBindCallReason).msgf(
		"Error creating ServiceBinding for ServiceInstance %q of ClusterServiceClass (K8S: %q ExternalName: %q) at ClusterServiceBroker %q:",
		"test-ns/test-instance", "SCGUID", "test-serviceclass", "test-broker",
	).msg(
		"Status: 409; ErrorMessage: ServiceBindingExists; Description: Service binding with the same id, for the same service instance already exists.; ResponseError: <nil>",
	)
	if err := checkEvents(events, expectedEvent.stringArr()); err != nil {
		t.Fatal(err)
	}
}

// TestUpdateBindingCondition tests updateBindingCondition to ensure all status
// condition transitions on a binding work as expected.
//
// The test cases are proving:
// - a binding with no status that has status condition set to false will update
//   the transition time
// - a binding with condition false set to condition false will not update the
//   transition time
// - a binding with condition false set to condition false with a new message and
//   reason will not update the transition time
// - a binding with condition false set to condition true will update the
//   transition time
// - a binding with condition status true set to true will not update the
//   transition time
// - a binding with condition status true set to false will update the transition
//   time
func TestUpdateServiceBindingCondition(t *testing.T) {
	getTestServiceBindingWithStatus := func(status v1beta1.ConditionStatus) *v1beta1.ServiceBinding {
		instance := getTestServiceBinding()
		instance.Status = v1beta1.ServiceBindingStatus{
			Conditions: []v1beta1.ServiceBindingCondition{{
				Type:               v1beta1.ServiceBindingConditionReady,
				Status:             status,
				Message:            "message",
				LastTransitionTime: metav1.NewTime(time.Now().Add(-5 * time.Minute)),
			}},
		}

		return instance
	}

	// Anonymous struct fields:
	// name: short description of the test
	// input: the binding to test
	// status: condition status to set for binding condition
	// reason: reason to set for binding condition
	// message: message to set for binding condition
	// transitionTimeChanged: toggle for verifying transition time was updated
	cases := []struct {
		name                  string
		input                 *v1beta1.ServiceBinding
		status                v1beta1.ConditionStatus
		reason                string
		message               string
		transitionTimeChanged bool
	}{

		{
			name:                  "initially unset",
			input:                 getTestServiceBinding(),
			status:                v1beta1.ConditionFalse,
			transitionTimeChanged: true,
		},
		{
			name:                  "not ready -> not ready",
			input:                 getTestServiceBindingWithStatus(v1beta1.ConditionFalse),
			status:                v1beta1.ConditionFalse,
			transitionTimeChanged: false,
		},
		{
			name:                  "not ready -> not ready, message and reason change",
			input:                 getTestServiceBindingWithStatus(v1beta1.ConditionFalse),
			status:                v1beta1.ConditionFalse,
			reason:                "foo",
			message:               "bar",
			transitionTimeChanged: false,
		},
		{
			name:                  "not ready -> ready",
			input:                 getTestServiceBindingWithStatus(v1beta1.ConditionFalse),
			status:                v1beta1.ConditionTrue,
			transitionTimeChanged: true,
		},
		{
			name:                  "ready -> ready",
			input:                 getTestServiceBindingWithStatus(v1beta1.ConditionTrue),
			status:                v1beta1.ConditionTrue,
			transitionTimeChanged: false,
		},
		{
			name:                  "ready -> not ready",
			input:                 getTestServiceBindingWithStatus(v1beta1.ConditionTrue),
			status:                v1beta1.ConditionFalse,
			transitionTimeChanged: true,
		},
	}

	for _, tc := range cases {
		_, fakeCatalogClient, _, testController, _ := newTestController(t, noFakeActions())

		clone, err := api.Scheme.DeepCopy(tc.input)
		if err != nil {
			t.Errorf("%v: deep copy failed", tc.name)
			continue
		}
		inputClone := clone.(*v1beta1.ServiceBinding)

		err = testController.updateServiceBindingCondition(tc.input, v1beta1.ServiceBindingConditionReady, tc.status, tc.reason, tc.message)
		if err != nil {
			t.Errorf("%v: error updating broker condition: %v", tc.name, err)
			continue
		}

		if !reflect.DeepEqual(tc.input, inputClone) {
			t.Errorf("%v: updating broker condition mutated input: %s", tc.name, expectedGot(inputClone, tc.input))
			continue
		}

		actions := fakeCatalogClient.Actions()
		if ok := expectNumberOfActions(t, tc.name, actions, 1); !ok {
			continue
		}

		updatedServiceBinding, ok := expectUpdateStatus(t, tc.name, actions[0], tc.input)
		if !ok {
			continue
		}

		updateActionObject, ok := updatedServiceBinding.(*v1beta1.ServiceBinding)
		if !ok {
			t.Errorf("%v: couldn't convert to binding", tc.name)
			continue
		}

		var initialTs metav1.Time
		if len(inputClone.Status.Conditions) != 0 {
			initialTs = inputClone.Status.Conditions[0].LastTransitionTime
		}

		if e, a := 1, len(updateActionObject.Status.Conditions); e != a {
			t.Errorf("%v: %s", tc.name, expectedGot(e, a))
		}

		outputCondition := updateActionObject.Status.Conditions[0]
		newTs := outputCondition.LastTransitionTime

		if tc.transitionTimeChanged && initialTs == newTs {
			t.Errorf("%v: transition time didn't change when it should have", tc.name)
			continue
		} else if !tc.transitionTimeChanged && initialTs != newTs {
			t.Errorf("%v: transition time changed when it shouldn't have", tc.name)
			continue
		}
		if e, a := tc.reason, outputCondition.Reason; e != "" && e != a {
			t.Errorf("%v: condition reasons didn't match; %s", tc.name, expectedGot(e, a))
			continue
		}
		if e, a := tc.message, outputCondition.Message; e != "" && e != a {
			t.Errorf("%v: condition reasons didn't match; %s", tc.name, expectedGot(e, a))
		}
	}
}

// TestReconcileUnbindingWithBrokerError tests reconcileBinding to ensure an
// unbinding request response that contains a broker error fails as expected.
func TestReconcileUnbindingWithClusterServiceBrokerError(t *testing.T) {
	_, fakeCatalogClient, _, testController, sharedInformers := newTestController(t, fakeosb.FakeClientConfiguration{
		UnbindReaction: &fakeosb.UnbindReaction{
			Response: &osb.UnbindResponse{},
			Error:    fakeosb.UnexpectedActionError(),
		},
	})

	sharedInformers.ClusterServiceBrokers().Informer().GetStore().Add(getTestClusterServiceBroker())
	sharedInformers.ClusterServiceClasses().Informer().GetStore().Add(getTestClusterServiceClass())
	sharedInformers.ServiceInstances().Informer().GetStore().Add(getTestServiceInstanceWithStatus(v1beta1.ConditionTrue))
	sharedInformers.ClusterServicePlans().Informer().GetStore().Add(getTestClusterServicePlan())

	t1 := metav1.NewTime(time.Now())
	binding := &v1beta1.ServiceBinding{
		ObjectMeta: metav1.ObjectMeta{
			Name:              testServiceBindingName,
			Namespace:         testNamespace,
			DeletionTimestamp: &t1,
			Generation:        1,
		},
		Spec: v1beta1.ServiceBindingSpec{
			ServiceInstanceRef: v1beta1.LocalObjectReference{Name: testServiceInstanceName},
			ExternalID:         testServiceBindingGUID,
			SecretName:         testServiceBindingSecretName,
		},
		Status: v1beta1.ServiceBindingStatus{
			ExternalProperties: &v1beta1.ServiceBindingPropertiesState{},
			UnbindStatus:       v1beta1.ServiceBindingUnbindStatusRequired,
		},
	}
	if err := scmeta.AddFinalizer(binding, v1beta1.FinalizerServiceCatalog); err != nil {
		t.Fatalf("Finalizer error: %v", err)
	}
	if err := testController.reconcileServiceBinding(binding); err == nil {
		t.Fatal("reconcileServiceBinding should have returned an error")
	}

	actions := fakeCatalogClient.Actions()
	assertNumberOfActions(t, actions, 2)

	updatedServiceBinding := assertUpdateStatus(t, actions[0], binding)
	assertServiceBindingOperationInProgress(t, updatedServiceBinding, v1beta1.ServiceBindingOperationUnbind, binding)
	assertServiceBindingOrphanMitigationSet(t, updatedServiceBinding, false)

	updatedServiceBinding = assertUpdateStatus(t, actions[1], binding)
	assertServiceBindingRequestRetriableError(t, updatedServiceBinding, v1beta1.ServiceBindingOperationUnbind, errorUnbindCallReason, binding)
	assertServiceBindingOrphanMitigationSet(t, updatedServiceBinding, false)

	events := getRecordedEvents(testController)

	expectedEvent := warningEventBuilder(errorUnbindCallReason).msgf(
		"Error unbinding from ServiceInstance %q of ClusterServiceClass (K8S: %q ExternalName: %q) at ClusterServiceBroker %q:",
		"test-ns/test-instance", "SCGUID", "test-serviceclass", "test-broker",
	).msg("Unexpected action")
	if err := checkEvents(events, expectedEvent.stringArr()); err != nil {
		t.Fatal(err)
	}
}

// TestReconcileUnbindingWithClusterServiceBrokerHTTPError tests reconcileBinding to ensure an
// unbinding request response that contains a broker HTTP error fails as
// expected.
func TestReconcileUnbindingWithClusterServiceBrokerHTTPError(t *testing.T) {
	_, fakeCatalogClient, _, testController, sharedInformers := newTestController(t, fakeosb.FakeClientConfiguration{
		UnbindReaction: &fakeosb.UnbindReaction{
			Response: &osb.UnbindResponse{},
			Error: osb.HTTPStatusCodeError{
				StatusCode: http.StatusGone,
			},
		},
	})

	sharedInformers.ClusterServiceBrokers().Informer().GetStore().Add(getTestClusterServiceBroker())
	sharedInformers.ClusterServiceClasses().Informer().GetStore().Add(getTestClusterServiceClass())
	sharedInformers.ServiceInstances().Informer().GetStore().Add(getTestServiceInstanceWithStatus(v1beta1.ConditionTrue))
	sharedInformers.ClusterServicePlans().Informer().GetStore().Add(getTestClusterServicePlan())

	t1 := metav1.NewTime(time.Now())
	binding := &v1beta1.ServiceBinding{
		ObjectMeta: metav1.ObjectMeta{
			Name:              testServiceBindingName,
			Namespace:         testNamespace,
			DeletionTimestamp: &t1,
			Generation:        1,
		},
		Spec: v1beta1.ServiceBindingSpec{
			ServiceInstanceRef: v1beta1.LocalObjectReference{Name: testServiceInstanceName},
			ExternalID:         testServiceBindingGUID,
			SecretName:         testServiceBindingSecretName,
		},
		Status: v1beta1.ServiceBindingStatus{
			ExternalProperties: &v1beta1.ServiceBindingPropertiesState{},
			UnbindStatus:       v1beta1.ServiceBindingUnbindStatusRequired,
		},
	}
	if err := scmeta.AddFinalizer(binding, v1beta1.FinalizerServiceCatalog); err != nil {
		t.Fatalf("Finalizer error: %v", err)
	}
	if err := testController.reconcileServiceBinding(binding); err != nil {
		t.Fatalf("reconcileServiceBinding should not have returned an error: %v", err)
	}

	actions := fakeCatalogClient.Actions()
	assertNumberOfActions(t, actions, 2)

	updatedServiceBinding := assertUpdateStatus(t, actions[0], binding)
	assertServiceBindingOperationInProgress(t, updatedServiceBinding, v1beta1.ServiceBindingOperationUnbind, binding)
	assertServiceBindingOrphanMitigationSet(t, updatedServiceBinding, false)

	updatedServiceBinding = assertUpdateStatus(t, actions[1], binding)
	assertServiceBindingRequestFailingError(t, updatedServiceBinding, v1beta1.ServiceBindingOperationUnbind, errorUnbindCallReason, errorUnbindCallReason, binding)
	assertServiceBindingOrphanMitigationSet(t, updatedServiceBinding, false)

	events := getRecordedEvents(testController)

	expectedEvent := warningEventBuilder(errorUnbindCallReason).msgf(
		"Error unbinding from ServiceInstance %q of ClusterServiceClass (K8S: %q ExternalName: %q) at ClusterServiceBroker %q:",
		"test-ns/test-instance", "SCGUID", "test-serviceclass", "test-broker",
	).msg("Status: 410; ErrorMessage: <nil>; Description: <nil>; ResponseError: <nil>")
	if err := checkEvents(events, expectedEvent.stringArr()); err != nil {
		t.Fatal(err)
	}
}

func TestReconcileBindingUsingOriginatingIdentity(t *testing.T) {
	for _, tc := range originatingIdentityTestCases {
		func() {
			if tc.enableOriginatingIdentity {
				utilfeature.DefaultFeatureGate.Set(fmt.Sprintf("%v=true", scfeatures.OriginatingIdentity))
				defer utilfeature.DefaultFeatureGate.Set(fmt.Sprintf("%v=false", scfeatures.OriginatingIdentity))
			}

			fakeKubeClient, _, fakeBrokerClient, testController, sharedInformers := newTestController(t, fakeosb.FakeClientConfiguration{
				BindReaction: &fakeosb.BindReaction{
					Response: &osb.BindResponse{},
				},
			})

			addGetNamespaceReaction(fakeKubeClient)
			addGetSecretNotFoundReaction(fakeKubeClient)

			sharedInformers.ClusterServiceBrokers().Informer().GetStore().Add(getTestClusterServiceBroker())
			sharedInformers.ClusterServiceClasses().Informer().GetStore().Add(getTestClusterServiceClass())
			sharedInformers.ClusterServicePlans().Informer().GetStore().Add(getTestClusterServicePlan())
			sharedInformers.ServiceInstances().Informer().GetStore().Add(getTestServiceInstanceWithStatus(v1beta1.ConditionTrue))

			binding := getTestServiceBinding()
			if tc.includeUserInfo {
				binding.Spec.UserInfo = testUserInfo
			}

			err := testController.reconcileServiceBinding(binding)
			if err != nil {
				t.Fatalf("%v: a valid binding should not fail: %v", tc.name, err)
			}

			brokerActions := fakeBrokerClient.Actions()
			assertNumberOfClusterServiceBrokerActions(t, brokerActions, 1)
			actualRequest, ok := brokerActions[0].Request.(*osb.BindRequest)
			if !ok {
				t.Errorf("%v: unexpected request type; expected %T, got %T", tc.name, &osb.BindRequest{}, actualRequest)
				return
			}
			var expectedOriginatingIdentity *osb.OriginatingIdentity
			if tc.expectedOriginatingIdentity {
				expectedOriginatingIdentity = testOriginatingIdentity
			}
			assertOriginatingIdentity(t, expectedOriginatingIdentity, actualRequest.OriginatingIdentity)
		}()
	}
}

func TestReconcileBindingDeleteUsingOriginatingIdentity(t *testing.T) {
	for _, tc := range originatingIdentityTestCases {
		func() {
			if tc.enableOriginatingIdentity {
				err := utilfeature.DefaultFeatureGate.Set(fmt.Sprintf("%v=true", scfeatures.OriginatingIdentity))
				if err != nil {
					t.Fatalf("Failed to enable originating identity feature: %v", err)
				}
				defer utilfeature.DefaultFeatureGate.Set(fmt.Sprintf("%v=false", scfeatures.OriginatingIdentity))
			}

			fakeKubeClient, _, fakeBrokerClient, testController, sharedInformers := newTestController(t, fakeosb.FakeClientConfiguration{
				UnbindReaction: &fakeosb.UnbindReaction{
					Response: &osb.UnbindResponse{},
				},
			})

			addGetNamespaceReaction(fakeKubeClient)
			addGetSecretNotFoundReaction(fakeKubeClient)

			sharedInformers.ClusterServiceBrokers().Informer().GetStore().Add(getTestClusterServiceBroker())
			sharedInformers.ClusterServiceClasses().Informer().GetStore().Add(getTestClusterServiceClass())
			sharedInformers.ClusterServicePlans().Informer().GetStore().Add(getTestClusterServicePlan())
			sharedInformers.ServiceInstances().Informer().GetStore().Add(getTestServiceInstanceWithStatus(v1beta1.ConditionTrue))

			binding := getTestServiceBinding()
			binding.DeletionTimestamp = &metav1.Time{}
			binding.Finalizers = []string{v1beta1.FinalizerServiceCatalog}
			if tc.includeUserInfo {
				binding.Spec.UserInfo = testUserInfo
			}

			err := testController.reconcileServiceBinding(binding)
			if err != nil {
				t.Fatalf("%v: a valid binding should not fail: %v", tc.name, err)
			}

			brokerActions := fakeBrokerClient.Actions()
			assertNumberOfClusterServiceBrokerActions(t, brokerActions, 1)
			actualRequest, ok := brokerActions[0].Request.(*osb.UnbindRequest)
			if !ok {
				t.Errorf("%v: unexpected request type; expected %T, got %T", tc.name, &osb.UnbindRequest{}, actualRequest)
				return
			}
			var expectedOriginatingIdentity *osb.OriginatingIdentity
			if tc.expectedOriginatingIdentity {
				expectedOriginatingIdentity = testOriginatingIdentity
			}
			assertOriginatingIdentity(t, expectedOriginatingIdentity, actualRequest.OriginatingIdentity)
		}()
	}
}

// TestReconcileBindingSuccessOnFinalRetry verifies that reconciliation can
// succeed on the last attempt before timing out of the retry loop
func TestReconcileBindingSuccessOnFinalRetry(t *testing.T) {
	fakeKubeClient, fakeCatalogClient, fakeClusterServiceBrokerClient, testController, sharedInformers := newTestController(t, fakeosb.FakeClientConfiguration{
		BindReaction: &fakeosb.BindReaction{
			Response: &osb.BindResponse{
				Credentials: map[string]interface{}{
					"a": "b",
					"c": "d",
				},
			},
		},
	})

	addGetNamespaceReaction(fakeKubeClient)
	addGetSecretNotFoundReaction(fakeKubeClient)

	sharedInformers.ClusterServiceBrokers().Informer().GetStore().Add(getTestClusterServiceBroker())
	sharedInformers.ClusterServiceClasses().Informer().GetStore().Add(getTestClusterServiceClass())
	sharedInformers.ClusterServicePlans().Informer().GetStore().Add(getTestClusterServicePlan())
	sharedInformers.ServiceInstances().Informer().GetStore().Add(getTestServiceInstanceWithStatus(v1beta1.ConditionTrue))

	binding := getTestServiceBinding()
	binding.Status.CurrentOperation = v1beta1.ServiceBindingOperationBind
	startTime := metav1.NewTime(time.Now().Add(-7 * 24 * time.Hour))
	binding.Status.OperationStartTime = &startTime

	if err := testController.reconcileServiceBinding(binding); err != nil {
		t.Fatalf("a valid binding should not fail: %v", err)
	}

	brokerActions := fakeClusterServiceBrokerClient.Actions()
	assertNumberOfClusterServiceBrokerActions(t, brokerActions, 1)
	assertBind(t, brokerActions[0], &osb.BindRequest{
		BindingID:  testServiceBindingGUID,
		InstanceID: testServiceInstanceGUID,
		ServiceID:  testClusterServiceClassGUID,
		PlanID:     testClusterServicePlanGUID,
		AppGUID:    strPtr(testNamespaceGUID),
		BindResource: &osb.BindResource{
			AppGUID: strPtr(testNamespaceGUID),
		},
	})

	actions := fakeCatalogClient.Actions()
	assertNumberOfActions(t, actions, 1)

	updatedServiceBinding := assertUpdateStatus(t, actions[0], binding).(*v1beta1.ServiceBinding)
	assertServiceBindingOperationSuccess(t, updatedServiceBinding, v1beta1.ServiceBindingOperationBind, binding)
	assertServiceBindingOrphanMitigationSet(t, updatedServiceBinding, false)

	events := getRecordedEvents(testController)

	expectedEvent := normalEventBuilder(successInjectedBindResultReason).msg(successInjectedBindResultMessage)
	if err := checkEvents(events, expectedEvent.stringArr()); err != nil {
		t.Fatal(err)
	}
}

// TestReconcileBindingFailureOnFinalRetry verifies that reconciliation
// completes in the event of an error after the retry duration elapses.
func TestReconcileBindingFailureOnFinalRetry(t *testing.T) {
	_, fakeCatalogClient, _, testController, sharedInformers := newTestController(t, fakeosb.FakeClientConfiguration{
		BindReaction: &fakeosb.BindReaction{
			Response: &osb.BindResponse{
				Credentials: map[string]interface{}{
					"a": "b",
					"c": "d",
				},
			},
			Error: fakeosb.UnexpectedActionError(),
		},
	})

	sharedInformers.ClusterServiceBrokers().Informer().GetStore().Add(getTestClusterServiceBroker())
	sharedInformers.ClusterServiceClasses().Informer().GetStore().Add(getTestClusterServiceClass())
	sharedInformers.ClusterServicePlans().Informer().GetStore().Add(getTestClusterServicePlan())
	sharedInformers.ServiceInstances().Informer().GetStore().Add(getTestServiceInstanceWithStatus(v1beta1.ConditionTrue))

	binding := getTestServiceBinding()
	binding.Status.CurrentOperation = v1beta1.ServiceBindingOperationBind
	startTime := metav1.NewTime(time.Now().Add(-7 * 24 * time.Hour))
	binding.Status.OperationStartTime = &startTime

	if err := testController.reconcileServiceBinding(binding); err != nil {
		t.Fatalf("Should have return no error because the retry duration has elapsed: %v", err)
	}

	actions := fakeCatalogClient.Actions()
	assertNumberOfActions(t, actions, 1)

	updatedServiceBinding := assertUpdateStatus(t, actions[0], binding).(*v1beta1.ServiceBinding)
	assertServiceBindingRequestFailingError(t, updatedServiceBinding, v1beta1.ServiceBindingOperationBind, errorBindCallReason, errorReconciliationRetryTimeoutReason, binding)
	assertServiceBindingOrphanMitigationSet(t, updatedServiceBinding, false)

	events := getRecordedEvents(testController)

	expectedEventPrefixes := []string{
		warningEventBuilder(errorBindCallReason).String(),
		warningEventBuilder(errorReconciliationRetryTimeoutReason).String(),
	}
	if err := checkEventPrefixes(events, expectedEventPrefixes); err != nil {
		t.Fatal(err)
	}
}

// TestReconcileBindingWithSecretConflictFailedAfterFinalRetry tests
// reconcileBinding to ensure a binding with an existing secret not owned by the
// bindings is marked as failed after the retry duration elapses.
func TestReconcileBindingWithSecretConflictFailedAfterFinalRetry(t *testing.T) {
	fakeKubeClient, fakeCatalogClient, fakeClusterServiceBrokerClient, testController, sharedInformers := newTestController(t, fakeosb.FakeClientConfiguration{
		BindReaction: &fakeosb.BindReaction{
			Response: &osb.BindResponse{
				Credentials: map[string]interface{}{
					"a": "b",
					"c": "d",
				},
			},
		},
	})

	addGetNamespaceReaction(fakeKubeClient)
	// existing Secret with nil controllerRef
	addGetSecretReaction(fakeKubeClient, &corev1.Secret{
		ObjectMeta: metav1.ObjectMeta{Name: testServiceBindingName, Namespace: testNamespace},
	})

	sharedInformers.ClusterServiceBrokers().Informer().GetStore().Add(getTestClusterServiceBroker())
	sharedInformers.ClusterServiceClasses().Informer().GetStore().Add(getTestClusterServiceClass())
	sharedInformers.ClusterServicePlans().Informer().GetStore().Add(getTestClusterServicePlan())
	sharedInformers.ServiceInstances().Informer().GetStore().Add(getTestServiceInstanceWithStatus(v1beta1.ConditionTrue))

	startTime := metav1.NewTime(time.Now().Add(-7 * 24 * time.Hour))
	binding := &v1beta1.ServiceBinding{
		ObjectMeta: metav1.ObjectMeta{
			Name:       testServiceBindingName,
			Namespace:  testNamespace,
			Generation: 1,
		},
		Spec: v1beta1.ServiceBindingSpec{
			ServiceInstanceRef: v1beta1.LocalObjectReference{Name: testServiceInstanceName},
			ExternalID:         testServiceBindingGUID,
			SecretName:         testServiceBindingSecretName,
		},
		Status: v1beta1.ServiceBindingStatus{
			CurrentOperation:   v1beta1.ServiceBindingOperationBind,
			OperationStartTime: &startTime,
		},
	}

	if err := testController.reconcileServiceBinding(binding); err != nil {
		t.Fatalf("reconciliation should complete since the retry duration has elapsed: %v", err)
	}

	brokerActions := fakeClusterServiceBrokerClient.Actions()
	assertNumberOfClusterServiceBrokerActions(t, brokerActions, 1)
	assertBind(t, brokerActions[0], &osb.BindRequest{
		BindingID:  testServiceBindingGUID,
		InstanceID: testServiceInstanceGUID,
		ServiceID:  testClusterServiceClassGUID,
		PlanID:     testClusterServicePlanGUID,
		AppGUID:    strPtr(testNamespaceGUID),
		BindResource: &osb.BindResource{
			AppGUID: strPtr(testNamespaceGUID),
		},
	})

	actions := fakeCatalogClient.Actions()
	assertNumberOfActions(t, actions, 1)

	updatedServiceBinding := assertUpdateStatus(t, actions[0], binding).(*v1beta1.ServiceBinding)

	assertServiceBindingCondition(t, updatedServiceBinding, v1beta1.ServiceBindingConditionReady, v1beta1.ConditionFalse, errorServiceBindingOrphanMitigation)
	assertServiceBindingCondition(t, updatedServiceBinding, v1beta1.ServiceBindingConditionFailed, v1beta1.ConditionTrue, errorReconciliationRetryTimeoutReason)
	assertServiceBindingStartingOrphanMitigation(t, updatedServiceBinding, binding)
	assertServiceBindingInProgressPropertiesNil(t, updatedServiceBinding)
	assertServiceBindingExternalPropertiesParameters(t, updatedServiceBinding, nil, "")

	kubeActions := fakeKubeClient.Actions()
	assertNumberOfActions(t, kubeActions, 2)

	// first action is a get on the namespace
	// second action is a get on the secret
	action := kubeActions[1].(clientgotesting.GetAction)
	if e, a := "get", action.GetVerb(); e != a {
		t.Fatalf("Unexpected verb on action; %s", expectedGot(e, a))
	}
	if e, a := "secrets", action.GetResource().Resource; e != a {
		t.Fatalf("Unexpected resource on action; %s", expectedGot(e, a))
	}

	events := getRecordedEvents(testController)

	expectedEventPrefixes := []string{
		warningEventBuilder(errorInjectingBindResultReason).String(),
		warningEventBuilder(errorReconciliationRetryTimeoutReason).String(),
		warningEventBuilder(errorServiceBindingOrphanMitigation).String(),
	}
	if err := checkEventPrefixes(events, expectedEventPrefixes); err != nil {
		t.Fatal(err)
	}
}

// TestReconcileServiceBindingWithStatusUpdateError verifies that the
// reconciler returns an error when there is a conflict updating the status of
// the resource. This is an otherwise successful scenario where the update to set
// the in-progress operation fails.
func TestReconcileServiceBindingWithStatusUpdateError(t *testing.T) {
	fakeKubeClient, fakeCatalogClient, fakeClusterServiceBrokerClient, testController, sharedInformers := newTestController(t, noFakeActions())

	addGetNamespaceReaction(fakeKubeClient)
	addGetSecretNotFoundReaction(fakeKubeClient)

	sharedInformers.ClusterServiceBrokers().Informer().GetStore().Add(getTestClusterServiceBroker())
	sharedInformers.ClusterServiceClasses().Informer().GetStore().Add(getTestClusterServiceClass())
	sharedInformers.ClusterServicePlans().Informer().GetStore().Add(getTestClusterServicePlan())
	sharedInformers.ServiceInstances().Informer().GetStore().Add(getTestServiceInstanceWithStatus(v1beta1.ConditionTrue))

	binding := getTestServiceBinding()

	fakeCatalogClient.AddReactor("update", "servicebindings", func(action clientgotesting.Action) (bool, runtime.Object, error) {
		return true, nil, errors.New("update error")
	})

	err := testController.reconcileServiceBinding(binding)
	if err == nil {
		t.Fatalf("expected error from but got none")
	}
	if e, a := "update error", err.Error(); e != a {
		t.Fatalf("unexpected error returned: %s", expectedGot(e, a))
	}

	brokerActions := fakeClusterServiceBrokerClient.Actions()
	assertNumberOfClusterServiceBrokerActions(t, brokerActions, 0)

	actions := fakeCatalogClient.Actions()
	assertNumberOfActions(t, actions, 1)

	updatedServiceBinding := assertUpdateStatus(t, actions[0], binding)
	assertServiceBindingOperationInProgress(t, updatedServiceBinding, v1beta1.ServiceBindingOperationBind, binding)
	assertServiceBindingOrphanMitigationSet(t, updatedServiceBinding, false)

	events := getRecordedEvents(testController)
	assertNumEvents(t, events, 0)
}

// TestReconcileServiceInstanceCredentailWithSecretParameters tests reconciling a
// binding that has parameters obtained from secrets.
func TestReconcileServiceBindingWithSecretParameters(t *testing.T) {
	fakeKubeClient, fakeCatalogClient, fakeClusterServiceBrokerClient, testController, sharedInformers := newTestController(t, fakeosb.FakeClientConfiguration{
		BindReaction: &fakeosb.BindReaction{
			Response: &osb.BindResponse{
				Credentials: map[string]interface{}{
					"a": "b",
					"c": "d",
				},
			},
		},
	})

	addGetNamespaceReaction(fakeKubeClient)

	paramSecret := &corev1.Secret{
		Data: map[string][]byte{
			"param-secret-key": []byte("{\"b\":\"2\"}"),
		},
	}
	fakeKubeClient.AddReactor("get", "secrets", func(action clientgotesting.Action) (bool, runtime.Object, error) {
		switch name := action.(clientgotesting.GetAction).GetName(); name {
		case "param-secret-name":
			return true, paramSecret, nil
		default:
			return true, nil, apierrors.NewNotFound(action.GetResource().GroupResource(), name)
		}
	})

	sharedInformers.ClusterServiceBrokers().Informer().GetStore().Add(getTestClusterServiceBroker())
	sharedInformers.ClusterServiceClasses().Informer().GetStore().Add(getTestClusterServiceClass())
	sharedInformers.ClusterServicePlans().Informer().GetStore().Add(getTestClusterServicePlan())
	sharedInformers.ServiceInstances().Informer().GetStore().Add(getTestServiceInstanceWithStatus(v1beta1.ConditionTrue))

	binding := &v1beta1.ServiceBinding{
		ObjectMeta: metav1.ObjectMeta{
			Name:       testServiceBindingName,
			Namespace:  testNamespace,
			Finalizers: []string{v1beta1.FinalizerServiceCatalog},
			Generation: 1,
		},
		Spec: v1beta1.ServiceBindingSpec{
			ServiceInstanceRef: v1beta1.LocalObjectReference{Name: testServiceInstanceName},
			ExternalID:         testServiceBindingGUID,
			SecretName:         testServiceBindingSecretName,
		},
	}

	parameters := map[string]interface{}{
		"a": "1",
	}
	b, err := json.Marshal(parameters)
	if err != nil {
		t.Fatalf("Failed to marshal parameters %v : %v", parameters, err)
	}
	binding.Spec.Parameters = &runtime.RawExtension{Raw: b}

	binding.Spec.ParametersFrom = []v1beta1.ParametersFromSource{
		{
			SecretKeyRef: &v1beta1.SecretKeyReference{
				Name: "param-secret-name",
				Key:  "param-secret-key",
			},
		},
	}

	err = testController.reconcileServiceBinding(binding)
	if err != nil {
		t.Fatalf("a valid binding should not fail: %v", err)
	}

	brokerActions := fakeClusterServiceBrokerClient.Actions()
	assertNumberOfClusterServiceBrokerActions(t, brokerActions, 1)
	assertBind(t, brokerActions[0], &osb.BindRequest{
		BindingID:  testServiceBindingGUID,
		InstanceID: testServiceInstanceGUID,
		ServiceID:  testClusterServiceClassGUID,
		PlanID:     testClusterServicePlanGUID,
		AppGUID:    strPtr(testNamespaceGUID),
		Parameters: map[string]interface{}{
			"a": "1",
			"b": "2",
		},
		BindResource: &osb.BindResource{
			AppGUID: strPtr(testNamespaceGUID),
		},
	})

	expectedParameters := map[string]interface{}{
		"a": "1",
		"b": "<redacted>",
	}
	expectedParametersChecksum, err := generateChecksumOfParameters(map[string]interface{}{
		"a": "1",
		"b": "2",
	})
	if err != nil {
		t.Fatalf("Failed to generate parameters checksum: %v", err)
	}

	actions := fakeCatalogClient.Actions()
	assertNumberOfActions(t, actions, 2)

	updatedServiceBinding := assertUpdateStatus(t, actions[0], binding)
	assertServiceBindingOperationInProgressWithParameters(t, updatedServiceBinding, v1beta1.ServiceBindingOperationBind, expectedParameters, expectedParametersChecksum, binding)
	assertServiceBindingOrphanMitigationSet(t, updatedServiceBinding, false)

	updatedServiceBinding = assertUpdateStatus(t, actions[1], binding)
	assertServiceBindingOperationSuccessWithParameters(t, updatedServiceBinding, v1beta1.ServiceBindingOperationBind, expectedParameters, expectedParametersChecksum, binding)
	assertServiceBindingOrphanMitigationSet(t, updatedServiceBinding, false)

	kubeActions := fakeKubeClient.Actions()
	assertNumberOfActions(t, kubeActions, 4)

	// first action is a get on the namespace
	// second action is a get on the secret, to build the parameters
	action, ok := kubeActions[1].(clientgotesting.GetAction)
	if !ok {
		t.Fatalf("unexpected type of action: expected a GetAction, got %T", kubeActions[0])
	}
	if e, a := "secrets", action.GetResource().Resource; e != a {
		t.Fatalf("Unexpected resource on action: %s", expectedGot(e, a))
	}
	if e, a := "param-secret-name", action.GetName(); e != a {
		t.Fatalf("Unexpected name of secret fetched: %s", expectedGot(e, a))
	}

	events := getRecordedEvents(testController)

	expectedEvent := normalEventBuilder(successInjectedBindResultReason).msg(successInjectedBindResultMessage)
	if err := checkEvents(events, expectedEvent.stringArr()); err != nil {
		t.Fatal(err)
	}

}

// TestReconcileBindingWithSetOrphanMitigation tests
// reconcileServiceBinding to ensure a binding properly initiates
// orphan mitigation in the case of timeout or receiving certain HTTP codes.
func TestReconcileBindingWithSetOrphanMitigation(t *testing.T) {
	// Anonymous struct fields:
	// bindReactionError: the error to return from the bind attempt
	// setOrphanMitigation: flag for whether or not orphan migitation
	//                      should be performed
	cases := []struct {
		bindReactionError   error
		setOrphanMitigation bool
		shouldReturnError   bool
	}{
		{
			bindReactionError:   testTimeoutError{},
			setOrphanMitigation: false,
			shouldReturnError:   true,
		},
		{
			bindReactionError: osb.HTTPStatusCodeError{
				StatusCode: 200,
			},
			setOrphanMitigation: false,
			shouldReturnError:   false,
		},
		{
			bindReactionError: osb.HTTPStatusCodeError{
				StatusCode: 201,
			},
			setOrphanMitigation: true,
			shouldReturnError:   false,
		},
		{
			bindReactionError: osb.HTTPStatusCodeError{
				StatusCode: 300,
			},
			setOrphanMitigation: false,
			shouldReturnError:   false,
		},
		{
			bindReactionError: osb.HTTPStatusCodeError{
				StatusCode: 400,
			},
			setOrphanMitigation: false,
			shouldReturnError:   false,
		},
		{
			bindReactionError: osb.HTTPStatusCodeError{
				StatusCode: 408,
			},
			setOrphanMitigation: true,
			shouldReturnError:   false,
		},
		{
			bindReactionError: osb.HTTPStatusCodeError{
				StatusCode: 500,
			},
			setOrphanMitigation: true,
			shouldReturnError:   false,
		},
		{
			bindReactionError: osb.HTTPStatusCodeError{
				StatusCode: 501,
			},
			setOrphanMitigation: true,
			shouldReturnError:   false,
		},
	}

	for _, tc := range cases {
		fakeKubeClient, fakeCatalogClient, fakeServiceBrokerClient, testController, sharedInformers := newTestController(t, fakeosb.FakeClientConfiguration{
			BindReaction: &fakeosb.BindReaction{
				Response: &osb.BindResponse{},
				Error:    tc.bindReactionError,
			},
		})

		addGetNamespaceReaction(fakeKubeClient)
		// existing Secret with nil controllerRef
		addGetSecretReaction(fakeKubeClient, &corev1.Secret{
			ObjectMeta: metav1.ObjectMeta{Name: testServiceBindingName, Namespace: testNamespace},
		})

		sharedInformers.ClusterServiceBrokers().Informer().GetStore().Add(getTestClusterServiceBroker())
		sharedInformers.ClusterServiceClasses().Informer().GetStore().Add(getTestClusterServiceClass())
		sharedInformers.ClusterServicePlans().Informer().GetStore().Add(getTestClusterServicePlan())
		sharedInformers.ServiceInstances().Informer().GetStore().Add(getTestServiceInstanceWithStatus(v1beta1.ConditionTrue))

		binding := &v1beta1.ServiceBinding{
			ObjectMeta: metav1.ObjectMeta{
				Name:       testServiceBindingName,
				Namespace:  testNamespace,
				Generation: 1,
			},
			Spec: v1beta1.ServiceBindingSpec{
				ServiceInstanceRef: v1beta1.LocalObjectReference{Name: testServiceInstanceName},
				ExternalID:         testServiceBindingGUID,
				SecretName:         testServiceBindingSecretName,
			},
		}
		startTime := metav1.NewTime(time.Now().Add(-7 * 24 * time.Hour))
		binding.Status.OperationStartTime = &startTime

		if err := testController.reconcileServiceBinding(binding); tc.shouldReturnError && err == nil || !tc.shouldReturnError && err != nil {
			t.Fatalf("expected to return %v from reconciliation attempt, got %v", tc.shouldReturnError, err)
		}

		brokerActions := fakeServiceBrokerClient.Actions()
		assertNumberOfClusterServiceBrokerActions(t, brokerActions, 1)
		assertBind(t, brokerActions[0], &osb.BindRequest{
			BindingID:  testServiceBindingGUID,
			InstanceID: testServiceInstanceGUID,
			ServiceID:  testClusterServiceClassGUID,
			PlanID:     testClusterServicePlanGUID,
			AppGUID:    strPtr(testNamespaceGUID),
			BindResource: &osb.BindResource{
				AppGUID: strPtr(testNamespaceGUID),
			},
		})

		kubeActions := fakeKubeClient.Actions()
		assertNumberOfActions(t, kubeActions, 1)
		action := kubeActions[0].(clientgotesting.GetAction)
		if e, a := "get", action.GetVerb(); e != a {
			t.Fatalf("Unexpected verb on action; %s", expectedGot(e, a))
		}
		if e, a := "namespaces", action.GetResource().Resource; e != a {
			t.Fatalf("Unexpected resource on action; %s", expectedGot(e, a))
		}

		actions := fakeCatalogClient.Actions()
		assertNumberOfActions(t, actions, 2)

		updatedServiceBinding := assertUpdateStatus(t, actions[0], binding).(*v1beta1.ServiceBinding)
		assertServiceBindingReadyFalse(t, updatedServiceBinding)

		updatedServiceBinding = assertUpdateStatus(t, actions[1], binding).(*v1beta1.ServiceBinding)

		if tc.setOrphanMitigation {
			assertServiceBindingStartingOrphanMitigation(t, updatedServiceBinding, binding)
		} else {
			assertServiceBindingReadyFalse(t, updatedServiceBinding)
			assertServiceBindingCondition(t, updatedServiceBinding, v1beta1.ServiceBindingConditionReady, v1beta1.ConditionFalse)
			assertServiceBindingOrphanMitigationSet(t, updatedServiceBinding, tc.setOrphanMitigation)
			assertServiceBindingExternalPropertiesNil(t, updatedServiceBinding)
		}
	}
}

// TestReconcileBindingWithOrphanMitigationInProgress tests
// reconcileServiceBinding to ensure a binding is properly handled
// once orphan mitigation is underway.
func TestReconcileBindingWithOrphanMitigationInProgress(t *testing.T) {
	fakeKubeClient, fakeCatalogClient, fakeServiceBrokerClient, testController, sharedInformers := newTestController(t, fakeosb.FakeClientConfiguration{
		UnbindReaction: &fakeosb.UnbindReaction{
			Response: &osb.UnbindResponse{},
		},
	})

	addGetNamespaceReaction(fakeKubeClient)
	// existing Secret with nil controllerRef
	addGetSecretReaction(fakeKubeClient, &corev1.Secret{
		ObjectMeta: metav1.ObjectMeta{Name: testServiceBindingName, Namespace: testNamespace},
	})

	sharedInformers.ClusterServiceBrokers().Informer().GetStore().Add(getTestClusterServiceBroker())
	sharedInformers.ClusterServiceClasses().Informer().GetStore().Add(getTestClusterServiceClass())
	sharedInformers.ClusterServicePlans().Informer().GetStore().Add(getTestClusterServicePlan())
	sharedInformers.ServiceInstances().Informer().GetStore().Add(getTestServiceInstanceWithStatus(v1beta1.ConditionTrue))

	binding := &v1beta1.ServiceBinding{
		ObjectMeta: metav1.ObjectMeta{
			Name:       testServiceBindingName,
			Namespace:  testNamespace,
			Finalizers: []string{v1beta1.FinalizerServiceCatalog},
			Generation: 1,
		},
		Spec: v1beta1.ServiceBindingSpec{
			ServiceInstanceRef: v1beta1.LocalObjectReference{Name: testServiceInstanceName},
			ExternalID:         testServiceBindingGUID,
			SecretName:         testServiceBindingSecretName,
		},
		Status: v1beta1.ServiceBindingStatus{
			UnbindStatus: v1beta1.ServiceBindingUnbindStatusRequired,
		},
	}
	binding.Status.CurrentOperation = v1beta1.ServiceBindingOperationBind
	binding.Status.OperationStartTime = nil
	binding.Status.OrphanMitigationInProgress = true

	if err := testController.reconcileServiceBinding(binding); err != nil {
		t.Fatalf("reconciliation should complete since the retry duration has elapsed: %v", err)
	}
	kubeActions := fakeKubeClient.Actions()
	assertNumberOfActions(t, kubeActions, 1)
	action := kubeActions[0].(clientgotesting.GetAction)
	if e, a := "delete", action.GetVerb(); e != a {
		t.Fatalf("Unexpected verb on action; %s", expectedGot(e, a))
	}
	if e, a := "secrets", action.GetResource().Resource; e != a {
		t.Fatalf("Unexpected resource on action; %s", expectedGot(e, a))
	}

	brokerActions := fakeServiceBrokerClient.Actions()
	assertNumberOfClusterServiceBrokerActions(t, brokerActions, 1)
	assertUnbind(t, brokerActions[0], &osb.UnbindRequest{
		BindingID:  testServiceBindingGUID,
		InstanceID: testServiceInstanceGUID,
		ServiceID:  testClusterServiceClassGUID,
		PlanID:     testClusterServicePlanGUID,
	})

	actions := fakeCatalogClient.Actions()
	assertNumberOfActions(t, actions, 1)

	updatedServiceBinding := assertUpdateStatus(t, actions[0], binding).(*v1beta1.ServiceBinding)
	assertServiceBindingCondition(t, updatedServiceBinding, v1beta1.ServiceBindingConditionReady, v1beta1.ConditionFalse, "OrphanMitigationSuccessful")
	assertServiceBindingOrphanMitigationSet(t, updatedServiceBinding, false)
}

// TestReconcileBindingWithOrphanMitigationReconciliationRetryTimeOut tests
// reconcileServiceBinding to ensure a binding is properly handled
// once orphan mitigation is underway, specifically in the failure scenario of a
// time out during orphan mitigation.
func TestReconcileBindingWithOrphanMitigationReconciliationRetryTimeOut(t *testing.T) {
	fakeKubeClient, fakeCatalogClient, fakeServiceBrokerClient, testController, sharedInformers := newTestController(t, fakeosb.FakeClientConfiguration{
		UnbindReaction: &fakeosb.UnbindReaction{
			Response: &osb.UnbindResponse{},
			Error:    testTimeoutError{},
		},
	})

	addGetNamespaceReaction(fakeKubeClient)
	// existing Secret with nil controllerRef
	addGetSecretReaction(fakeKubeClient, &corev1.Secret{
		ObjectMeta: metav1.ObjectMeta{Name: testServiceBindingName, Namespace: testNamespace},
	})

	sharedInformers.ClusterServiceBrokers().Informer().GetStore().Add(getTestClusterServiceBroker())
	sharedInformers.ClusterServiceClasses().Informer().GetStore().Add(getTestClusterServiceClass())
	sharedInformers.ClusterServicePlans().Informer().GetStore().Add(getTestClusterServicePlan())
	sharedInformers.ServiceInstances().Informer().GetStore().Add(getTestServiceInstanceWithStatus(v1beta1.ConditionTrue))

	binding := &v1beta1.ServiceBinding{
		ObjectMeta: metav1.ObjectMeta{
			Name:       testServiceBindingName,
			Namespace:  testNamespace,
			Finalizers: []string{v1beta1.FinalizerServiceCatalog},
			Generation: 1,
		},
		Spec: v1beta1.ServiceBindingSpec{
			ServiceInstanceRef: v1beta1.LocalObjectReference{Name: testServiceInstanceName},
			ExternalID:         testServiceBindingGUID,
			SecretName:         testServiceBindingSecretName,
		},
		Status: v1beta1.ServiceBindingStatus{
			Conditions: []v1beta1.ServiceBindingCondition{
				{
					Type:   v1beta1.ServiceBindingConditionFailed,
					Status: v1beta1.ConditionTrue,
					Reason: "reason-orphan-mitigation-began",
				},
			},
			UnbindStatus: v1beta1.ServiceBindingUnbindStatusRequired,
		},
	}
	startTime := metav1.NewTime(time.Now().Add(-7 * 24 * time.Hour))
	binding.Status.CurrentOperation = v1beta1.ServiceBindingOperationBind
	binding.Status.OperationStartTime = &startTime
	binding.Status.OrphanMitigationInProgress = true

	if err := testController.reconcileServiceBinding(binding); err != nil {
		t.Fatalf("reconciliation should complete since the retry duration has elapsed: %v", err)
	}
	kubeActions := fakeKubeClient.Actions()
	assertNumberOfActions(t, kubeActions, 1)
	action := kubeActions[0].(clientgotesting.GetAction)
	if e, a := "delete", action.GetVerb(); e != a {
		t.Fatalf("Unexpected verb on action; %s", expectedGot(e, a))
	}
	if e, a := "secrets", action.GetResource().Resource; e != a {
		t.Fatalf("Unexpected resource on action; %s", expectedGot(e, a))
	}

	brokerActions := fakeServiceBrokerClient.Actions()
	assertNumberOfClusterServiceBrokerActions(t, brokerActions, 1)
	assertUnbind(t, brokerActions[0], &osb.UnbindRequest{
		BindingID:  testServiceBindingGUID,
		InstanceID: testServiceInstanceGUID,
		ServiceID:  testClusterServiceClassGUID,
		PlanID:     testClusterServicePlanGUID,
	})

	actions := fakeCatalogClient.Actions()
	assertNumberOfActions(t, actions, 1)

	updatedServiceBinding := assertUpdateStatus(t, actions[0], binding).(*v1beta1.ServiceBinding)
	assertServiceBindingRequestFailingError(t, updatedServiceBinding, v1beta1.ServiceBindingOperationUnbind, errorUnbindCallReason, "reason-orphan-mitigation-began", binding)
	assertServiceBindingOrphanMitigationSet(t, updatedServiceBinding, false)

	events := getRecordedEvents(testController)

	expectedEventPrefixes := []string{
		warningEventBuilder(errorUnbindCallReason).String(),
		warningEventBuilder(errorReconciliationRetryTimeoutReason).String(),
	}

	if err := checkEventPrefixes(events, expectedEventPrefixes); err != nil {
		t.Fatal(err)
	}
}

// TestReconcileServiceBindingDeleteDuringOngoingOperation tests deleting a
// binding that has an on-going operation.
func TestReconcileServiceBindingDeleteDuringOngoingOperation(t *testing.T) {
	fakeKubeClient, fakeCatalogClient, fakeClusterServiceBrokerClient, testController, sharedInformers := newTestController(t, fakeosb.FakeClientConfiguration{
		UnbindReaction: &fakeosb.UnbindReaction{
			Response: &osb.UnbindResponse{},
		},
	})

	sharedInformers.ClusterServiceBrokers().Informer().GetStore().Add(getTestClusterServiceBroker())
	sharedInformers.ClusterServiceClasses().Informer().GetStore().Add(getTestClusterServiceClass())
	sharedInformers.ServiceInstances().Informer().GetStore().Add(getTestServiceInstanceWithRefs())
	sharedInformers.ClusterServicePlans().Informer().GetStore().Add(getTestClusterServicePlan())

	startTime := metav1.NewTime(time.Now().Add(-1 * time.Hour))
	binding := &v1beta1.ServiceBinding{
		ObjectMeta: metav1.ObjectMeta{
			Name:              testServiceBindingName,
			Namespace:         testNamespace,
			DeletionTimestamp: &metav1.Time{},
			Finalizers:        []string{v1beta1.FinalizerServiceCatalog},
		},
		Spec: v1beta1.ServiceBindingSpec{
			ServiceInstanceRef: v1beta1.LocalObjectReference{Name: testServiceInstanceName},
			ExternalID:         testServiceBindingGUID,
			SecretName:         testServiceBindingSecretName,
		},
		Status: v1beta1.ServiceBindingStatus{
			CurrentOperation:   v1beta1.ServiceBindingOperationBind,
			OperationStartTime: &startTime,
			UnbindStatus:       v1beta1.ServiceBindingUnbindStatusRequired,
		},
	}

	fakeCatalogClient.AddReactor("get", "servicebindings", func(action clientgotesting.Action) (bool, runtime.Object, error) {
		return true, binding, nil
	})

	timeOfReconciliation := metav1.Now()

	err := testController.reconcileServiceBinding(binding)
	if err != nil {
		t.Fatalf("%v", err)
	}

	brokerActions := fakeClusterServiceBrokerClient.Actions()
	assertNumberOfClusterServiceBrokerActions(t, brokerActions, 1)
	assertUnbind(t, brokerActions[0], &osb.UnbindRequest{
		BindingID:  testServiceBindingGUID,
		InstanceID: testServiceInstanceGUID,
		ServiceID:  testClusterServiceClassGUID,
		PlanID:     testClusterServicePlanGUID,
	})

	kubeActions := fakeKubeClient.Actions()
	// The action should be deleting the secret
	assertNumberOfActions(t, kubeActions, 1)

	deleteAction := kubeActions[0].(clientgotesting.DeleteActionImpl)
	if e, a := "delete", deleteAction.GetVerb(); e != a {
		t.Fatalf("Unexpected verb on kubeActions[1]; %s", expectedGot(e, a))
	}

	if e, a := binding.Spec.SecretName, deleteAction.Name; e != a {
		t.Fatalf("Unexpected name of secret: %s", expectedGot(e, a))
	}

	actions := fakeCatalogClient.Actions()
	// The actions should be:
	// 0. Updating the current operation
	// 1. Updating the ready condition
	assertNumberOfActions(t, actions, 2)

	updatedServiceBinding := assertUpdateStatus(t, actions[0], binding).(*v1beta1.ServiceBinding)
	assertServiceBindingOperationInProgress(t, updatedServiceBinding, v1beta1.ServiceBindingOperationUnbind, binding)
	assertServiceBindingOrphanMitigationSet(t, updatedServiceBinding, false)

	// Verify that the operation start time was reset to Now
	if updatedServiceBinding.Status.OperationStartTime.Before(&timeOfReconciliation) {
		t.Fatalf(
			"OperationStartTime should not be before the time that the reconciliation started. OperationStartTime=%v. timeOfReconciliation=%v",
			updatedServiceBinding.Status.OperationStartTime,
			timeOfReconciliation,
		)
	}

	updatedServiceBinding = assertUpdateStatus(t, actions[1], binding).(*v1beta1.ServiceBinding)
	assertServiceBindingOperationSuccess(t, updatedServiceBinding, v1beta1.ServiceBindingOperationUnbind, binding)
	assertServiceBindingOrphanMitigationSet(t, updatedServiceBinding, false)

	events := getRecordedEvents(testController)

	expectedEvent := normalEventBuilder(successUnboundReason).msg("This binding was deleted successfully")
	if err := checkEvents(events, expectedEvent.stringArr()); err != nil {
		t.Fatal(err)
	}
}

// TestReconcileServiceBindingDeleteDuringOrphanMitigation tests deleting a
// binding that is undergoing orphan mitigation
func TestReconcileServiceBindingDeleteDuringOrphanMitigation(t *testing.T) {
	fakeKubeClient, fakeCatalogClient, fakeClusterServiceBrokerClient, testController, sharedInformers := newTestController(t, fakeosb.FakeClientConfiguration{
		UnbindReaction: &fakeosb.UnbindReaction{
			Response: &osb.UnbindResponse{},
		},
	})

	sharedInformers.ClusterServiceBrokers().Informer().GetStore().Add(getTestClusterServiceBroker())
	sharedInformers.ClusterServiceClasses().Informer().GetStore().Add(getTestClusterServiceClass())
	sharedInformers.ServiceInstances().Informer().GetStore().Add(getTestServiceInstanceWithRefs())
	sharedInformers.ClusterServicePlans().Informer().GetStore().Add(getTestClusterServicePlan())

	startTime := metav1.NewTime(time.Now().Add(-1 * time.Hour))
	binding := &v1beta1.ServiceBinding{
		ObjectMeta: metav1.ObjectMeta{
			Name:              testServiceBindingName,
			Namespace:         testNamespace,
			DeletionTimestamp: &metav1.Time{},
			Finalizers:        []string{v1beta1.FinalizerServiceCatalog},
		},
		Spec: v1beta1.ServiceBindingSpec{
			ServiceInstanceRef: v1beta1.LocalObjectReference{Name: testServiceInstanceName},
			ExternalID:         testServiceBindingGUID,
			SecretName:         testServiceBindingSecretName,
		},
		Status: v1beta1.ServiceBindingStatus{
			CurrentOperation:           v1beta1.ServiceBindingOperationBind,
			OperationStartTime:         &startTime,
			OrphanMitigationInProgress: true,
			UnbindStatus:               v1beta1.ServiceBindingUnbindStatusRequired,
		},
	}

	fakeCatalogClient.AddReactor("get", "servicebindings", func(action clientgotesting.Action) (bool, runtime.Object, error) {
		return true, binding, nil
	})

	timeOfReconciliation := metav1.Now()

	err := testController.reconcileServiceBinding(binding)
	if err != nil {
		t.Fatalf("%v", err)
	}

	brokerActions := fakeClusterServiceBrokerClient.Actions()
	assertNumberOfClusterServiceBrokerActions(t, brokerActions, 1)
	assertUnbind(t, brokerActions[0], &osb.UnbindRequest{
		BindingID:  testServiceBindingGUID,
		InstanceID: testServiceInstanceGUID,
		ServiceID:  testClusterServiceClassGUID,
		PlanID:     testClusterServicePlanGUID,
	})

	kubeActions := fakeKubeClient.Actions()
	// The action should be deleting the secret
	assertNumberOfActions(t, kubeActions, 1)

	deleteAction := kubeActions[0].(clientgotesting.DeleteActionImpl)
	if e, a := "delete", deleteAction.GetVerb(); e != a {
		t.Fatalf("Unexpected verb on kubeActions[1]; %s", expectedGot(e, a))
	}

	if e, a := binding.Spec.SecretName, deleteAction.Name; e != a {
		t.Fatalf("Unexpected name of secret: %s", expectedGot(e, a))
	}

	actions := fakeCatalogClient.Actions()
	// The actions should be:
	// 0. Updating the current operation
	// 1. Updating the ready condition
	assertNumberOfActions(t, actions, 2)

	updatedServiceBinding := assertUpdateStatus(t, actions[0], binding).(*v1beta1.ServiceBinding)
	assertServiceBindingOperationInProgress(t, updatedServiceBinding, v1beta1.ServiceBindingOperationUnbind, binding)
	assertServiceBindingOrphanMitigationSet(t, updatedServiceBinding, false)

	// Verify that the operation start time was reset to Now
	if updatedServiceBinding.Status.OperationStartTime.Before(&timeOfReconciliation) {
		t.Fatalf(
			"OperationStartTime should not be before the time that the reconciliation started. OperationStartTime=%v. timeOfReconciliation=%v",
			updatedServiceBinding.Status.OperationStartTime,
			timeOfReconciliation,
		)
	}

	updatedServiceBinding = assertUpdateStatus(t, actions[1], binding).(*v1beta1.ServiceBinding)
	assertServiceBindingOperationSuccess(t, updatedServiceBinding, v1beta1.ServiceBindingOperationUnbind, binding)
	assertServiceBindingOrphanMitigationSet(t, updatedServiceBinding, false)

	events := getRecordedEvents(testController)

	expectedEvent := normalEventBuilder(successUnboundReason).msg("This binding was deleted successfully")
	if err := checkEvents(events, expectedEvent.stringArr()); err != nil {
		t.Fatal(err)
	}

}

// TestReconcileServiceBindingAsynchronousBind tests the situation where the
// controller receives an asynchronous bind response back from the broker when
// doing a bind call.
func TestReconcileServiceBindingAsynchronousBind(t *testing.T) {
	key := osb.OperationKey(testOperation)
	fakeKubeClient, fakeCatalogClient, fakeServiceBrokerClient, testController, sharedInformers := newTestController(t, fakeosb.FakeClientConfiguration{
		BindReaction: &fakeosb.BindReaction{
			Response: &osb.BindResponse{
				Async:        true,
				OperationKey: &key,
			},
		},
	})

	utilfeature.DefaultFeatureGate.Set(fmt.Sprintf("%v=true", scfeatures.AsyncBindingOperations))
	defer utilfeature.DefaultFeatureGate.Set(fmt.Sprintf("%v=false", scfeatures.AsyncBindingOperations))

	addGetNamespaceReaction(fakeKubeClient)
	addGetSecretNotFoundReaction(fakeKubeClient)

	sharedInformers.ClusterServiceBrokers().Informer().GetStore().Add(getTestClusterServiceBroker())
	sharedInformers.ClusterServiceClasses().Informer().GetStore().Add(getTestBindingRetrievableClusterServiceClass())
	sharedInformers.ClusterServicePlans().Informer().GetStore().Add(getTestClusterServicePlan())
	sharedInformers.ServiceInstances().Informer().GetStore().Add(getTestServiceInstanceWithStatus(v1beta1.ConditionTrue))

	binding := getTestServiceBinding()
	bindingKey := binding.Namespace + "/" + binding.Name

	if testController.bindingPollingQueue.NumRequeues(bindingKey) != 0 {
		t.Fatalf("Expected polling queue to not have any record of test binding")
	}

	if err := testController.reconcileServiceBinding(binding); err != nil {
		t.Fatalf("a valid binding should not fail: %v", err)
	}

	if testController.bindingPollingQueue.NumRequeues(bindingKey) != 1 {
		t.Fatalf("Expected polling queue to have a record of seeing test binding once")
	}

	// Broker actions
	brokerActions := fakeServiceBrokerClient.Actions()
	assertNumberOfClusterServiceBrokerActions(t, brokerActions, 1)
	assertBind(t, brokerActions[0], &osb.BindRequest{
		BindingID:  testServiceBindingGUID,
		InstanceID: testServiceInstanceGUID,
		ServiceID:  testClusterServiceClassGUID,
		PlanID:     testClusterServicePlanGUID,
		AppGUID:    strPtr(testNamespaceGUID),
		BindResource: &osb.BindResource{
			AppGUID: strPtr(testNamespaceGUID),
		},
		AcceptsIncomplete: true,
	})

	// Kube actions
	kubeActions := fakeKubeClient.Actions()
	assertNumberOfActions(t, kubeActions, 1)
	if err := checkKubeClientActions(kubeActions, []kubeClientAction{
		{verb: "get", resourceName: "namespaces", checkType: checkGetActionType},
	}); err != nil {
		t.Fatal(err)
	}

	// Service Catalog actions
	actions := fakeCatalogClient.Actions()
	assertNumberOfActions(t, actions, 2)

	updatedServiceBinding := assertUpdateStatus(t, actions[0], binding).(*v1beta1.ServiceBinding)
	assertServiceBindingOperationInProgress(t, updatedServiceBinding, v1beta1.ServiceBindingOperationBind, binding)

	updatedServiceBinding = assertUpdateStatus(t, actions[1], binding).(*v1beta1.ServiceBinding)
	assertServiceBindingAsyncInProgress(t, updatedServiceBinding, v1beta1.ServiceBindingOperationBind, asyncBindingReason, testOperation, binding)

	// Events
	events := getRecordedEvents(testController)
	assertNumEvents(t, events, 1)

	expectedEvent := corev1.EventTypeNormal + " " + asyncBindingReason + " " + asyncBindingMessage
	if e, a := expectedEvent, events[0]; e != a {
		t.Fatalf("Received unexpected event, expected %v got %v", e, a)
	}
}

// TestReconcileServiceBindingAsynchronousUnbind tests the situation where the
// controller receives an asynchronous bind response back from the broker when
// doing an unbind call.
func TestReconcileServiceBindingAsynchronousUnbind(t *testing.T) {
	key := osb.OperationKey(testOperation)
	fakeKubeClient, fakeCatalogClient, fakeServiceBrokerClient, testController, sharedInformers := newTestController(t, fakeosb.FakeClientConfiguration{
		UnbindReaction: &fakeosb.UnbindReaction{
			Response: &osb.UnbindResponse{
				Async:        true,
				OperationKey: &key,
			},
		},
	})

	utilfeature.DefaultFeatureGate.Set(fmt.Sprintf("%v=true", scfeatures.AsyncBindingOperations))
	defer utilfeature.DefaultFeatureGate.Set(fmt.Sprintf("%v=false", scfeatures.AsyncBindingOperations))

	sharedInformers.ClusterServiceBrokers().Informer().GetStore().Add(getTestClusterServiceBroker())
	sharedInformers.ClusterServiceClasses().Informer().GetStore().Add(getTestBindingRetrievableClusterServiceClass())
	sharedInformers.ClusterServicePlans().Informer().GetStore().Add(getTestClusterServicePlan())
	sharedInformers.ServiceInstances().Informer().GetStore().Add(getTestServiceInstanceWithStatus(v1beta1.ConditionTrue))

	binding := getTestServiceBindingUnbinding()
	bindingKey := binding.Namespace + "/" + binding.Name

	fakeCatalogClient.AddReactor("get", "servicebindings", func(action clientgotesting.Action) (bool, runtime.Object, error) {
		return true, binding, nil
	})

	if testController.bindingPollingQueue.NumRequeues(bindingKey) != 0 {
		t.Fatalf("Expected polling queue to not have any record of test binding")
	}

	if err := testController.reconcileServiceBinding(binding); err != nil {
		t.Fatalf("a valid binding should not fail: %v", err)
	}

	if testController.bindingPollingQueue.NumRequeues(bindingKey) != 1 {
		t.Fatalf("Expected polling queue to have a record of seeing test binding once")
	}

	// Broker actions
	brokerActions := fakeServiceBrokerClient.Actions()
	assertNumberOfClusterServiceBrokerActions(t, brokerActions, 1)
	assertUnbind(t, brokerActions[0], &osb.UnbindRequest{
		BindingID:         testServiceBindingGUID,
		InstanceID:        testServiceInstanceGUID,
		ServiceID:         testClusterServiceClassGUID,
		PlanID:            testClusterServicePlanGUID,
		AcceptsIncomplete: true,
	})

	// Kube actions
	kubeActions := fakeKubeClient.Actions()
	assertNumberOfActions(t, kubeActions, 1)
	deleteAction := kubeActions[0].(clientgotesting.DeleteActionImpl)
	if e, a := "delete", deleteAction.GetVerb(); e != a {
		t.Fatalf("Unexpected verb on kubeActions[1]; expected %v, got %v", e, a)
	}

	if e, a := binding.Spec.SecretName, deleteAction.Name; e != a {
		t.Fatalf("Unexpected name of secret: expected %v, got %v", e, a)
	}

	// Service Catalog actions
	actions := fakeCatalogClient.Actions()
	assertNumberOfActions(t, actions, 2)

	updatedServiceBinding := assertUpdateStatus(t, actions[0], binding).(*v1beta1.ServiceBinding)
	assertServiceBindingOperationInProgress(t, updatedServiceBinding, v1beta1.ServiceBindingOperationUnbind, binding)

	updatedServiceBinding = assertUpdateStatus(t, actions[1], binding).(*v1beta1.ServiceBinding)
	assertServiceBindingAsyncInProgress(t, updatedServiceBinding, v1beta1.ServiceBindingOperationUnbind, asyncUnbindingReason, testOperation, binding)

	// Events
	events := getRecordedEvents(testController)
	assertNumEvents(t, events, 1)

	expectedEvent := corev1.EventTypeNormal + " " + asyncUnbindingReason + " " + asyncUnbindingMessage
	if e, a := expectedEvent, events[0]; e != a {
		t.Fatalf("Received unexpected event, expected %v got %v", e, a)
	}
}

func TestPollServiceBinding(t *testing.T) {
	utilfeature.DefaultFeatureGate.Set(fmt.Sprintf("%v=true", scfeatures.AsyncBindingOperations))
	defer utilfeature.DefaultFeatureGate.Set(fmt.Sprintf("%v=false", scfeatures.AsyncBindingOperations))

	goneError := osb.HTTPStatusCodeError{
		StatusCode: http.StatusGone,
	}

	validatePollBindingLastOperationAction := func(t *testing.T, actions []fakeosb.Action) {
		assertNumberOfClusterServiceBrokerActions(t, actions, 1)

		operationKey := osb.OperationKey(testOperation)
		assertPollBindingLastOperation(t, actions[0], &osb.BindingLastOperationRequest{
			InstanceID:   testServiceInstanceGUID,
			BindingID:    testServiceBindingGUID,
			ServiceID:    strPtr(testClusterServiceClassGUID),
			PlanID:       strPtr(testClusterServicePlanGUID),
			OperationKey: &operationKey,
		})
	}

	validatePollBindingLastOperationAndGetBindingActions := func(t *testing.T, actions []fakeosb.Action) {
		assertNumberOfClusterServiceBrokerActions(t, actions, 2)

		operationKey := osb.OperationKey(testOperation)
		assertPollBindingLastOperation(t, actions[0], &osb.BindingLastOperationRequest{
			InstanceID:   testServiceInstanceGUID,
			BindingID:    testServiceBindingGUID,
			ServiceID:    strPtr(testClusterServiceClassGUID),
			PlanID:       strPtr(testClusterServicePlanGUID),
			OperationKey: &operationKey,
		})

		assertGetBinding(t, actions[1], &osb.GetBindingRequest{
			InstanceID: testServiceInstanceGUID,
			BindingID:  testServiceBindingGUID,
		})
	}

	cases := []struct {
		name                      string
		binding                   *v1beta1.ServiceBinding
		pollReaction              *fakeosb.PollBindingLastOperationReaction
		getBindingReaction        *fakeosb.GetBindingReaction
		environmentSetupFunc      func(t *testing.T, fakeKubeClient *clientgofake.Clientset, sharedInformers v1beta1informers.Interface)
		validateBrokerActionsFunc func(t *testing.T, actions []fakeosb.Action)
		validateKubeActionsFunc   func(t *testing.T, actions []clientgotesting.Action)
		validateConditionsFunc    func(t *testing.T, updatedBinding *v1beta1.ServiceBinding, originalBinding *v1beta1.ServiceBinding)
		shouldFinishPolling       bool
		expectedEvents            []string
	}{
		// Bind
		{
			name:    "bind - error",
			binding: getTestServiceBindingAsyncBinding(testOperation),
			pollReaction: &fakeosb.PollBindingLastOperationReaction{
				Error: fmt.Errorf("random error"),
			},
			validateBrokerActionsFunc: validatePollBindingLastOperationAction,
			validateConditionsFunc:    nil, // does not update resources
			shouldFinishPolling:       false,
			expectedEvents:            []string{corev1.EventTypeWarning + " " + errorPollingLastOperationReason + " " + "Error polling last operation: random error"},
		},
		{
			// Special test for 410, as it is treated differently in other operations
			name:    "bind - 410 Gone considered error",
			binding: getTestServiceBindingAsyncBinding(testOperation),
			pollReaction: &fakeosb.PollBindingLastOperationReaction{
				Error: goneError,
			},
			validateBrokerActionsFunc: validatePollBindingLastOperationAction,
			validateConditionsFunc:    nil, // does not update resources
			shouldFinishPolling:       false,
			expectedEvents:            []string{corev1.EventTypeWarning + " " + errorPollingLastOperationReason + " " + "Error polling last operation: " + goneError.Error()},
		},
		{
			name:    "bind - in progress",
			binding: getTestServiceBindingAsyncBinding(testOperation),
			pollReaction: &fakeosb.PollBindingLastOperationReaction{
				Response: &osb.LastOperationResponse{
					State:       osb.StateInProgress,
					Description: strPtr(lastOperationDescription),
				},
			},
			validateBrokerActionsFunc: validatePollBindingLastOperationAction,
			validateConditionsFunc: func(t *testing.T, updatedBinding *v1beta1.ServiceBinding, originalBinding *v1beta1.ServiceBinding) {
				assertServiceBindingAsyncInProgress(t, updatedBinding, v1beta1.ServiceBindingOperationBind, asyncBindingReason, testOperation, originalBinding)
			},
			shouldFinishPolling: false,
			expectedEvents:      []string{},
		},
		{
			name:    "bind - failed",
			binding: getTestServiceBindingAsyncBinding(testOperation),
			pollReaction: &fakeosb.PollBindingLastOperationReaction{
				Response: &osb.LastOperationResponse{
					State:       osb.StateFailed,
					Description: strPtr(lastOperationDescription),
				},
			},
			validateBrokerActionsFunc: validatePollBindingLastOperationAction,
			validateConditionsFunc: func(t *testing.T, updatedBinding *v1beta1.ServiceBinding, originalBinding *v1beta1.ServiceBinding) {
				assertServiceBindingRequestFailingError(
					t,
					updatedBinding,
					v1beta1.ServiceBindingOperationBind,
					errorBindCallReason,
					errorBindCallReason,
					originalBinding,
				)
			},
			shouldFinishPolling: true,
			expectedEvents:      []string{corev1.EventTypeWarning + " " + errorBindCallReason + " " + "Bind call failed: " + lastOperationDescription},
		},
		{
			name:    "bind - invalid state",
			binding: getTestServiceBindingAsyncBinding(testOperation),
			pollReaction: &fakeosb.PollBindingLastOperationReaction{
				Response: &osb.LastOperationResponse{
					State:       "test invalid state",
					Description: strPtr(lastOperationDescription),
				},
			},
			validateBrokerActionsFunc: validatePollBindingLastOperationAction,
			validateConditionsFunc:    nil, // does not update resources
			shouldFinishPolling:       false,
			expectedEvents:            []string{}, // does not record event
		},
		{
			name:    "bind - in progress - retry duration exceeded",
			binding: getTestServiceBindingAsyncBindingRetryDurationExceeded(testOperation),
			pollReaction: &fakeosb.PollBindingLastOperationReaction{
				Response: &osb.LastOperationResponse{
					State:       osb.StateInProgress,
					Description: strPtr(lastOperationDescription),
				},
			},
			validateBrokerActionsFunc: validatePollBindingLastOperationAction,
			validateConditionsFunc: func(t *testing.T, updatedBinding *v1beta1.ServiceBinding, originalBinding *v1beta1.ServiceBinding) {
				assertServiceBindingAsyncBindRetryDurationExceeded(t, updatedBinding, originalBinding)
			},
			shouldFinishPolling: true,
			expectedEvents: []string{
				corev1.EventTypeWarning + " " + errorReconciliationRetryTimeoutReason + " " + "Stopping reconciliation retries because too much time has elapsed",
				corev1.EventTypeWarning + " " + errorServiceBindingOrphanMitigation + " " + `ServiceBinding "test-binding/test-ns": Starting orphan mitigation`,
			},
		},
		{
			name:    "bind - invalid state - retry duration exceeded",
			binding: getTestServiceBindingAsyncBindingRetryDurationExceeded(testOperation),
			pollReaction: &fakeosb.PollBindingLastOperationReaction{
				Response: &osb.LastOperationResponse{
					State:       "test invalid state",
					Description: strPtr(lastOperationDescription),
				},
			},
			validateBrokerActionsFunc: validatePollBindingLastOperationAction,
			validateConditionsFunc: func(t *testing.T, updatedBinding *v1beta1.ServiceBinding, originalBinding *v1beta1.ServiceBinding) {
				assertServiceBindingAsyncBindRetryDurationExceeded(t, updatedBinding, originalBinding)
			},
			shouldFinishPolling: true,
			expectedEvents: []string{
				corev1.EventTypeWarning + " " + errorReconciliationRetryTimeoutReason + " " + "Stopping reconciliation retries because too much time has elapsed",
				corev1.EventTypeWarning + " " + errorServiceBindingOrphanMitigation + " " + `ServiceBinding "test-binding/test-ns": Starting orphan mitigation`,
			},
		},
		{
			name:    "bind - operation succeeded but GET failed",
			binding: getTestServiceBindingAsyncBinding(testOperation),
			pollReaction: &fakeosb.PollBindingLastOperationReaction{
				Response: &osb.LastOperationResponse{
					State:       osb.StateSucceeded,
					Description: strPtr(lastOperationDescription),
				},
			},
			getBindingReaction: &fakeosb.GetBindingReaction{
				Error: fmt.Errorf("some error"),
			},
			validateBrokerActionsFunc: validatePollBindingLastOperationAndGetBindingActions,
			validateConditionsFunc: func(t *testing.T, updatedBinding *v1beta1.ServiceBinding, originalBinding *v1beta1.ServiceBinding) {
				assertServiceBindingAsyncBindErrorAfterStateSucceeded(t, updatedBinding, errorFetchingBindingFailedReason, originalBinding)
			},
			shouldFinishPolling: true,
			expectedEvents: []string{
				corev1.EventTypeWarning + " " + errorFetchingBindingFailedReason + " " + "Could not do a GET on binding resource: some error",
				corev1.EventTypeWarning + " " + errorServiceBindingOrphanMitigation + " " + `ServiceBinding "test-binding/test-ns": Starting orphan mitigation`,
			},
		},
		{
			name:    "bind - operation succeeded but binding injection failed",
			binding: getTestServiceBindingAsyncBinding(testOperation),
			pollReaction: &fakeosb.PollBindingLastOperationReaction{
				Response: &osb.LastOperationResponse{
					State:       osb.StateSucceeded,
					Description: strPtr(lastOperationDescription),
				},
			},
			getBindingReaction: &fakeosb.GetBindingReaction{
				Response: &osb.GetBindingResponse{
					Credentials: map[string]interface{}{
						"a": "b",
						"c": "d",
					},
				},
			},
			environmentSetupFunc: func(t *testing.T, fakeKubeClient *clientgofake.Clientset, sharedInformers v1beta1informers.Interface) {
				sharedInformers.ClusterServiceBrokers().Informer().GetStore().Add(getTestClusterServiceBroker())
				sharedInformers.ClusterServiceClasses().Informer().GetStore().Add(getTestBindingRetrievableClusterServiceClass())
				sharedInformers.ClusterServicePlans().Informer().GetStore().Add(getTestClusterServicePlan())
				sharedInformers.ServiceInstances().Informer().GetStore().Add(getTestServiceInstanceWithStatus(v1beta1.ConditionTrue))

				addGetNamespaceReaction(fakeKubeClient)
				addGetSecretReaction(fakeKubeClient, &corev1.Secret{
					ObjectMeta: metav1.ObjectMeta{Name: testServiceBindingName, Namespace: testNamespace},
				})
			},
			validateBrokerActionsFunc: validatePollBindingLastOperationAndGetBindingActions,
			validateKubeActionsFunc: func(t *testing.T, actions []clientgotesting.Action) {
				assertNumberOfActions(t, actions, 1)

				action := actions[0].(clientgotesting.GetAction)
				if e, a := "get", action.GetVerb(); e != a {
					t.Fatalf("Unexpected verb on action; %s", expectedGot(e, a))
				}
				if e, a := "secrets", action.GetResource().Resource; e != a {
					t.Fatalf("Unexpected resource on action; %s", expectedGot(e, a))
				}
			},
			validateConditionsFunc: func(t *testing.T, updatedBinding *v1beta1.ServiceBinding, originalBinding *v1beta1.ServiceBinding) {
				assertServiceBindingAsyncBindErrorAfterStateSucceeded(t, updatedBinding, errorInjectingBindResultReason, originalBinding)
			},
			shouldFinishPolling: true, // should not be requeued in polling queue; will drop back to default rate limiting
			expectedEvents: []string{
				corev1.EventTypeWarning + " " + errorInjectingBindResultReason + " " + `Error injecting bind results: Secret "test-ns/test-binding" is not owned by ServiceBinding, controllerRef: nil`,
				corev1.EventTypeWarning + " " + errorServiceBindingOrphanMitigation + " " + `ServiceBinding "test-binding/test-ns": Starting orphan mitigation`,
			},
		},
		{
			name:    "bind - succeeded",
			binding: getTestServiceBindingAsyncBinding(testOperation),
			pollReaction: &fakeosb.PollBindingLastOperationReaction{
				Response: &osb.LastOperationResponse{
					State:       osb.StateSucceeded,
					Description: strPtr(lastOperationDescription),
				},
			},
			getBindingReaction: &fakeosb.GetBindingReaction{
				Response: &osb.GetBindingResponse{
					Credentials: map[string]interface{}{
						"a": "b",
						"c": "d",
					},
				},
			},
			environmentSetupFunc: func(t *testing.T, fakeKubeClient *clientgofake.Clientset, sharedInformers v1beta1informers.Interface) {
				sharedInformers.ClusterServiceBrokers().Informer().GetStore().Add(getTestClusterServiceBroker())
				sharedInformers.ClusterServiceClasses().Informer().GetStore().Add(getTestBindingRetrievableClusterServiceClass())
				sharedInformers.ClusterServicePlans().Informer().GetStore().Add(getTestClusterServicePlan())
				sharedInformers.ServiceInstances().Informer().GetStore().Add(getTestServiceInstanceWithStatus(v1beta1.ConditionTrue))

				addGetNamespaceReaction(fakeKubeClient)
				addGetSecretNotFoundReaction(fakeKubeClient)
			},
			validateBrokerActionsFunc: validatePollBindingLastOperationAndGetBindingActions,
			validateKubeActionsFunc: func(t *testing.T, actions []clientgotesting.Action) {
				assertNumberOfActions(t, actions, 2)

				// GET on Secret
				getAction := actions[0].(clientgotesting.GetAction)
				if e, a := "get", getAction.GetVerb(); e != a {
					t.Fatalf("Unexpected verb on action; %s", expectedGot(e, a))
				}
				if e, a := "secrets", getAction.GetResource().Resource; e != a {
					t.Fatalf("Unexpected resource on action; %s", expectedGot(e, a))
				}

				// CREATE on Secret
				createAction := actions[1].(clientgotesting.CreateAction)
				if e, a := "create", createAction.GetVerb(); e != a {
					t.Fatalf("Unexpected verb on action; %s", expectedGot(e, a))
				}
				if e, a := "secrets", createAction.GetResource().Resource; e != a {
					t.Fatalf("Unexpected resource on action; %s", expectedGot(e, a))
				}
			},
			validateConditionsFunc: func(t *testing.T, updatedBinding *v1beta1.ServiceBinding, originalBinding *v1beta1.ServiceBinding) {
				assertServiceBindingOperationSuccess(t, updatedBinding, v1beta1.ServiceBindingOperationBind, originalBinding)
			},
			shouldFinishPolling: true,
			expectedEvents:      []string{corev1.EventTypeNormal + " " + successInjectedBindResultReason + " " + successInjectedBindResultMessage},
		},
		// Unbind as part of deletion
		{
			name:    "unbind - succeeded",
			binding: getTestServiceBindingAsyncUnbinding(testOperation),
			pollReaction: &fakeosb.PollBindingLastOperationReaction{
				Response: &osb.LastOperationResponse{
					State:       osb.StateSucceeded,
					Description: strPtr(lastOperationDescription),
				},
			},
			validateBrokerActionsFunc: validatePollBindingLastOperationAction,
			validateConditionsFunc: func(t *testing.T, updatedBinding *v1beta1.ServiceBinding, originalBinding *v1beta1.ServiceBinding) {
				assertServiceBindingOperationSuccess(t, updatedBinding, v1beta1.ServiceBindingOperationUnbind, originalBinding)
			},
			shouldFinishPolling: true,
			expectedEvents:      []string{corev1.EventTypeNormal + " " + successUnboundReason + " " + "The binding was deleted successfully"},
		},
		{
			name:    "unbind - 410 Gone considered succeeded",
			binding: getTestServiceBindingAsyncUnbinding(testOperation),
			pollReaction: &fakeosb.PollBindingLastOperationReaction{
				Error: osb.HTTPStatusCodeError{
					StatusCode: http.StatusGone,
				},
			},
			validateBrokerActionsFunc: validatePollBindingLastOperationAction,
			validateConditionsFunc: func(t *testing.T, updatedBinding *v1beta1.ServiceBinding, originalBinding *v1beta1.ServiceBinding) {
				assertServiceBindingOperationSuccess(t, updatedBinding, v1beta1.ServiceBindingOperationUnbind, originalBinding)
			},
			shouldFinishPolling: true,
			expectedEvents:      []string{corev1.EventTypeNormal + " " + successUnboundReason + " " + "The binding was deleted successfully"},
		},
		{
			name:    "unbind - in progress",
			binding: getTestServiceBindingAsyncUnbinding(testOperation),
			pollReaction: &fakeosb.PollBindingLastOperationReaction{
				Response: &osb.LastOperationResponse{
					State:       osb.StateInProgress,
					Description: strPtr(lastOperationDescription),
				},
			},
			validateBrokerActionsFunc: validatePollBindingLastOperationAction,
			validateConditionsFunc: func(t *testing.T, updatedBinding *v1beta1.ServiceBinding, originalBinding *v1beta1.ServiceBinding) {
				assertServiceBindingAsyncInProgress(t, updatedBinding, v1beta1.ServiceBindingOperationUnbind, asyncUnbindingReason, testOperation, originalBinding)
			},
			shouldFinishPolling: false,
			expectedEvents:      []string{},
		},
		{
			name:    "unbind - error",
			binding: getTestServiceBindingAsyncUnbinding(testOperation),
			pollReaction: &fakeosb.PollBindingLastOperationReaction{
				Error: fmt.Errorf("random error"),
			},
			validateBrokerActionsFunc: validatePollBindingLastOperationAction,
			validateConditionsFunc:    nil, // does not update resources
			shouldFinishPolling:       false,
			expectedEvents:            []string{corev1.EventTypeWarning + " " + errorPollingLastOperationReason + " " + "Error polling last operation: random error"},
		},
		{
			name:    "unbind - failed",
			binding: getTestServiceBindingAsyncUnbinding(testOperation),
			pollReaction: &fakeosb.PollBindingLastOperationReaction{
				Response: &osb.LastOperationResponse{
					State:       osb.StateFailed,
					Description: strPtr(lastOperationDescription),
				},
			},
			validateBrokerActionsFunc: validatePollBindingLastOperationAction,
			validateConditionsFunc: func(t *testing.T, updatedBinding *v1beta1.ServiceBinding, originalBinding *v1beta1.ServiceBinding) {
				assertServiceBindingRequestFailingError(
					t,
					updatedBinding,
					v1beta1.ServiceBindingOperationUnbind,
					errorUnbindCallReason,
					errorUnbindCallReason,
					originalBinding,
				)
			},
			shouldFinishPolling: true,
			expectedEvents:      []string{corev1.EventTypeWarning + " " + errorUnbindCallReason + " " + "Unbind call failed: " + lastOperationDescription},
		},
		{
			name:    "unbind - invalid state",
			binding: getTestServiceBindingAsyncUnbinding(testOperation),
			pollReaction: &fakeosb.PollBindingLastOperationReaction{
				Response: &osb.LastOperationResponse{
					State:       "test invalid state",
					Description: strPtr(lastOperationDescription),
				},
			},
			validateBrokerActionsFunc: validatePollBindingLastOperationAction,
			validateConditionsFunc:    nil, // does not update resources
			shouldFinishPolling:       false,
			expectedEvents:            []string{}, // does not record event
		},
		{
			name:    "unbind - in progress - retry duration exceeded",
			binding: getTestServiceBindingAsyncUnbindingRetryDurationExceeded(testOperation),
			pollReaction: &fakeosb.PollBindingLastOperationReaction{
				Response: &osb.LastOperationResponse{
					State:       osb.StateInProgress,
					Description: strPtr(lastOperationDescription),
				},
			},
			validateBrokerActionsFunc: validatePollBindingLastOperationAction,
			validateConditionsFunc: func(t *testing.T, updatedBinding *v1beta1.ServiceBinding, originalBinding *v1beta1.ServiceBinding) {
				assertServiceBindingAsyncUnbindRetryDurationExceeded(
					t,
					updatedBinding,
					v1beta1.ServiceBindingOperationUnbind,
					asyncUnbindingReason,
					errorReconciliationRetryTimeoutReason,
					originalBinding,
				)
			},
			shouldFinishPolling: true,
			expectedEvents:      []string{corev1.EventTypeWarning + " " + errorReconciliationRetryTimeoutReason + " " + "Stopping reconciliation retries because too much time has elapsed"},
		},
		{
			name:    "unbind - invalid state - retry duration exceeded",
			binding: getTestServiceBindingAsyncUnbindingRetryDurationExceeded(testOperation),
			pollReaction: &fakeosb.PollBindingLastOperationReaction{
				Response: &osb.LastOperationResponse{
					State:       "test invalid state",
					Description: strPtr(lastOperationDescription),
				},
			},
			validateBrokerActionsFunc: validatePollBindingLastOperationAction,
			validateConditionsFunc: func(t *testing.T, updatedBinding *v1beta1.ServiceBinding, originalBinding *v1beta1.ServiceBinding) {
				assertServiceBindingAsyncUnbindRetryDurationExceeded(
					t,
					updatedBinding,
					v1beta1.ServiceBindingOperationUnbind,
					"",
					errorReconciliationRetryTimeoutReason,
					originalBinding,
				)
			},
			shouldFinishPolling: true,
			expectedEvents:      []string{corev1.EventTypeWarning + " " + errorReconciliationRetryTimeoutReason + " " + "Stopping reconciliation retries because too much time has elapsed"},
		},
		// Unbind as part of orphan mitigation
		{
			name:    "orphan mitigation - succeeded",
			binding: getTestServiceBindingAsyncOrphanMitigation(testOperation),
			pollReaction: &fakeosb.PollBindingLastOperationReaction{
				Response: &osb.LastOperationResponse{
					State:       osb.StateSucceeded,
					Description: strPtr(lastOperationDescription),
				},
			},
			validateBrokerActionsFunc: validatePollBindingLastOperationAction,
			validateConditionsFunc: func(t *testing.T, updatedBinding *v1beta1.ServiceBinding, originalBinding *v1beta1.ServiceBinding) {
				assertServiceBindingOrphanMitigationSuccess(t, updatedBinding, originalBinding)
			},
			shouldFinishPolling: true,
			expectedEvents:      []string{corev1.EventTypeNormal + " " + successOrphanMitigationReason + " " + successOrphanMitigationMessage},
		},
		{
			name:    "orphan mitigation - 410 Gone considered succeeded",
			binding: getTestServiceBindingAsyncOrphanMitigation(testOperation),
			pollReaction: &fakeosb.PollBindingLastOperationReaction{
				Error: osb.HTTPStatusCodeError{
					StatusCode: http.StatusGone,
				},
			},
			validateBrokerActionsFunc: validatePollBindingLastOperationAction,
			validateConditionsFunc: func(t *testing.T, updatedBinding *v1beta1.ServiceBinding, originalBinding *v1beta1.ServiceBinding) {
				assertServiceBindingOrphanMitigationSuccess(t, updatedBinding, originalBinding)
			},
			shouldFinishPolling: true,
			expectedEvents:      []string{corev1.EventTypeNormal + " " + successOrphanMitigationReason + " " + successOrphanMitigationMessage},
		},
		{
			name:    "orphan mitigation - in progress",
			binding: getTestServiceBindingAsyncOrphanMitigation(testOperation),
			pollReaction: &fakeosb.PollBindingLastOperationReaction{
				Response: &osb.LastOperationResponse{
					State:       osb.StateInProgress,
					Description: strPtr(lastOperationDescription),
				},
			},
			validateBrokerActionsFunc: validatePollBindingLastOperationAction,
			validateConditionsFunc: func(t *testing.T, updatedBinding *v1beta1.ServiceBinding, originalBinding *v1beta1.ServiceBinding) {
				assertServiceBindingAsyncInProgress(t, updatedBinding, v1beta1.ServiceBindingOperationBind, asyncUnbindingReason, testOperation, originalBinding)
			},
			shouldFinishPolling: false,
			expectedEvents:      []string{},
		},
		{
			name:    "orphan mitigation - error",
			binding: getTestServiceBindingAsyncOrphanMitigation(testOperation),
			pollReaction: &fakeosb.PollBindingLastOperationReaction{
				Error: fmt.Errorf("random error"),
			},
			validateBrokerActionsFunc: validatePollBindingLastOperationAction,
			validateConditionsFunc:    nil, // does not update resources
			shouldFinishPolling:       false,
			expectedEvents:            []string{corev1.EventTypeWarning + " " + errorPollingLastOperationReason + " " + "Error polling last operation: random error"},
		},
		{
			name:    "orphan mitigation - failed",
			binding: getTestServiceBindingAsyncOrphanMitigation(testOperation),
			pollReaction: &fakeosb.PollBindingLastOperationReaction{
				Response: &osb.LastOperationResponse{
					State:       osb.StateFailed,
					Description: strPtr(lastOperationDescription),
				},
			},
			validateBrokerActionsFunc: validatePollBindingLastOperationAction,
			validateConditionsFunc: func(t *testing.T, updatedBinding *v1beta1.ServiceBinding, originalBinding *v1beta1.ServiceBinding) {
				assertServiceBindingOrphanMitigationFailure(t, updatedBinding, originalBinding)
			},
			shouldFinishPolling: true,
			expectedEvents:      []string{corev1.EventTypeWarning + " " + errorOrphanMitigationFailedReason + " " + "Orphan mitigation failed: " + lastOperationDescription},
		},
		{
			name:    "orphan mitigation - invalid state",
			binding: getTestServiceBindingAsyncOrphanMitigation(testOperation),
			pollReaction: &fakeosb.PollBindingLastOperationReaction{
				Response: &osb.LastOperationResponse{
					State:       "test invalid state",
					Description: strPtr(lastOperationDescription),
				},
			},
			validateBrokerActionsFunc: validatePollBindingLastOperationAction,
			validateConditionsFunc:    nil, // does not update resources
			shouldFinishPolling:       false,
			expectedEvents:            []string{}, // does not record event
		},
		{
			name:    "orphan mitigation - in progress - retry duration exceeded",
			binding: getTestServiceBindingAsyncOrphanMitigationRetryDurationExceeded(testOperation),
			pollReaction: &fakeosb.PollBindingLastOperationReaction{
				Response: &osb.LastOperationResponse{
					State:       osb.StateInProgress,
					Description: strPtr(lastOperationDescription),
				},
			},
			validateBrokerActionsFunc: validatePollBindingLastOperationAction,
			validateConditionsFunc: func(t *testing.T, updatedBinding *v1beta1.ServiceBinding, originalBinding *v1beta1.ServiceBinding) {
				assertServiceBindingAsyncOrphanMitigationRetryDurationExceeded(t, updatedBinding, originalBinding)
			},
			shouldFinishPolling: true,
			expectedEvents:      []string{corev1.EventTypeWarning + " " + errorReconciliationRetryTimeoutReason + " " + "Stopping reconciliation retries because too much time has elapsed"},
		},
		{
			name:    "orphan mitigation - invalid state - retry duration exceeded",
			binding: getTestServiceBindingAsyncOrphanMitigationRetryDurationExceeded(testOperation),
			pollReaction: &fakeosb.PollBindingLastOperationReaction{
				Response: &osb.LastOperationResponse{
					State:       "test invalid state",
					Description: strPtr(lastOperationDescription),
				},
			},
			validateBrokerActionsFunc: validatePollBindingLastOperationAction,
			validateConditionsFunc: func(t *testing.T, updatedBinding *v1beta1.ServiceBinding, originalBinding *v1beta1.ServiceBinding) {
				assertServiceBindingAsyncOrphanMitigationRetryDurationExceeded(t, updatedBinding, originalBinding)
			},
			shouldFinishPolling: true,
			expectedEvents:      []string{corev1.EventTypeWarning + " " + errorReconciliationRetryTimeoutReason + " " + "Stopping reconciliation retries because too much time has elapsed"},
		},
	}

	for _, tc := range cases {
		t.Run(tc.name, func(t *testing.T) {
			fakeKubeClient, fakeCatalogClient, fakeServiceBrokerClient, testController, sharedInformers := newTestController(t, fakeosb.FakeClientConfiguration{
				PollBindingLastOperationReaction: tc.pollReaction,
				GetBindingReaction:               tc.getBindingReaction,
			})

			if tc.environmentSetupFunc != nil {
				tc.environmentSetupFunc(t, fakeKubeClient, sharedInformers)
			} else {
				// default
				sharedInformers.ClusterServiceBrokers().Informer().GetStore().Add(getTestClusterServiceBroker())
				sharedInformers.ClusterServiceClasses().Informer().GetStore().Add(getTestBindingRetrievableClusterServiceClass())
				sharedInformers.ClusterServicePlans().Informer().GetStore().Add(getTestClusterServicePlan())
				sharedInformers.ServiceInstances().Informer().GetStore().Add(getTestServiceInstanceWithStatus(v1beta1.ConditionTrue))
			}

			bindingKey := tc.binding.Namespace + "/" + tc.binding.Name

			if err := testController.pollServiceBinding(tc.binding); err != nil {
				t.Fatalf("unexpected error when polling service binding: %v", err)
			}

			if tc.shouldFinishPolling && testController.bindingPollingQueue.NumRequeues(bindingKey) != 0 {
				t.Fatalf("Expected polling queue to not have any record of test binding as polling should have completed")
			} else if !tc.shouldFinishPolling && testController.bindingPollingQueue.NumRequeues(bindingKey) != 1 {
				t.Fatalf("Expected polling queue to have record of seeing test binding once")
			}

			// Broker actions
			brokerActions := fakeServiceBrokerClient.Actions()

			if tc.validateBrokerActionsFunc != nil {
				tc.validateBrokerActionsFunc(t, brokerActions)
			} else {
				assertNumberOfClusterServiceBrokerActions(t, brokerActions, 0)
			}

			// Kube actions
			kubeActions := fakeKubeClient.Actions()

			if tc.validateKubeActionsFunc != nil {
				tc.validateKubeActionsFunc(t, kubeActions)
			} else {
				assertNumberOfActions(t, kubeActions, 0)
			}

			// Catalog actions
			actions := fakeCatalogClient.Actions()
			if tc.validateConditionsFunc != nil {
				assertNumberOfActions(t, actions, 1)
				updatedBinding := assertUpdateStatus(t, actions[0], tc.binding).(*v1beta1.ServiceBinding)
				tc.validateConditionsFunc(t, updatedBinding, tc.binding)
			} else {
				assertNumberOfActions(t, actions, 0)
			}

			// Events
			events := getRecordedEvents(testController)
			assertNumEvents(t, events, len(tc.expectedEvents))

			for idx, expectedEvent := range tc.expectedEvents {
				if e, a := expectedEvent, events[idx]; e != a {
					t.Fatalf("Received unexpected event #%v, expected %v got %v", idx, e, a)
				}
			}
		})
	}
}<|MERGE_RESOLUTION|>--- conflicted
+++ resolved
@@ -955,8 +955,6 @@
 	assertServiceBindingOrphanMitigationSet(t, updatedServiceBinding, false)
 
 	events := getRecordedEvents(testController)
-<<<<<<< HEAD
-=======
 
 	expectedEvent := normalEventBuilder(successUnboundReason).msg("This binding was deleted successfully")
 	if err := checkEvents(events, expectedEvent.stringArr()); err != nil {
@@ -1025,67 +1023,11 @@
 	assertServiceBindingOrphanMitigationSet(t, updatedServiceBinding, false)
 
 	events := getRecordedEvents(testController)
->>>>>>> 5170e4cd
 
 	expectedEvent := normalEventBuilder(successUnboundReason).msg("This binding was deleted successfully")
 	if err := checkEvents(events, expectedEvent.stringArr()); err != nil {
 		t.Fatal(err)
 	}
-}
-
-// TestReconcileServiceBindingDeleteUnresolvedClusterServiceClassReference
-// tests reconcileBinding to ensure a binding delete succeeds when a ClusterServiceClassRef
-// has not been resolved and no action has accrued for the binding.
-func TestReconcileServiceBindingDeleteUnresolvedClusterServiceClassReference(t *testing.T) {
-	_, fakeCatalogClient, fakeClusterServiceBrokerClient, testController, sharedInformers := newTestController(t, noFakeActions())
-
-	sharedInformers.ClusterServiceBrokers().Informer().GetStore().Add(getTestClusterServiceBroker())
-	sharedInformers.ClusterServiceClasses().Informer().GetStore().Add(getTestClusterServiceClass())
-	instance := &v1beta1.ServiceInstance{
-		ObjectMeta: metav1.ObjectMeta{Name: testServiceInstanceName, Namespace: testNamespace},
-		Spec: v1beta1.ServiceInstanceSpec{
-			PlanReference: v1beta1.PlanReference{
-				ClusterServiceClassExternalName: testNonExistentClusterServiceClassName,
-				ClusterServicePlanExternalName:  testClusterServicePlanName,
-			},
-			ExternalID: testServiceInstanceGUID,
-		},
-	}
-	sharedInformers.ServiceInstances().Informer().GetStore().Add(instance)
-	sharedInformers.ClusterServicePlans().Informer().GetStore().Add(getTestClusterServicePlan())
-
-	binding := &v1beta1.ServiceBinding{
-		ObjectMeta: metav1.ObjectMeta{
-			Name:              testServiceBindingName,
-			Namespace:         testNamespace,
-			DeletionTimestamp: &metav1.Time{},
-			Finalizers:        []string{v1beta1.FinalizerServiceCatalog},
-			Generation:        1,
-		},
-		Spec: v1beta1.ServiceBindingSpec{
-			ServiceInstanceRef: v1beta1.LocalObjectReference{Name: testServiceInstanceName},
-			ExternalID:         testServiceBindingGUID,
-		},
-		Status: v1beta1.ServiceBindingStatus{
-			UnbindStatus: v1beta1.ServiceBindingUnbindStatusNotRequired,
-		},
-	}
-
-	err := testController.reconcileServiceBinding(binding)
-	if err != nil {
-		t.Fatal("serviceclassref was nil + generation was 1: reconcile should abort the binding")
-	}
-
-	brokerActions := fakeClusterServiceBrokerClient.Actions()
-	assertNumberOfClusterServiceBrokerActions(t, brokerActions, 0)
-
-	actions := fakeCatalogClient.Actions()
-	// The actions should be:
-	// 0. Updating the current operation
-	assertNumberOfActions(t, actions, 1)
-
-	events := getRecordedEvents(testController)
-	assertNumEvents(t, events, 0)
 }
 
 // TestSetServiceBindingCondition verifies setting a condition on a binding yields
