--- conflicted
+++ resolved
@@ -34,15 +34,7 @@
 	lookupByUUID bool
 	uuid         string
 	name         string
-<<<<<<< HEAD
-	outputFormat string
 	broker       string
-}
-
-func (c *getCmd) SetFormat(format string) {
-	c.outputFormat = format
-=======
->>>>>>> 7e4c88e3
 }
 
 // NewGetCmd builds a "svcat get classes" command
@@ -74,7 +66,7 @@
 		false,
 		"Whether or not to get the class by UUID (the default is by name)",
 	)
-<<<<<<< HEAD
+
 	cmd.Flags().StringVarP(
 		&getCmd.broker,
 		"broker",
@@ -82,12 +74,9 @@
 		"",
 		"Filters the classes by a broker name.",
 	)
-	command.AddOutputFlags(cmd.Flags())
-=======
 	getCmd.AddOutputFlags(cmd.Flags())
 	getCmd.AddNamespaceFlags(cmd.Flags(), true)
 	getCmd.AddScopedFlags(cmd.Flags(), true)
->>>>>>> 7e4c88e3
 	return cmd
 }
 
@@ -116,18 +105,16 @@
 }
 
 func (c *getCmd) getAll() error {
-<<<<<<< HEAD
 
-	opts := &servicecatalog.FilterOptions{
-		Broker: c.broker,
-	}
-
-=======
 	opts := servicecatalog.ScopeOptions{
 		Namespace: c.Namespace,
 		Scope:     c.Scope,
 	}
->>>>>>> 7e4c88e3
+  classes, err := c.App.RetrieveClasses(opts)
+  
+  filterOpts := servicecatalog.FilterOptions{
+    Broker: c.broker,
+  }
 	classes, err := c.App.RetrieveClasses(opts)
 	if err != nil {
 		return err
