/*
Copyright 2017 The Kubernetes Authors.

Licensed under the Apache License, Version 2.0 (the "License");
you may not use this file except in compliance with the License.
You may obtain a copy of the License at

    http://www.apache.org/licenses/LICENSE-2.0

Unless required by applicable law or agreed to in writing, software
distributed under the License is distributed on an "AS IS" BASIS,
WITHOUT WARRANTIES OR CONDITIONS OF ANY KIND, either express or implied.
See the License for the specific language governing permissions and
limitations under the License.
*/

package controller

import (
	"encoding/json"
	"errors"
	"fmt"
	"net/http"
	"reflect"
	"strings"
	"testing"
	"time"

	scmeta "github.com/kubernetes-incubator/service-catalog/pkg/api/meta"
	"github.com/kubernetes-incubator/service-catalog/pkg/apis/servicecatalog/v1beta1"
	osb "github.com/pmorie/go-open-service-broker-client/v2"
	fakeosb "github.com/pmorie/go-open-service-broker-client/v2/fake"
	corev1 "k8s.io/api/core/v1"

	apierrors "k8s.io/apimachinery/pkg/api/errors"
	metav1 "k8s.io/apimachinery/pkg/apis/meta/v1"
	"k8s.io/apimachinery/pkg/runtime"
	"k8s.io/apimachinery/pkg/util/diff"
	utilfeature "k8s.io/apiserver/pkg/util/feature"

	"github.com/kubernetes-incubator/service-catalog/pkg/api"
	scfeatures "github.com/kubernetes-incubator/service-catalog/pkg/features"
	clientgotesting "k8s.io/client-go/testing"
)

// TestReconcileBindingNonExistingInstance tests reconcileBinding to ensure a
// binding fails as expected when an instance to bind to doesn't exist.
func TestReconcileServiceBindingNonExistingServiceInstance(t *testing.T) {
	_, fakeCatalogClient, fakeClusterServiceBrokerClient, testController, _ := newTestController(t, noFakeActions())

	binding := &v1beta1.ServiceBinding{
		ObjectMeta: metav1.ObjectMeta{
			Name:       testServiceBindingName,
			Generation: 1,
		},
		Spec: v1beta1.ServiceBindingSpec{
			ServiceInstanceRef: v1beta1.LocalObjectReference{Name: testNonExistentClusterServiceClassName},
			ExternalID:         testServiceBindingGUID,
		},
	}

	err := testController.reconcileServiceBinding(binding)
	if err == nil {
		t.Fatal("binding nothere was found and it should not be found")
	}

	brokerActions := fakeClusterServiceBrokerClient.Actions()
	assertNumberOfClusterServiceBrokerActions(t, brokerActions, 0)

	actions := fakeCatalogClient.Actions()
	assertNumberOfActions(t, actions, 1)

	// There should only be one action that says it failed because no such instance exists.
	updateAction := actions[0].(clientgotesting.UpdateAction)
	if e, a := "update", updateAction.GetVerb(); e != a {
		t.Fatalf("Unexpected verb on actions[0]; %s", expectedGot(e, a))
	}
	updatedServiceBinding := assertUpdateStatus(t, actions[0], binding)
	assertServiceBindingErrorBeforeRequest(t, updatedServiceBinding, errorNonexistentServiceInstanceReason, binding)
	assertServiceBindingOrphanMitigationSet(t, updatedServiceBinding, false)

	events := getRecordedEvents(testController)
	assertNumEvents(t, events, 1)

	expectedEvent := warningEventBuilder(errorNonexistentServiceInstanceReason).msgf(
		"References a non-existent ServiceInstance %q",
		"/"+testNonExistentClusterServiceClassName,
	)
	if err := checkEvents(events, expectedEvent.stringArr()); err != nil {
		t.Fatal(err)
	}
}

// TestReconcileServiceBindingUnresolvedClusterServiceClassReference
// tests reconcileBinding to ensure a binding fails when a ClusterServiceClassRef has not been resolved.
func TestReconcileServiceBindingUnresolvedClusterServiceClassReference(t *testing.T) {
	_, fakeCatalogClient, fakeClusterServiceBrokerClient, testController, sharedInformers := newTestController(t, noFakeActions())

	sharedInformers.ClusterServiceBrokers().Informer().GetStore().Add(getTestClusterServiceBroker())
	sharedInformers.ClusterServiceClasses().Informer().GetStore().Add(getTestClusterServiceClass())
	instance := &v1beta1.ServiceInstance{
		ObjectMeta: metav1.ObjectMeta{Name: testServiceInstanceName, Namespace: testNamespace},
		Spec: v1beta1.ServiceInstanceSpec{
			PlanReference: v1beta1.PlanReference{
				ClusterServiceClassExternalName: testNonExistentClusterServiceClassName,
				ClusterServicePlanExternalName:  testClusterServicePlanName,
			},
			ExternalID: testServiceInstanceGUID,
		},
	}
	sharedInformers.ServiceInstances().Informer().GetStore().Add(instance)
	sharedInformers.ClusterServicePlans().Informer().GetStore().Add(getTestClusterServicePlan())

	binding := &v1beta1.ServiceBinding{
		ObjectMeta: metav1.ObjectMeta{
			Name:       testServiceBindingName,
			Namespace:  testNamespace,
			Generation: 1,
		},
		Spec: v1beta1.ServiceBindingSpec{
			ServiceInstanceRef: v1beta1.LocalObjectReference{Name: testServiceInstanceName},
			ExternalID:         testServiceBindingGUID,
		},
	}

	err := testController.reconcileServiceBinding(binding)
	if err == nil {
		t.Fatal("serviceclassref was nil and reconcile should return an error")
	}
	if !strings.Contains(err.Error(), "not been resolved yet") {
		t.Fatalf("Did not get the expected error: %s", expectedGot("not been resolved yet", err))
	}

	brokerActions := fakeClusterServiceBrokerClient.Actions()
	assertNumberOfClusterServiceBrokerActions(t, brokerActions, 0)

	actions := fakeCatalogClient.Actions()
	// There are no actions.
	assertNumberOfActions(t, actions, 0)
}

// TestReconcileServiceBindingUnresolvedClusterServicePlanReference
// tests reconcileBinding to ensure a binding fails when a ClusterServiceClassRef has not been resolved.
func TestReconcileServiceBindingUnresolvedClusterServicePlanReference(t *testing.T) {
	_, fakeCatalogClient, fakeClusterServiceBrokerClient, testController, sharedInformers := newTestController(t, noFakeActions())

	sharedInformers.ClusterServiceBrokers().Informer().GetStore().Add(getTestClusterServiceBroker())
	sharedInformers.ClusterServiceClasses().Informer().GetStore().Add(getTestClusterServiceClass())
	instance := &v1beta1.ServiceInstance{
		ObjectMeta: metav1.ObjectMeta{Name: testServiceInstanceName, Namespace: testNamespace},
		Spec: v1beta1.ServiceInstanceSpec{
			PlanReference: v1beta1.PlanReference{
				ClusterServiceClassExternalName: testNonExistentClusterServiceClassName,
				ClusterServicePlanExternalName:  testClusterServicePlanName,
			},
			ExternalID:             testServiceInstanceGUID,
			ClusterServiceClassRef: &v1beta1.ClusterObjectReference{Name: "Some Ref"},
		},
	}
	sharedInformers.ServiceInstances().Informer().GetStore().Add(instance)
	sharedInformers.ClusterServicePlans().Informer().GetStore().Add(getTestClusterServicePlan())

	binding := &v1beta1.ServiceBinding{
		ObjectMeta: metav1.ObjectMeta{
			Name:       testServiceBindingName,
			Namespace:  testNamespace,
			Generation: 1,
		},
		Spec: v1beta1.ServiceBindingSpec{
			ServiceInstanceRef: v1beta1.LocalObjectReference{Name: testServiceInstanceName},
			ExternalID:         testServiceBindingGUID,
		},
	}

	err := testController.reconcileServiceBinding(binding)
	if err == nil {
		t.Fatal("serviceclass nothere was found and it should not be found")
	}

	if err := checkEventContains(err.Error(), "not been resolved yet"); err != nil {
		t.Fatal(err)
	}

	brokerActions := fakeClusterServiceBrokerClient.Actions()
	assertNumberOfClusterServiceBrokerActions(t, brokerActions, 0)

	actions := fakeCatalogClient.Actions()
	// There are no actions.
	assertNumberOfActions(t, actions, 0)
}

// TestReconcileBindingNonExistingClusterServiceClass tests reconcileBinding to ensure a
// binding fails as expected when a serviceclass does not exist.
func TestReconcileServiceBindingNonExistingClusterServiceClass(t *testing.T) {
	_, fakeCatalogClient, fakeClusterServiceBrokerClient, testController, sharedInformers := newTestController(t, noFakeActions())

	sharedInformers.ClusterServiceBrokers().Informer().GetStore().Add(getTestClusterServiceBroker())
	sharedInformers.ClusterServiceClasses().Informer().GetStore().Add(getTestClusterServiceClass())
	instance := &v1beta1.ServiceInstance{
		ObjectMeta: metav1.ObjectMeta{Name: testServiceInstanceName, Namespace: testNamespace},
		Spec: v1beta1.ServiceInstanceSpec{
			PlanReference: v1beta1.PlanReference{
				ClusterServiceClassExternalName: testNonExistentClusterServiceClassName,
				ClusterServicePlanExternalName:  testClusterServicePlanName,
			},
			ExternalID:             testServiceInstanceGUID,
			ClusterServiceClassRef: &v1beta1.ClusterObjectReference{Name: "nosuchclassid"},
			ClusterServicePlanRef:  &v1beta1.ClusterObjectReference{Name: "nosuchplanid"},
		},
	}
	sharedInformers.ServiceInstances().Informer().GetStore().Add(instance)
	sharedInformers.ClusterServicePlans().Informer().GetStore().Add(getTestClusterServicePlan())

	binding := &v1beta1.ServiceBinding{
		ObjectMeta: metav1.ObjectMeta{
			Name:       testServiceBindingName,
			Namespace:  testNamespace,
			Generation: 1,
		},
		Spec: v1beta1.ServiceBindingSpec{
			ServiceInstanceRef: v1beta1.LocalObjectReference{Name: testServiceInstanceName},
			ExternalID:         testServiceBindingGUID,
		},
	}

	err := testController.reconcileServiceBinding(binding)
	if err == nil {
		t.Fatal("serviceclass nothere was found and it should not be found")
	}

	brokerActions := fakeClusterServiceBrokerClient.Actions()
	assertNumberOfClusterServiceBrokerActions(t, brokerActions, 0)

	actions := fakeCatalogClient.Actions()
	// There is one action to update to failed status because there's
	// no such service
	assertNumberOfActions(t, actions, 1)

	// There should be one action that says it failed because no such service class.
	updatedServiceBinding := assertUpdateStatus(t, actions[0], binding)
	assertServiceBindingReadyFalse(t, updatedServiceBinding, errorNonexistentClusterServiceClassMessage)
	assertServiceBindingOrphanMitigationSet(t, updatedServiceBinding, false)

	events := getRecordedEvents(testController)
	assertNumEvents(t, events, 1)

	expectedEvent := warningEventBuilder(errorNonexistentClusterServiceClassMessage).msgf(
		"References a non-existent ClusterServiceClass (K8S: %q ExternalName: %q)",
		"nosuchclassid", testNonExistentClusterServiceClassName,
	)
	if err := checkEvents(events, expectedEvent.stringArr()); err != nil {
		t.Fatal(err)
	}
}

// TestReconcileBindingWithSecretConflict tests reconcileBinding to ensure a
// binding with an existing secret not owned by the bindings fails as expected.
func TestReconcileServiceBindingWithSecretConflict(t *testing.T) {
	fakeKubeClient, fakeCatalogClient, fakeClusterServiceBrokerClient, testController, sharedInformers := newTestController(t, fakeosb.FakeClientConfiguration{
		BindReaction: &fakeosb.BindReaction{
			Response: &osb.BindResponse{
				Credentials: map[string]interface{}{
					"a": "b",
					"c": "d",
				},
			},
		},
	})

	addGetNamespaceReaction(fakeKubeClient)
	// existing Secret with nil controllerRef
	addGetSecretReaction(fakeKubeClient, &corev1.Secret{
		ObjectMeta: metav1.ObjectMeta{Name: testServiceBindingName, Namespace: testNamespace},
	})

	sharedInformers.ClusterServiceBrokers().Informer().GetStore().Add(getTestClusterServiceBroker())
	sharedInformers.ClusterServiceClasses().Informer().GetStore().Add(getTestClusterServiceClass())
	sharedInformers.ServiceInstances().Informer().GetStore().Add(getTestServiceInstanceWithStatus(v1beta1.ConditionTrue))
	sharedInformers.ClusterServicePlans().Informer().GetStore().Add(getTestClusterServicePlan())

	binding := &v1beta1.ServiceBinding{
		ObjectMeta: metav1.ObjectMeta{
			Name:       testServiceBindingName,
			Namespace:  testNamespace,
			Generation: 1,
		},
		Spec: v1beta1.ServiceBindingSpec{
			ServiceInstanceRef: v1beta1.LocalObjectReference{Name: testServiceInstanceName},
			ExternalID:         testServiceBindingGUID,
			SecretName:         testServiceBindingSecretName,
		},
	}

	err := testController.reconcileServiceBinding(binding)
	if err == nil {
		t.Fatalf("a binding should fail to create a secret: %v", err)
	}

	brokerActions := fakeClusterServiceBrokerClient.Actions()
	assertNumberOfClusterServiceBrokerActions(t, brokerActions, 1)
	assertBind(t, brokerActions[0], &osb.BindRequest{
		BindingID:  testServiceBindingGUID,
		InstanceID: testServiceInstanceGUID,
		ServiceID:  testClusterServiceClassGUID,
		PlanID:     testClusterServicePlanGUID,
		AppGUID:    strPtr(testNamespaceGUID),
		BindResource: &osb.BindResource{
			AppGUID: strPtr(testNamespaceGUID),
		},
	})

	actions := fakeCatalogClient.Actions()
	assertNumberOfActions(t, actions, 2)

	updatedServiceBinding := assertUpdateStatus(t, actions[0], binding).(*v1beta1.ServiceBinding)
	assertServiceBindingOperationInProgress(t, updatedServiceBinding, v1beta1.ServiceBindingOperationBind, binding)

	updatedServiceBinding = assertUpdateStatus(t, actions[1], binding).(*v1beta1.ServiceBinding)

	assertServiceBindingReadyFalse(t, updatedServiceBinding, errorInjectingBindResultReason)
	assertServiceBindingCurrentOperation(t, updatedServiceBinding, v1beta1.ServiceBindingOperationBind)
	assertServiceBindingOperationStartTimeSet(t, updatedServiceBinding, true)
	assertServiceBindingReconciledGeneration(t, updatedServiceBinding, binding.Status.ReconciledGeneration)
	assertServiceBindingInProgressPropertiesNil(t, updatedServiceBinding)
	// External properties are updated because the bind request with the Broker was successful
	assertServiceBindingExternalPropertiesParameters(t, updatedServiceBinding, nil, "")
	assertServiceBindingOrphanMitigationSet(t, updatedServiceBinding, false)

	kubeActions := fakeKubeClient.Actions()
	assertNumberOfActions(t, kubeActions, 2)

	// first action is a get on the namespace
	// second action is a get on the secret
	action := kubeActions[1].(clientgotesting.GetAction)
	if e, a := "get", action.GetVerb(); e != a {
		t.Fatalf("Unexpected verb on action; %s", expectedGot(e, a))
	}
	if e, a := "secrets", action.GetResource().Resource; e != a {
		t.Fatalf("Unexpected resource on action; %s", expectedGot(e, a))
	}

	events := getRecordedEvents(testController)
	assertNumEvents(t, events, 1)

	expectedEvent := warningEventBuilder(errorInjectingBindResultReason)

	if err := checkEventPrefixes(events, expectedEvent.stringArr()); err != nil {
		t.Fatal(err)
	}
}

// TestReconcileBindingWithParameters tests reconcileBinding to ensure a
// binding with parameters will be passed to the broker properly.
func TestReconcileServiceBindingWithParameters(t *testing.T) {
	fakeKubeClient, fakeCatalogClient, fakeClusterServiceBrokerClient, testController, sharedInformers := newTestController(t, fakeosb.FakeClientConfiguration{
		BindReaction: &fakeosb.BindReaction{
			Response: &osb.BindResponse{
				Credentials: map[string]interface{}{
					"a": "b",
					"c": "d",
				},
			},
		},
	})

	addGetNamespaceReaction(fakeKubeClient)
	addGetSecretNotFoundReaction(fakeKubeClient)

	sharedInformers.ClusterServiceBrokers().Informer().GetStore().Add(getTestClusterServiceBroker())
	sharedInformers.ClusterServiceClasses().Informer().GetStore().Add(getTestClusterServiceClass())
	sharedInformers.ServiceInstances().Informer().GetStore().Add(getTestServiceInstanceWithStatus(v1beta1.ConditionTrue))
	sharedInformers.ClusterServicePlans().Informer().GetStore().Add(getTestClusterServicePlan())

	binding := &v1beta1.ServiceBinding{
		ObjectMeta: metav1.ObjectMeta{
			Name:       testServiceBindingName,
			Namespace:  testNamespace,
			Generation: 1,
		},
		Spec: v1beta1.ServiceBindingSpec{
			ServiceInstanceRef: v1beta1.LocalObjectReference{Name: testServiceInstanceName},
			ExternalID:         testServiceBindingGUID,
			SecretName:         testServiceBindingSecretName,
		},
	}

	parameters := bindingParameters{Name: "test-param"}
	parameters.Args = append(parameters.Args, "first-arg")
	parameters.Args = append(parameters.Args, "second-arg")
	b, err := json.Marshal(parameters)
	if err != nil {
		t.Fatalf("Failed to marshal parameters %v : %v", parameters, err)
	}
	binding.Spec.Parameters = &runtime.RawExtension{Raw: b}

	err = testController.reconcileServiceBinding(binding)
	if err != nil {
		t.Fatalf("a valid binding should not fail: %v", err)
	}

	brokerActions := fakeClusterServiceBrokerClient.Actions()
	assertNumberOfClusterServiceBrokerActions(t, brokerActions, 1)
	assertBind(t, brokerActions[0], &osb.BindRequest{
		BindingID:  testServiceBindingGUID,
		InstanceID: testServiceInstanceGUID,
		ServiceID:  testClusterServiceClassGUID,
		PlanID:     testClusterServicePlanGUID,
		AppGUID:    strPtr(testNamespaceGUID),
		Parameters: map[string]interface{}{
			"args": []interface{}{
				"first-arg",
				"second-arg",
			},
			"name": "test-param",
		},
		BindResource: &osb.BindResource{
			AppGUID: strPtr(testNamespaceGUID),
		},
	})

	expectedParameters := map[string]interface{}{
		"args": []interface{}{
			"first-arg",
			"second-arg",
		},
		"name": "test-param",
	}
	expectedParametersChecksum, err := generateChecksumOfParameters(expectedParameters)
	if err != nil {
		t.Fatalf("Failed to generate parameters checksum: %v", err)
	}

	actions := fakeCatalogClient.Actions()
	assertNumberOfActions(t, actions, 2)

	updatedServiceBinding := assertUpdateStatus(t, actions[0], binding).(*v1beta1.ServiceBinding)
	assertServiceBindingOperationInProgressWithParameters(t, updatedServiceBinding, v1beta1.ServiceBindingOperationBind, expectedParameters, expectedParametersChecksum, binding)
	assertServiceBindingOrphanMitigationSet(t, updatedServiceBinding, false)

	updatedServiceBinding = assertUpdateStatus(t, actions[1], binding).(*v1beta1.ServiceBinding)
	assertServiceBindingOperationSuccessWithParameters(t, updatedServiceBinding, v1beta1.ServiceBindingOperationBind, expectedParameters, expectedParametersChecksum, binding)
	assertServiceBindingOrphanMitigationSet(t, updatedServiceBinding, false)

	kubeActions := fakeKubeClient.Actions()
	assertNumberOfActions(t, kubeActions, 3)

	// first action is a get on the namespace
	// second action is a get on the secret
	action := kubeActions[2].(clientgotesting.CreateAction)
	if e, a := "create", action.GetVerb(); e != a {
		t.Fatalf("Unexpected verb on action; %s", expectedGot(e, a))
	}
	if e, a := "secrets", action.GetResource().Resource; e != a {
		t.Fatalf("Unexpected resource on action; %s", expectedGot(e, a))
	}
	actionSecret, ok := action.GetObject().(*corev1.Secret)
	if !ok {
		t.Fatal("couldn't convert secret into a corev1.Secret")
	}
	controllerRef := metav1.GetControllerOf(actionSecret)
	if controllerRef == nil || controllerRef.UID != updatedServiceBinding.UID {
		t.Fatalf("Secret is not owned by the ServiceBinding: %v", controllerRef)
	}
	if !metav1.IsControlledBy(actionSecret, updatedServiceBinding) {
		t.Fatal("Secret is not owned by the ServiceBinding")
	}
	if e, a := testServiceBindingSecretName, actionSecret.Name; e != a {
		t.Fatalf("Unexpected name of secret; %s", expectedGot(e, a))
	}
	value, ok := actionSecret.Data["a"]
	if !ok {
		t.Fatal("Didn't find secret key 'a' in created secret")
	}
	if e, a := "b", string(value); e != a {
		t.Fatalf("Unexpected value of key 'a' in created secret; %s", expectedGot(e, a))
	}
	value, ok = actionSecret.Data["c"]
	if !ok {
		t.Fatal("Didn't find secret key 'a' in created secret")
	}
	if e, a := "d", string(value); e != a {
		t.Fatalf("Unexpected value of key 'c' in created secret; %s", expectedGot(e, a))
	}

	events := getRecordedEvents(testController)
	assertNumEvents(t, events, 1)

	expectedEvent := normalEventBuilder(successInjectedBindResultReason).msg(successInjectedBindResultMessage)
	if err := checkEvents(events, expectedEvent.stringArr()); err != nil {
		t.Fatal(err)
	}
}

// TestReconcileBindingNonbindableClusterServiceClass tests reconcileBinding to ensure a
// binding for an instance that references a non-bindable service class and a
// non-bindable plan fails as expected.
func TestReconcileServiceBindingNonbindableClusterServiceClass(t *testing.T) {
	_, fakeCatalogClient, fakeClusterServiceBrokerClient, testController, sharedInformers := newTestController(t, noFakeActions())

	sharedInformers.ClusterServiceBrokers().Informer().GetStore().Add(getTestClusterServiceBroker())
	sharedInformers.ClusterServiceClasses().Informer().GetStore().Add(getTestNonbindableClusterServiceClass())
	sharedInformers.ServiceInstances().Informer().GetStore().Add(getTestNonbindableServiceInstance())
	sharedInformers.ClusterServicePlans().Informer().GetStore().Add(getTestClusterServicePlanNonbindable())

	binding := &v1beta1.ServiceBinding{
		ObjectMeta: metav1.ObjectMeta{
			Name:       testServiceBindingName,
			Namespace:  testNamespace,
			Generation: 1,
		},
		Spec: v1beta1.ServiceBindingSpec{
			ServiceInstanceRef: v1beta1.LocalObjectReference{Name: testServiceInstanceName},
			ExternalID:         testServiceBindingGUID,
		},
	}

	err := testController.reconcileServiceBinding(binding)
	if err != nil {
		t.Fatalf("binding should fail against a non-bindable ClusterServiceClass")
	}

	brokerActions := fakeClusterServiceBrokerClient.Actions()
	assertNumberOfClusterServiceBrokerActions(t, brokerActions, 0)

	actions := fakeCatalogClient.Actions()
	assertNumberOfActions(t, actions, 1)

	// There should only be one action that says binding was created
	updatedServiceBinding := assertUpdateStatus(t, actions[0], binding)
	assertServiceBindingErrorBeforeRequest(t, updatedServiceBinding, errorNonbindableClusterServiceClassReason, binding)
	assertServiceBindingOrphanMitigationSet(t, updatedServiceBinding, false)

	events := getRecordedEvents(testController)
	assertNumEvents(t, events, 1)

	expectedEvent := warningEventBuilder(errorNonbindableClusterServiceClassReason).msgf(
		"References a non-bindable ClusterServiceClass (K8S: %q ExternalName: %q) and Plan (%q) combination",
		"UNBINDABLE-SERVICE", "test-unbindable-serviceclass", "test-unbindable-plan",
	)
	if err := checkEvents(events, expectedEvent.stringArr()); err != nil {
		t.Fatal(err)
	}
}

// TestReconcileBindingNonbindableClusterServiceClassBindablePlan tests reconcileBinding
// to ensure a binding for an instance that references a non-bindable service
// class and a bindable plan fails as expected.
func TestReconcileServiceBindingNonbindableClusterServiceClassBindablePlan(t *testing.T) {
	fakeKubeClient, fakeCatalogClient, fakeClusterServiceBrokerClient, testController, sharedInformers := newTestController(t, fakeosb.FakeClientConfiguration{
		BindReaction: &fakeosb.BindReaction{
			Response: &osb.BindResponse{
				Credentials: map[string]interface{}{
					"a": "b",
					"c": "d",
				},
			},
		},
	})

	addGetNamespaceReaction(fakeKubeClient)
	addGetSecretNotFoundReaction(fakeKubeClient)

	sharedInformers.ClusterServiceBrokers().Informer().GetStore().Add(getTestClusterServiceBroker())
	sharedInformers.ClusterServiceClasses().Informer().GetStore().Add(getTestNonbindableClusterServiceClass())
	sharedInformers.ServiceInstances().Informer().GetStore().Add(func() *v1beta1.ServiceInstance {
		i := getTestServiceInstanceNonbindableServiceBindablePlan()
		i.Status = v1beta1.ServiceInstanceStatus{
			Conditions: []v1beta1.ServiceInstanceCondition{
				{
					Type:   v1beta1.ServiceInstanceConditionReady,
					Status: v1beta1.ConditionTrue,
				},
			},
		}
		return i
	}())
	sharedInformers.ClusterServicePlans().Informer().GetStore().Add(getTestClusterServicePlan())

	binding := &v1beta1.ServiceBinding{
		ObjectMeta: metav1.ObjectMeta{
			Name:       testServiceBindingName,
			Namespace:  testNamespace,
			Generation: 1,
		},
		Spec: v1beta1.ServiceBindingSpec{
			ServiceInstanceRef: v1beta1.LocalObjectReference{Name: testServiceInstanceName},
			ExternalID:         testServiceBindingGUID,
			SecretName:         testServiceBindingSecretName,
		},
	}

	err := testController.reconcileServiceBinding(binding)
	if err != nil {
		t.Fatalf("A bindable plan overrides the bindability of a service class: %v", err)
	}

	brokerActions := fakeClusterServiceBrokerClient.Actions()
	assertNumberOfClusterServiceBrokerActions(t, brokerActions, 1)
	assertBind(t, brokerActions[0], &osb.BindRequest{
		BindingID:  testServiceBindingGUID,
		InstanceID: testServiceInstanceGUID,
		ServiceID:  testNonbindableClusterServiceClassGUID,
		PlanID:     testClusterServicePlanGUID,
		AppGUID:    strPtr(testNamespaceGUID),
		BindResource: &osb.BindResource{
			AppGUID: strPtr(testNamespaceGUID),
		},
	})

	actions := fakeCatalogClient.Actions()
	assertNumberOfActions(t, actions, 2)

	updatedServiceBinding := assertUpdateStatus(t, actions[0], binding)
	assertServiceBindingOperationInProgress(t, updatedServiceBinding, v1beta1.ServiceBindingOperationBind, binding)
	assertServiceBindingOrphanMitigationSet(t, updatedServiceBinding, false)

	updatedServiceBinding = assertUpdateStatus(t, actions[1], binding)
	assertServiceBindingOperationSuccess(t, updatedServiceBinding, v1beta1.ServiceBindingOperationBind, binding)
	assertServiceBindingOrphanMitigationSet(t, updatedServiceBinding, false)

	kubeActions := fakeKubeClient.Actions()
	assertNumberOfActions(t, kubeActions, 3)

	// first action is a get on the namespace
	// second action is a get on the secret
	action := kubeActions[2].(clientgotesting.CreateAction)
	if e, a := "create", action.GetVerb(); e != a {
		t.Fatalf("Unexpected verb on action; %s", expectedGot(e, a))
	}
	if e, a := "secrets", action.GetResource().Resource; e != a {
		t.Fatalf("Unexpected resource on action; %s", expectedGot(e, a))
	}
	actionSecret, ok := action.GetObject().(*corev1.Secret)
	if !ok {
		t.Fatal("couldn't convert secret into a corev1.Secret")
	}
	if e, a := testServiceBindingSecretName, actionSecret.Name; e != a {
		t.Fatalf("Unexpected name of secret; %s", expectedGot(e, a))
	}
	value, ok := actionSecret.Data["a"]
	if !ok {
		t.Fatal("Didn't find secret key 'a' in created secret")
	}
	if e, a := "b", string(value); e != a {
		t.Fatalf("Unexpected value of key 'a' in created secret; %s", expectedGot(e, a))
	}
	value, ok = actionSecret.Data["c"]
	if !ok {
		t.Fatal("Didn't find secret key 'a' in created secret")
	}
	if e, a := "d", string(value); e != a {
		t.Fatalf("Unexpected value of key 'c' in created secret; %s", expectedGot(e, a))
	}

	events := getRecordedEvents(testController)
	assertNumEvents(t, events, 1)
}

// TestReconcileBindingBindableClusterServiceClassNonbindablePlan tests reconcileBinding
// to ensure a binding for an instance that references a bindable service class
// and a non-bindable plan fails as expected.
func TestReconcileServiceBindingBindableClusterServiceClassNonbindablePlan(t *testing.T) {
	_, fakeCatalogClient, fakeClusterServiceBrokerClient, testController, sharedInformers := newTestController(t, noFakeActions())

	sharedInformers.ClusterServiceBrokers().Informer().GetStore().Add(getTestClusterServiceBroker())
	sharedInformers.ClusterServiceClasses().Informer().GetStore().Add(getTestClusterServiceClass())
	sharedInformers.ServiceInstances().Informer().GetStore().Add(getTestServiceInstanceBindableServiceNonbindablePlan())
	sharedInformers.ClusterServicePlans().Informer().GetStore().Add(getTestClusterServicePlanNonbindable())

	binding := &v1beta1.ServiceBinding{
		ObjectMeta: metav1.ObjectMeta{
			Name:       testServiceBindingName,
			Namespace:  testNamespace,
			Generation: 1,
		},
		Spec: v1beta1.ServiceBindingSpec{
			ServiceInstanceRef: v1beta1.LocalObjectReference{Name: testServiceInstanceName},
			ExternalID:         testServiceBindingGUID,
		},
	}

	err := testController.reconcileServiceBinding(binding)
	if err != nil {
		t.Fatalf("binding against a nonbindable plan should fail")
	}

	brokerActions := fakeClusterServiceBrokerClient.Actions()
	assertNumberOfClusterServiceBrokerActions(t, brokerActions, 0)

	actions := fakeCatalogClient.Actions()
	assertNumberOfActions(t, actions, 1)

	// There should only be one action that says binding was created
	updatedServiceBinding := assertUpdateStatus(t, actions[0], binding)
	assertServiceBindingErrorBeforeRequest(t, updatedServiceBinding, errorNonbindableClusterServiceClassReason, binding)
	assertServiceBindingOrphanMitigationSet(t, updatedServiceBinding, false)

	events := getRecordedEvents(testController)
	assertNumEvents(t, events, 1)

	expectedEvent := warningEventBuilder(errorNonbindableClusterServiceClassReason).msgf(
		"References a non-bindable ClusterServiceClass (K8S: %q ExternalName: %q) and Plan (%q) combination",
		"SCGUID", "test-serviceclass", "test-unbindable-plan",
	)
	if err := checkEvents(events, expectedEvent.stringArr()); err != nil {
		t.Fatal(err)
	}
}

// TestReconcileBindingFailsWithInstanceAsyncOngoing tests reconcileBinding
// to ensure a binding that references an instance that has the
// AsyncOpInProgreset flag set to true fails as expected.
func TestReconcileServiceBindingFailsWithServiceInstanceAsyncOngoing(t *testing.T) {
	fakeKubeClient, fakeCatalogClient, fakeClusterServiceBrokerClient, testController, sharedInformers := newTestController(t, noFakeActions())

	sharedInformers.ClusterServiceBrokers().Informer().GetStore().Add(getTestClusterServiceBroker())
	sharedInformers.ClusterServiceClasses().Informer().GetStore().Add(getTestClusterServiceClass())
	sharedInformers.ServiceInstances().Informer().GetStore().Add(getTestServiceInstanceAsyncProvisioning(""))
	sharedInformers.ClusterServicePlans().Informer().GetStore().Add(getTestClusterServicePlan())

	binding := &v1beta1.ServiceBinding{
		ObjectMeta: metav1.ObjectMeta{
			Name:       testServiceBindingName,
			Namespace:  testNamespace,
			Generation: 1,
		},
		Spec: v1beta1.ServiceBindingSpec{
			ServiceInstanceRef: v1beta1.LocalObjectReference{Name: testServiceInstanceName},
			ExternalID:         testServiceBindingGUID,
		},
	}

	err := testController.reconcileServiceBinding(binding)
	if err == nil {
		t.Fatalf("reconcileServiceBinding did not fail with async operation ongoing")
	}

	if err := checkEventContains(err.Error(), "Ongoing Asynchronous"); err != nil {
		t.Fatal(err)
	}

	brokerActions := fakeClusterServiceBrokerClient.Actions()
	assertNumberOfClusterServiceBrokerActions(t, brokerActions, 0)

	// verify no kube resources created.
	// No actions
	kubeActions := fakeKubeClient.Actions()
	assertNumberOfActions(t, kubeActions, 0)

	actions := fakeCatalogClient.Actions()
	assertNumberOfActions(t, actions, 1)

	// There should only be one action that says binding was created
	updatedServiceBinding := assertUpdateStatus(t, actions[0], binding)
	assertServiceBindingErrorBeforeRequest(t, updatedServiceBinding, errorWithOngoingAsyncOperation, binding)
	assertServiceBindingOrphanMitigationSet(t, updatedServiceBinding, false)

	events := getRecordedEvents(testController)

	assertNumEvents(t, events, 1)
	if err := checkEventContains(events[0], "has ongoing asynchronous operation"); err != nil {
		t.Fatal(err)
	}
	if err := checkEventContains(events[0], testNamespace+"/"+testServiceInstanceName); err != nil {
		t.Fatal(err)
	}
}

// TestReconcileBindingInstanceNotReady tests reconcileBinding to ensure a
// binding for an instance with a ready condition set to false fails as expected.
func TestReconcileServiceBindingServiceInstanceNotReady(t *testing.T) {
	fakeKubeClient, fakeCatalogClient, fakeClusterServiceBrokerClient, testController, sharedInformers := newTestController(t, noFakeActions())

	addGetNamespaceReaction(fakeKubeClient)

	sharedInformers.ClusterServiceBrokers().Informer().GetStore().Add(getTestClusterServiceBroker())
	sharedInformers.ClusterServiceClasses().Informer().GetStore().Add(getTestClusterServiceClass())
	sharedInformers.ServiceInstances().Informer().GetStore().Add(getTestServiceInstanceWithRefs())
	sharedInformers.ClusterServicePlans().Informer().GetStore().Add(getTestClusterServicePlan())

	binding := &v1beta1.ServiceBinding{
		ObjectMeta: metav1.ObjectMeta{
			Name:       testServiceBindingName,
			Namespace:  testNamespace,
			Generation: 1,
		},
		Spec: v1beta1.ServiceBindingSpec{
			ServiceInstanceRef: v1beta1.LocalObjectReference{Name: testServiceInstanceName},
			ExternalID:         testServiceBindingGUID,
		},
	}

	err := testController.reconcileServiceBinding(binding)
	if err != nil {
		t.Fatalf("a binding cannot be created against an instance that is not prepared")
	}

	brokerActions := fakeClusterServiceBrokerClient.Actions()
	assertNumberOfClusterServiceBrokerActions(t, brokerActions, 0)

	actions := fakeCatalogClient.Actions()
	assertNumberOfActions(t, actions, 1)

	// There should only be one action that says binding was created
	updatedServiceBinding := assertUpdateStatus(t, actions[0], binding)
	assertServiceBindingErrorBeforeRequest(t, updatedServiceBinding, errorServiceInstanceNotReadyReason, binding)
	assertServiceBindingOrphanMitigationSet(t, updatedServiceBinding, false)

	events := getRecordedEvents(testController)
	assertNumEvents(t, events, 1)

	expectedEvent := warningEventBuilder(errorServiceInstanceNotReadyReason).msgf(
		"ServiceBinding cannot begin because referenced ServiceInstance %q is not ready",
		"test-ns/test-instance",
	)
	if err := checkEvents(events, expectedEvent.stringArr()); err != nil {
		t.Fatal(err)
	}
}

// TestReconcileBindingNamespaceError tests reconcileBinding to ensure a binding
// with an invalid namespace fails as expected.
func TestReconcileServiceBindingNamespaceError(t *testing.T) {
	fakeKubeClient, fakeCatalogClient, fakeClusterServiceBrokerClient, testController, sharedInformers := newTestController(t, noFakeActions())

	fakeKubeClient.AddReactor("get", "namespaces", func(action clientgotesting.Action) (bool, runtime.Object, error) {
		return true, &corev1.Namespace{}, errors.New("No namespace")
	})

	sharedInformers.ClusterServiceBrokers().Informer().GetStore().Add(getTestClusterServiceBroker())
	sharedInformers.ClusterServiceClasses().Informer().GetStore().Add(getTestClusterServiceClass())
	sharedInformers.ServiceInstances().Informer().GetStore().Add(getTestServiceInstanceWithRefs())
	sharedInformers.ClusterServicePlans().Informer().GetStore().Add(getTestClusterServicePlan())

	binding := &v1beta1.ServiceBinding{
		ObjectMeta: metav1.ObjectMeta{
			Name:       testServiceBindingName,
			Namespace:  testNamespace,
			Generation: 1,
		},
		Spec: v1beta1.ServiceBindingSpec{
			ServiceInstanceRef: v1beta1.LocalObjectReference{Name: testServiceInstanceName},
			ExternalID:         testServiceBindingGUID,
		},
	}

	err := testController.reconcileServiceBinding(binding)
	if err == nil {
		t.Fatalf("ServiceBindings are namespaced. If we cannot get the namespace we cannot find the binding")
	}

	brokerActions := fakeClusterServiceBrokerClient.Actions()
	assertNumberOfClusterServiceBrokerActions(t, brokerActions, 0)

	actions := fakeCatalogClient.Actions()
	assertNumberOfActions(t, actions, 1)

	updatedServiceBinding := assertUpdateStatus(t, actions[0], binding)
	assertServiceBindingErrorBeforeRequest(t, updatedServiceBinding, errorFindingNamespaceServiceInstanceReason, binding)
	assertServiceBindingOrphanMitigationSet(t, updatedServiceBinding, false)

	events := getRecordedEvents(testController)
	assertNumEvents(t, events, 1)

	expectedEvent := warningEventBuilder(errorFindingNamespaceServiceInstanceReason).msgf(
		"Failed to get namespace %q during binding: %s",
		"test-ns", "No namespace",
	)
	if err := checkEvents(events, expectedEvent.stringArr()); err != nil {
		t.Fatal(err)
	}
}

// TestReconcileBindingDelete tests reconcileBinding to ensure a binding
// deletion works as expected.
func TestReconcileServiceBindingDelete(t *testing.T) {
	fakeKubeClient, fakeCatalogClient, fakeClusterServiceBrokerClient, testController, sharedInformers := newTestController(t, fakeosb.FakeClientConfiguration{
		UnbindReaction: &fakeosb.UnbindReaction{},
	})

	sharedInformers.ClusterServiceBrokers().Informer().GetStore().Add(getTestClusterServiceBroker())
	sharedInformers.ClusterServiceClasses().Informer().GetStore().Add(getTestClusterServiceClass())
	sharedInformers.ServiceInstances().Informer().GetStore().Add(getTestServiceInstanceWithRefs())
	sharedInformers.ClusterServicePlans().Informer().GetStore().Add(getTestClusterServicePlan())

	binding := &v1beta1.ServiceBinding{
		ObjectMeta: metav1.ObjectMeta{
			Name:              testServiceBindingName,
			Namespace:         testNamespace,
			DeletionTimestamp: &metav1.Time{},
			Finalizers:        []string{v1beta1.FinalizerServiceCatalog},
			Generation:        2,
		},
		Spec: v1beta1.ServiceBindingSpec{
			ServiceInstanceRef: v1beta1.LocalObjectReference{Name: testServiceInstanceName},
			ExternalID:         testServiceBindingGUID,
			SecretName:         testServiceBindingSecretName,
		},
		Status: v1beta1.ServiceBindingStatus{
			ReconciledGeneration: 1,
			ExternalProperties:   &v1beta1.ServiceBindingPropertiesState{},
		},
	}

	fakeCatalogClient.AddReactor("get", "servicebindings", func(action clientgotesting.Action) (bool, runtime.Object, error) {
		return true, binding, nil
	})

	err := testController.reconcileServiceBinding(binding)
	if err != nil {
		t.Fatalf("%v", err)
	}

	brokerActions := fakeClusterServiceBrokerClient.Actions()
	assertNumberOfClusterServiceBrokerActions(t, brokerActions, 1)
	assertUnbind(t, brokerActions[0], &osb.UnbindRequest{
		BindingID:  testServiceBindingGUID,
		InstanceID: testServiceInstanceGUID,
		ServiceID:  testClusterServiceClassGUID,
		PlanID:     testClusterServicePlanGUID,
	})

	kubeActions := fakeKubeClient.Actions()
	// The action should be deleting the secret
	assertNumberOfActions(t, kubeActions, 1)

	deleteAction := kubeActions[0].(clientgotesting.DeleteActionImpl)
	if e, a := "delete", deleteAction.GetVerb(); e != a {
		t.Fatalf("Unexpected verb on kubeActions[1]; expected %v, got %v", e, a)
	}

	if e, a := binding.Spec.SecretName, deleteAction.Name; e != a {
		t.Fatalf("Unexpected name of secret: expected %v, got %v", e, a)
	}

	actions := fakeCatalogClient.Actions()
	// The actions should be:
	// 0. Updating the current operation
	// 1. Updating the ready condition
	assertNumberOfActions(t, actions, 2)

	updatedServiceBinding := assertUpdateStatus(t, actions[0], binding)
	assertServiceBindingOperationInProgress(t, updatedServiceBinding, v1beta1.ServiceBindingOperationUnbind, binding)
	assertServiceBindingOrphanMitigationSet(t, updatedServiceBinding, false)

	updatedServiceBinding = assertUpdateStatus(t, actions[1], binding)
	assertServiceBindingOperationSuccess(t, updatedServiceBinding, v1beta1.ServiceBindingOperationUnbind, binding)
	assertServiceBindingOrphanMitigationSet(t, updatedServiceBinding, false)

	events := getRecordedEvents(testController)
	assertNumEvents(t, events, 1)

	expectedEvent := normalEventBuilder(successUnboundReason).msg("This binding was deleted successfully")
	if err := checkEvents(events, expectedEvent.stringArr()); err != nil {
		t.Fatal(err)
	}
}

// TestSetServiceBindingCondition verifies setting a condition on a binding yields
// the results as expected with respect to the changed condition and transition
// time.
func TestSetServiceBindingCondition(t *testing.T) {
	bindingWithCondition := func(condition *v1beta1.ServiceBindingCondition) *v1beta1.ServiceBinding {
		binding := getTestServiceBinding()
		binding.Status = v1beta1.ServiceBindingStatus{
			Conditions: []v1beta1.ServiceBindingCondition{*condition},
		}

		return binding
	}

	// The value of the LastTransitionTime field on conditions has to be
	// tested to ensure it is updated correctly.
	//
	// Time basis for all condition changes:
	newTs := metav1.Now()
	oldTs := metav1.NewTime(newTs.Add(-5 * time.Minute))

	// condition is a shortcut method for creating conditions with the 'old' timestamp.
	condition := func(cType v1beta1.ServiceBindingConditionType, status v1beta1.ConditionStatus, s ...string) *v1beta1.ServiceBindingCondition {
		c := &v1beta1.ServiceBindingCondition{
			Type:   cType,
			Status: status,
		}

		if len(s) > 0 {
			c.Reason = s[0]
		}

		if len(s) > 1 {
			c.Message = s[1]
		}

		// This is the expected 'before' timestamp for all conditions under
		// test.
		c.LastTransitionTime = oldTs

		return c
	}

	// shortcut methods for creating conditions of different types

	readyFalse := func() *v1beta1.ServiceBindingCondition {
		return condition(v1beta1.ServiceBindingConditionReady, v1beta1.ConditionFalse, "Reason", "Message")
	}

	readyFalsef := func(reason, message string) *v1beta1.ServiceBindingCondition {
		return condition(v1beta1.ServiceBindingConditionReady, v1beta1.ConditionFalse, reason, message)
	}

	readyTrue := func() *v1beta1.ServiceBindingCondition {
		return condition(v1beta1.ServiceBindingConditionReady, v1beta1.ConditionTrue, "Reason", "Message")
	}

	failedTrue := func() *v1beta1.ServiceBindingCondition {
		return condition(v1beta1.ServiceBindingConditionFailed, v1beta1.ConditionTrue, "Reason", "Message")
	}

	// withNewTs sets the LastTransitionTime to the 'new' basis time and
	// returns it.
	withNewTs := func(c *v1beta1.ServiceBindingCondition) *v1beta1.ServiceBindingCondition {
		c.LastTransitionTime = newTs
		return c
	}

	// this test works by calling setServiceBindingCondition with the input and
	// condition fields of the test case, and ensuring that afterward the
	// input (which is mutated by the setServiceBindingCondition call) is deep-equal
	// to the test case result.
	//
	// take note of where withNewTs is used when declaring the result to
	// indicate that the LastTransitionTime field on a condition should have
	// changed.
	cases := []struct {
		name      string
		input     *v1beta1.ServiceBinding
		condition *v1beta1.ServiceBindingCondition
		result    *v1beta1.ServiceBinding
	}{
		{
			name:      "new ready condition",
			input:     getTestServiceBinding(),
			condition: readyFalse(),
			result:    bindingWithCondition(withNewTs(readyFalse())),
		},
		{
			name:      "not ready -> not ready; no ts update",
			input:     bindingWithCondition(readyFalse()),
			condition: readyFalse(),
			result:    bindingWithCondition(readyFalse()),
		},
		{
			name:      "not ready -> not ready, reason and message change; no ts update",
			input:     bindingWithCondition(readyFalse()),
			condition: readyFalsef("DifferentReason", "DifferentMessage"),
			result:    bindingWithCondition(readyFalsef("DifferentReason", "DifferentMessage")),
		},
		{
			name:      "not ready -> ready",
			input:     bindingWithCondition(readyFalse()),
			condition: readyTrue(),
			result:    bindingWithCondition(withNewTs(readyTrue())),
		},
		{
			name:      "ready -> ready; no ts update",
			input:     bindingWithCondition(readyTrue()),
			condition: readyTrue(),
			result:    bindingWithCondition(readyTrue()),
		},
		{
			name:      "ready -> not ready",
			input:     bindingWithCondition(readyTrue()),
			condition: readyFalse(),
			result:    bindingWithCondition(withNewTs(readyFalse())),
		},
		{
			name:      "not ready -> not ready + failed",
			input:     bindingWithCondition(readyFalse()),
			condition: failedTrue(),
			result: func() *v1beta1.ServiceBinding {
				i := bindingWithCondition(readyFalse())
				i.Status.Conditions = append(i.Status.Conditions, *withNewTs(failedTrue()))
				return i
			}(),
		},
	}

	for _, tc := range cases {
		setServiceBindingConditionInternal(tc.input, tc.condition.Type, tc.condition.Status, tc.condition.Reason, tc.condition.Message, newTs)

		if !reflect.DeepEqual(tc.input, tc.result) {
			t.Errorf("%v: unexpected diff: %v", tc.name, diff.ObjectReflectDiff(tc.input, tc.result))
		}
	}
}

// TestReconcileServiceBindingDeleteFailedServiceBinding tests reconcileServiceBinding to ensure
// a binding with a failed status is deleted properly.
func TestReconcileServiceBindingDeleteFailedServiceBinding(t *testing.T) {
	fakeKubeClient, fakeCatalogClient, fakeClusterServiceBrokerClient, testController, sharedInformers := newTestController(t, fakeosb.FakeClientConfiguration{
		UnbindReaction: &fakeosb.UnbindReaction{},
	})

	sharedInformers.ClusterServiceBrokers().Informer().GetStore().Add(getTestClusterServiceBroker())
	sharedInformers.ClusterServiceClasses().Informer().GetStore().Add(getTestClusterServiceClass())
	sharedInformers.ServiceInstances().Informer().GetStore().Add(getTestServiceInstanceWithRefs())
	sharedInformers.ClusterServicePlans().Informer().GetStore().Add(getTestClusterServicePlan())

	binding := getTestServiceBindingWithFailedStatus()
	binding.ObjectMeta.DeletionTimestamp = &metav1.Time{}
	binding.ObjectMeta.Finalizers = []string{v1beta1.FinalizerServiceCatalog}
	binding.Status.ExternalProperties = &v1beta1.ServiceBindingPropertiesState{}

	binding.ObjectMeta.Generation = 2
	binding.Status.ReconciledGeneration = 1

	fakeCatalogClient.AddReactor("get", "servicebindings", func(action clientgotesting.Action) (bool, runtime.Object, error) {
		return true, binding, nil
	})

	err := testController.reconcileServiceBinding(binding)
	if err != nil {
		t.Fatalf("%v", err)
	}

	brokerActions := fakeClusterServiceBrokerClient.Actions()
	assertNumberOfClusterServiceBrokerActions(t, brokerActions, 1)
	assertUnbind(t, brokerActions[0], &osb.UnbindRequest{
		BindingID:  testServiceBindingGUID,
		InstanceID: testServiceInstanceGUID,
		ServiceID:  testClusterServiceClassGUID,
		PlanID:     testClusterServicePlanGUID,
	})

	// verify one kube action occurred
	kubeActions := fakeKubeClient.Actions()
	if err := checkKubeClientActions(kubeActions, []kubeClientAction{
		{verb: "delete", resourceName: "secrets", checkType: checkGetActionType},
	}); err != nil {
		t.Fatal(err)
	}

	deleteAction := kubeActions[0].(clientgotesting.DeleteActionImpl)
	if e, a := binding.Spec.SecretName, deleteAction.Name; e != a {
		t.Fatalf("Unexpected name of secret: expected %v, got %v", e, a)
	}

	actions := fakeCatalogClient.Actions()
	// The four actions should be:
	// 0. Updating the current operation
	// 1. Updating the ready condition
	assertNumberOfActions(t, actions, 2)

	updatedServiceBinding := assertUpdateStatus(t, actions[0], binding)
	assertServiceBindingOperationInProgress(t, updatedServiceBinding, v1beta1.ServiceBindingOperationUnbind, binding)
	assertServiceBindingOrphanMitigationSet(t, updatedServiceBinding, false)

	updatedServiceBinding = assertUpdateStatus(t, actions[1], binding)
	assertServiceBindingOperationSuccess(t, updatedServiceBinding, v1beta1.ServiceBindingOperationUnbind, binding)
	assertServiceBindingOrphanMitigationSet(t, updatedServiceBinding, false)

	events := getRecordedEvents(testController)
	assertNumEvents(t, events, 1)

	expectedEvent := normalEventBuilder(successUnboundReason).msg("This binding was deleted successfully")
	if err := checkEvents(events, expectedEvent.stringArr()); err != nil {
		t.Fatal(err)
	}
}

// TestReconcileBindingWithBrokerError tests reconcileBinding to ensure a
// binding request response that contains a broker error fails as expected.
func TestReconcileServiceBindingWithClusterServiceBrokerError(t *testing.T) {
	_, fakeCatalogClient, _, testController, sharedInformers := newTestController(t, fakeosb.FakeClientConfiguration{
		BindReaction: &fakeosb.BindReaction{
			Response: &osb.BindResponse{
				Credentials: map[string]interface{}{
					"a": "b",
					"c": "d",
				},
			},
			Error: fakeosb.UnexpectedActionError(),
		},
	})

	sharedInformers.ClusterServiceBrokers().Informer().GetStore().Add(getTestClusterServiceBroker())
	sharedInformers.ClusterServiceClasses().Informer().GetStore().Add(getTestClusterServiceClass())
	sharedInformers.ServiceInstances().Informer().GetStore().Add(getTestServiceInstanceWithStatus(v1beta1.ConditionTrue))
	sharedInformers.ClusterServicePlans().Informer().GetStore().Add(getTestClusterServicePlan())

	binding := &v1beta1.ServiceBinding{
		ObjectMeta: metav1.ObjectMeta{
			Name:       testServiceBindingName,
			Namespace:  testNamespace,
			Generation: 1,
		},
		Spec: v1beta1.ServiceBindingSpec{
			ServiceInstanceRef: v1beta1.LocalObjectReference{Name: testServiceInstanceName},
			ExternalID:         testServiceBindingGUID,
			SecretName:         testServiceBindingSecretName,
		},
	}

	err := testController.reconcileServiceBinding(binding)
	if err == nil {
		t.Fatal("reconcileServiceBinding should have returned an error")
	}

	actions := fakeCatalogClient.Actions()
	assertNumberOfActions(t, actions, 2)

	updatedServiceBinding := assertUpdateStatus(t, actions[0], binding)
	assertServiceBindingOperationInProgress(t, updatedServiceBinding, v1beta1.ServiceBindingOperationBind, binding)
	assertServiceBindingOrphanMitigationSet(t, updatedServiceBinding, false)

	updatedServiceBinding = assertUpdateStatus(t, actions[1], binding)
	assertServiceBindingRequestRetriableError(t, updatedServiceBinding, v1beta1.ServiceBindingOperationBind, errorBindCallReason, binding)
	assertServiceBindingOrphanMitigationSet(t, updatedServiceBinding, false)

	events := getRecordedEvents(testController)

	expectedEvent := warningEventBuilder(errorBindCallReason).msgf(
		"Error creating ServiceBinding for ServiceInstance %q of ClusterServiceClass (K8S: %q ExternalName: %q) at ClusterServiceBroker %q:",
		"test-ns/test-instance", "SCGUID", "test-serviceclass", "test-broker",
	).msg("Unexpected action")
	if err := checkEvents(events, expectedEvent.stringArr()); err != nil {
		t.Fatal(err)
	}
}

// TestReconcileBindingWithBrokerHTTPError tests reconcileBindings to ensure a
// binding request response that contains a broker HTTP error fails as expected.
func TestReconcileServiceBindingWithClusterServiceBrokerHTTPError(t *testing.T) {
	_, fakeCatalogClient, _, testController, sharedInformers := newTestController(t, fakeosb.FakeClientConfiguration{
		BindReaction: &fakeosb.BindReaction{
			Response: &osb.BindResponse{
				Credentials: map[string]interface{}{
					"a": "b",
					"c": "d",
				},
			},
			Error: fakeosb.AsyncRequiredError(),
		},
	})

	sharedInformers.ClusterServiceBrokers().Informer().GetStore().Add(getTestClusterServiceBroker())
	sharedInformers.ClusterServiceClasses().Informer().GetStore().Add(getTestClusterServiceClass())
	sharedInformers.ServiceInstances().Informer().GetStore().Add(getTestServiceInstanceWithStatus(v1beta1.ConditionTrue))
	sharedInformers.ClusterServicePlans().Informer().GetStore().Add(getTestClusterServicePlan())

	binding := &v1beta1.ServiceBinding{
		ObjectMeta: metav1.ObjectMeta{
			Name:       testServiceBindingName,
			Namespace:  testNamespace,
			Generation: 1,
		},
		Spec: v1beta1.ServiceBindingSpec{
			ServiceInstanceRef: v1beta1.LocalObjectReference{Name: testServiceInstanceName},
			ExternalID:         testServiceBindingGUID,
			SecretName:         testServiceBindingSecretName,
		},
	}

	err := testController.reconcileServiceBinding(binding)
	if err != nil {
		t.Fatal("reconcileServiceBinding should not have returned an error")
	}

	actions := fakeCatalogClient.Actions()
	assertNumberOfActions(t, actions, 2)

	updatedServiceBinding := assertUpdateStatus(t, actions[0], binding)
	assertServiceBindingOperationInProgress(t, updatedServiceBinding, v1beta1.ServiceBindingOperationBind, binding)
	assertServiceBindingOrphanMitigationSet(t, updatedServiceBinding, false)

	updatedServiceBinding = assertUpdateStatus(t, actions[1], binding)
	assertServiceBindingRequestFailingError(t, updatedServiceBinding, v1beta1.ServiceBindingOperationBind, errorBindCallReason, "ServiceBindingReturnedFailure", binding)
	assertServiceBindingOrphanMitigationSet(t, updatedServiceBinding, false)

	events := getRecordedEvents(testController)

	expectedEvent := warningEventBuilder(errorBindCallReason).msgf(
		"Error creating ServiceBinding for ServiceInstance %q of ClusterServiceClass (K8S: %q ExternalName: %q) at ClusterServiceBroker %q:",
		"test-ns/test-instance", "SCGUID", "test-serviceclass", "test-broker",
	).msg(
		"Status: 422; ErrorMessage: AsyncRequired; Description: This service plan requires client support for asynchronous service operations.; ResponseError: <nil>",
	)
	if err := checkEvents(events, expectedEvent.stringArr()); err != nil {
		t.Fatal(err)
	}
}

// TestReconcileServiceBindingWithFailureCondition tests reconcileServiceBinding to ensure
// no processing is done on a binding containing a failed status.
func TestReconcileServiceBindingWithFailureCondition(t *testing.T) {
	fakeKubeClient, fakeCatalogClient, fakeClusterServiceBrokerClient, testController, sharedInformers := newTestController(t, noFakeActions())

	sharedInformers.ClusterServiceBrokers().Informer().GetStore().Add(getTestClusterServiceBroker())
	sharedInformers.ClusterServiceClasses().Informer().GetStore().Add(getTestClusterServiceClass())
	sharedInformers.ServiceInstances().Informer().GetStore().Add(getTestServiceInstanceWithStatus(v1beta1.ConditionTrue))
	sharedInformers.ClusterServicePlans().Informer().GetStore().Add(getTestClusterServicePlan())

	binding := getTestServiceBindingWithFailedStatus()

	if err := testController.reconcileServiceBinding(binding); err != nil {
		t.Fatalf("unexpected error: %v", err)
	}

	kubeActions := fakeKubeClient.Actions()
	assertNumberOfActions(t, kubeActions, 0)

	actions := fakeCatalogClient.Actions()
	assertNumberOfActions(t, actions, 0)

	brokerActions := fakeClusterServiceBrokerClient.Actions()
	assertNumberOfClusterServiceBrokerActions(t, brokerActions, 0)

	events := getRecordedEvents(testController)
	assertNumEvents(t, events, 0)
}

// TestReconcileServiceBindingWithServiceBindingCallFailure tests reconcileServiceBinding to ensure
// a bind creation failure is handled properly.
func TestReconcileServiceBindingWithServiceBindingCallFailure(t *testing.T) {
	fakeKubeClient, fakeCatalogClient, fakeClusterServiceBrokerClient, testController, sharedInformers := newTestController(t, fakeosb.FakeClientConfiguration{
		BindReaction: &fakeosb.BindReaction{
			Error: errors.New("fake creation failure"),
		},
	})

	sharedInformers.ClusterServiceBrokers().Informer().GetStore().Add(getTestClusterServiceBroker())
	sharedInformers.ClusterServiceClasses().Informer().GetStore().Add(getTestClusterServiceClass())
	sharedInformers.ServiceInstances().Informer().GetStore().Add(getTestServiceInstanceWithStatus(v1beta1.ConditionTrue))
	sharedInformers.ClusterServicePlans().Informer().GetStore().Add(getTestClusterServicePlan())

	binding := getTestServiceBinding()

	if err := testController.reconcileServiceBinding(binding); err == nil {
		t.Fatal("ServiceBinding creation should fail")
	}

	// verify one kube action occurred
	kubeActions := fakeKubeClient.Actions()
	if err := checkKubeClientActions(kubeActions, []kubeClientAction{
		{verb: "get", resourceName: "namespaces", checkType: checkGetActionType},
	}); err != nil {
		t.Fatal(err)
	}

	actions := fakeCatalogClient.Actions()
	assertNumberOfActions(t, actions, 2)

	updatedServiceBinding := assertUpdateStatus(t, actions[0], binding)
	assertServiceBindingOperationInProgress(t, updatedServiceBinding, v1beta1.ServiceBindingOperationBind, binding)
	assertServiceBindingOrphanMitigationSet(t, updatedServiceBinding, false)

	updatedServiceBinding = assertUpdateStatus(t, actions[1], binding)
	assertServiceBindingRequestRetriableError(t, updatedServiceBinding, v1beta1.ServiceBindingOperationBind, errorBindCallReason, binding)
	assertServiceBindingOrphanMitigationSet(t, updatedServiceBinding, false)

	brokerActions := fakeClusterServiceBrokerClient.Actions()
	assertNumberOfClusterServiceBrokerActions(t, brokerActions, 1)
	assertBind(t, brokerActions[0], &osb.BindRequest{
		BindingID:  testServiceBindingGUID,
		InstanceID: testServiceInstanceGUID,
		ServiceID:  testClusterServiceClassGUID,
		PlanID:     testClusterServicePlanGUID,
		AppGUID:    strPtr(""),
		BindResource: &osb.BindResource{
			AppGUID: strPtr(""),
		},
	})

	events := getRecordedEvents(testController)

	expectedEvent := warningEventBuilder(errorBindCallReason).msgf(
		"Error creating ServiceBinding for ServiceInstance %q of ClusterServiceClass (K8S: %q ExternalName: %q) at ClusterServiceBroker %q:",
		"test-ns/test-instance", "SCGUID", "test-serviceclass", "test-broker",
	).msg("fake creation failure")
	if err := checkEvents(events, expectedEvent.stringArr()); err != nil {
		t.Fatal(err)
	}
}

// TestReconcileServiceBindingWithServiceBindingFailure tests reconcileServiceBinding to ensure
// a binding request that receives an error from the broker is handled properly.
func TestReconcileServiceBindingWithServiceBindingFailure(t *testing.T) {
	fakeKubeClient, fakeCatalogClient, fakeClusterServiceBrokerClient, testController, sharedInformers := newTestController(t, fakeosb.FakeClientConfiguration{
		BindReaction: &fakeosb.BindReaction{
			Error: osb.HTTPStatusCodeError{
				StatusCode:   http.StatusConflict,
				ErrorMessage: strPtr("ServiceBindingExists"),
				Description:  strPtr("Service binding with the same id, for the same service instance already exists."),
			},
		},
	})

	sharedInformers.ClusterServiceBrokers().Informer().GetStore().Add(getTestClusterServiceBroker())
	sharedInformers.ClusterServiceClasses().Informer().GetStore().Add(getTestClusterServiceClass())
	sharedInformers.ServiceInstances().Informer().GetStore().Add(getTestServiceInstanceWithStatus(v1beta1.ConditionTrue))
	sharedInformers.ClusterServicePlans().Informer().GetStore().Add(getTestClusterServicePlan())

	binding := getTestServiceBinding()

	if err := testController.reconcileServiceBinding(binding); err != nil {
		t.Fatalf("ServiceBinding creation should complete: %v", err)
	}

	// verify one kube action occurred
	kubeActions := fakeKubeClient.Actions()
	if err := checkKubeClientActions(kubeActions, []kubeClientAction{
		{verb: "get", resourceName: "namespaces", checkType: checkGetActionType},
	}); err != nil {
		t.Fatal(err)
	}

	actions := fakeCatalogClient.Actions()
	assertNumberOfActions(t, actions, 2)

	updatedServiceBinding := assertUpdateStatus(t, actions[0], binding)
	assertServiceBindingOperationInProgress(t, updatedServiceBinding, v1beta1.ServiceBindingOperationBind, binding)
	assertServiceBindingOrphanMitigationSet(t, updatedServiceBinding, false)

	updatedServiceBinding = assertUpdateStatus(t, actions[1], binding)
	assertServiceBindingRequestFailingError(t, updatedServiceBinding, v1beta1.ServiceBindingOperationBind, errorBindCallReason, "ServiceBindingReturnedFailure", binding)
	assertServiceBindingOrphanMitigationSet(t, updatedServiceBinding, false)

	brokerActions := fakeClusterServiceBrokerClient.Actions()
	assertNumberOfClusterServiceBrokerActions(t, brokerActions, 1)
	assertBind(t, brokerActions[0], &osb.BindRequest{
		BindingID:  testServiceBindingGUID,
		InstanceID: testServiceInstanceGUID,
		ServiceID:  testClusterServiceClassGUID,
		PlanID:     testClusterServicePlanGUID,
		AppGUID:    strPtr(""),
		BindResource: &osb.BindResource{
			AppGUID: strPtr(""),
		},
	})

	events := getRecordedEvents(testController)

	expectedEvent := warningEventBuilder(errorBindCallReason).msgf(
		"Error creating ServiceBinding for ServiceInstance %q of ClusterServiceClass (K8S: %q ExternalName: %q) at ClusterServiceBroker %q:",
		"test-ns/test-instance", "SCGUID", "test-serviceclass", "test-broker",
	).msg(
		"Status: 409; ErrorMessage: ServiceBindingExists; Description: Service binding with the same id, for the same service instance already exists.; ResponseError: <nil>",
	)
	if err := checkEvents(events, expectedEvent.stringArr()); err != nil {
		t.Fatal(err)
	}
}

// TestUpdateBindingCondition tests updateBindingCondition to ensure all status
// condition transitions on a binding work as expected.
//
// The test cases are proving:
// - a binding with no status that has status condition set to false will update
//   the transition time
// - a binding with condition false set to condition false will not update the
//   transition time
// - a binding with condition false set to condition false with a new message and
//   reason will not update the transition time
// - a binding with condition false set to condition true will update the
//   transition time
// - a binding with condition status true set to true will not update the
//   transition time
// - a binding with condition status true set to false will update the transition
//   time
func TestUpdateServiceBindingCondition(t *testing.T) {
	getTestServiceBindingWithStatus := func(status v1beta1.ConditionStatus) *v1beta1.ServiceBinding {
		instance := getTestServiceBinding()
		instance.Status = v1beta1.ServiceBindingStatus{
			Conditions: []v1beta1.ServiceBindingCondition{{
				Type:               v1beta1.ServiceBindingConditionReady,
				Status:             status,
				Message:            "message",
				LastTransitionTime: metav1.NewTime(time.Now().Add(-5 * time.Minute)),
			}},
		}

		return instance
	}

	// Anonymous struct fields:
	// name: short description of the test
	// input: the binding to test
	// status: condition status to set for binding condition
	// reason: reason to set for binding condition
	// message: message to set for binding condition
	// transitionTimeChanged: toggle for verifying transition time was updated
	cases := []struct {
		name                  string
		input                 *v1beta1.ServiceBinding
		status                v1beta1.ConditionStatus
		reason                string
		message               string
		transitionTimeChanged bool
	}{

		{
			name:                  "initially unset",
			input:                 getTestServiceBinding(),
			status:                v1beta1.ConditionFalse,
			transitionTimeChanged: true,
		},
		{
			name:                  "not ready -> not ready",
			input:                 getTestServiceBindingWithStatus(v1beta1.ConditionFalse),
			status:                v1beta1.ConditionFalse,
			transitionTimeChanged: false,
		},
		{
			name:                  "not ready -> not ready, message and reason change",
			input:                 getTestServiceBindingWithStatus(v1beta1.ConditionFalse),
			status:                v1beta1.ConditionFalse,
			reason:                "foo",
			message:               "bar",
			transitionTimeChanged: false,
		},
		{
			name:                  "not ready -> ready",
			input:                 getTestServiceBindingWithStatus(v1beta1.ConditionFalse),
			status:                v1beta1.ConditionTrue,
			transitionTimeChanged: true,
		},
		{
			name:                  "ready -> ready",
			input:                 getTestServiceBindingWithStatus(v1beta1.ConditionTrue),
			status:                v1beta1.ConditionTrue,
			transitionTimeChanged: false,
		},
		{
			name:                  "ready -> not ready",
			input:                 getTestServiceBindingWithStatus(v1beta1.ConditionTrue),
			status:                v1beta1.ConditionFalse,
			transitionTimeChanged: true,
		},
	}

	for _, tc := range cases {
		_, fakeCatalogClient, _, testController, _ := newTestController(t, noFakeActions())

		clone, err := api.Scheme.DeepCopy(tc.input)
		if err != nil {
			t.Errorf("%v: deep copy failed", tc.name)
			continue
		}
		inputClone := clone.(*v1beta1.ServiceBinding)

		err = testController.updateServiceBindingCondition(tc.input, v1beta1.ServiceBindingConditionReady, tc.status, tc.reason, tc.message)
		if err != nil {
			t.Errorf("%v: error updating broker condition: %v", tc.name, err)
			continue
		}

		if !reflect.DeepEqual(tc.input, inputClone) {
			t.Errorf("%v: updating broker condition mutated input: expected %v, got %v", tc.name, inputClone, tc.input)
			continue
		}

		actions := fakeCatalogClient.Actions()
		if ok := expectNumberOfActions(t, tc.name, actions, 1); !ok {
			continue
		}

		updatedServiceBinding, ok := expectUpdateStatus(t, tc.name, actions[0], tc.input)
		if !ok {
			continue
		}

		updateActionObject, ok := updatedServiceBinding.(*v1beta1.ServiceBinding)
		if !ok {
			t.Errorf("%v: couldn't convert to binding", tc.name)
			continue
		}

		var initialTs metav1.Time
		if len(inputClone.Status.Conditions) != 0 {
			initialTs = inputClone.Status.Conditions[0].LastTransitionTime
		}

		if e, a := 1, len(updateActionObject.Status.Conditions); e != a {
			t.Errorf("%v: expected %v condition(s), got %v", tc.name, e, a)
		}

		outputCondition := updateActionObject.Status.Conditions[0]
		newTs := outputCondition.LastTransitionTime

		if tc.transitionTimeChanged && initialTs == newTs {
			t.Errorf("%v: transition time didn't change when it should have", tc.name)
			continue
		} else if !tc.transitionTimeChanged && initialTs != newTs {
			t.Errorf("%v: transition time changed when it shouldn't have", tc.name)
			continue
		}
		if e, a := tc.reason, outputCondition.Reason; e != "" && e != a {
			t.Errorf("%v: condition reasons didn't match; expected %v, got %v", tc.name, e, a)
			continue
		}
		if e, a := tc.message, outputCondition.Message; e != "" && e != a {
			t.Errorf("%v: condition reasons didn't match; expected %v, got %v", tc.name, e, a)
		}
	}
}

// TestReconcileUnbindingWithBrokerError tests reconcileBinding to ensure an
// unbinding request response that contains a broker error fails as expected.
func TestReconcileUnbindingWithClusterServiceBrokerError(t *testing.T) {
	_, fakeCatalogClient, _, testController, sharedInformers := newTestController(t, fakeosb.FakeClientConfiguration{
		UnbindReaction: &fakeosb.UnbindReaction{
			Response: &osb.UnbindResponse{},
			Error:    fakeosb.UnexpectedActionError(),
		},
	})

	sharedInformers.ClusterServiceBrokers().Informer().GetStore().Add(getTestClusterServiceBroker())
	sharedInformers.ClusterServiceClasses().Informer().GetStore().Add(getTestClusterServiceClass())
	sharedInformers.ServiceInstances().Informer().GetStore().Add(getTestServiceInstanceWithStatus(v1beta1.ConditionTrue))
	sharedInformers.ClusterServicePlans().Informer().GetStore().Add(getTestClusterServicePlan())

	t1 := metav1.NewTime(time.Now())
	binding := &v1beta1.ServiceBinding{
		ObjectMeta: metav1.ObjectMeta{
			Name:              testServiceBindingName,
			Namespace:         testNamespace,
			DeletionTimestamp: &t1,
			Generation:        1,
		},
		Spec: v1beta1.ServiceBindingSpec{
			ServiceInstanceRef: v1beta1.LocalObjectReference{Name: testServiceInstanceName},
			ExternalID:         testServiceBindingGUID,
			SecretName:         testServiceBindingSecretName,
		},
		Status: v1beta1.ServiceBindingStatus{
			ExternalProperties: &v1beta1.ServiceBindingPropertiesState{},
		},
	}
	if err := scmeta.AddFinalizer(binding, v1beta1.FinalizerServiceCatalog); err != nil {
		t.Fatalf("Finalizer error: %v", err)
	}
	if err := testController.reconcileServiceBinding(binding); err == nil {
		t.Fatal("reconcileServiceBinding should have returned an error")
	}

	actions := fakeCatalogClient.Actions()
	assertNumberOfActions(t, actions, 2)

	updatedServiceBinding := assertUpdateStatus(t, actions[0], binding)
	assertServiceBindingOperationInProgress(t, updatedServiceBinding, v1beta1.ServiceBindingOperationUnbind, binding)
	assertServiceBindingOrphanMitigationSet(t, updatedServiceBinding, false)

	updatedServiceBinding = assertUpdateStatus(t, actions[1], binding)
	assertServiceBindingRequestRetriableError(t, updatedServiceBinding, v1beta1.ServiceBindingOperationUnbind, errorUnbindCallReason, binding)
	assertServiceBindingOrphanMitigationSet(t, updatedServiceBinding, false)

	events := getRecordedEvents(testController)

	expectedEvent := warningEventBuilder(errorUnbindCallReason).msgf(
		"Error unbinding from ServiceInstance %q of ClusterServiceClass (K8S: %q ExternalName: %q) at ClusterServiceBroker %q:",
		"test-ns/test-instance", "SCGUID", "test-serviceclass", "test-broker",
	).msg("Unexpected action")
	if err := checkEvents(events, expectedEvent.stringArr()); err != nil {
		t.Fatal(err)
	}
}

// TestReconcileUnbindingWithClusterServiceBrokerHTTPError tests reconcileBinding to ensure an
// unbinding request response that contains a broker HTTP error fails as
// expected.
func TestReconcileUnbindingWithClusterServiceBrokerHTTPError(t *testing.T) {
	_, fakeCatalogClient, _, testController, sharedInformers := newTestController(t, fakeosb.FakeClientConfiguration{
		UnbindReaction: &fakeosb.UnbindReaction{
			Response: &osb.UnbindResponse{},
			Error: osb.HTTPStatusCodeError{
				StatusCode: http.StatusGone,
			},
		},
	})

	sharedInformers.ClusterServiceBrokers().Informer().GetStore().Add(getTestClusterServiceBroker())
	sharedInformers.ClusterServiceClasses().Informer().GetStore().Add(getTestClusterServiceClass())
	sharedInformers.ServiceInstances().Informer().GetStore().Add(getTestServiceInstanceWithStatus(v1beta1.ConditionTrue))
	sharedInformers.ClusterServicePlans().Informer().GetStore().Add(getTestClusterServicePlan())

	t1 := metav1.NewTime(time.Now())
	binding := &v1beta1.ServiceBinding{
		ObjectMeta: metav1.ObjectMeta{
			Name:              testServiceBindingName,
			Namespace:         testNamespace,
			DeletionTimestamp: &t1,
			Generation:        1,
		},
		Spec: v1beta1.ServiceBindingSpec{
			ServiceInstanceRef: v1beta1.LocalObjectReference{Name: testServiceInstanceName},
			ExternalID:         testServiceBindingGUID,
			SecretName:         testServiceBindingSecretName,
		},
		Status: v1beta1.ServiceBindingStatus{
			ExternalProperties: &v1beta1.ServiceBindingPropertiesState{},
		},
	}
	if err := scmeta.AddFinalizer(binding, v1beta1.FinalizerServiceCatalog); err != nil {
		t.Fatalf("Finalizer error: %v", err)
	}
	if err := testController.reconcileServiceBinding(binding); err != nil {
		t.Fatalf("reconcileServiceBinding should not have returned an error: %v", err)
	}

	actions := fakeCatalogClient.Actions()
	assertNumberOfActions(t, actions, 2)

	updatedServiceBinding := assertUpdateStatus(t, actions[0], binding)
	assertServiceBindingOperationInProgress(t, updatedServiceBinding, v1beta1.ServiceBindingOperationUnbind, binding)
	assertServiceBindingOrphanMitigationSet(t, updatedServiceBinding, false)

	updatedServiceBinding = assertUpdateStatus(t, actions[1], binding)
	assertServiceBindingRequestFailingError(t, updatedServiceBinding, v1beta1.ServiceBindingOperationUnbind, errorUnbindCallReason, errorUnbindCallReason, binding)
	assertServiceBindingOrphanMitigationSet(t, updatedServiceBinding, false)

	events := getRecordedEvents(testController)

	expectedEvent := warningEventBuilder(errorUnbindCallReason).msgf(
		"Error unbinding from ServiceInstance %q of ClusterServiceClass (K8S: %q ExternalName: %q) at ClusterServiceBroker %q:",
		"test-ns/test-instance", "SCGUID", "test-serviceclass", "test-broker",
	).msg("Status: 410; ErrorMessage: <nil>; Description: <nil>; ResponseError: <nil>")
	if err := checkEvents(events, expectedEvent.stringArr()); err != nil {
		t.Fatal(err)
	}
}

func TestReconcileBindingUsingOriginatingIdentity(t *testing.T) {
	for _, tc := range originatingIdentityTestCases {
		func() {
			if tc.enableOriginatingIdentity {
				utilfeature.DefaultFeatureGate.Set(fmt.Sprintf("%v=true", scfeatures.OriginatingIdentity))
				defer utilfeature.DefaultFeatureGate.Set(fmt.Sprintf("%v=false", scfeatures.OriginatingIdentity))
			}

			fakeKubeClient, _, fakeBrokerClient, testController, sharedInformers := newTestController(t, fakeosb.FakeClientConfiguration{
				BindReaction: &fakeosb.BindReaction{
					Response: &osb.BindResponse{},
				},
			})

			addGetNamespaceReaction(fakeKubeClient)
			addGetSecretNotFoundReaction(fakeKubeClient)

			sharedInformers.ClusterServiceBrokers().Informer().GetStore().Add(getTestClusterServiceBroker())
			sharedInformers.ClusterServiceClasses().Informer().GetStore().Add(getTestClusterServiceClass())
			sharedInformers.ClusterServicePlans().Informer().GetStore().Add(getTestClusterServicePlan())
			sharedInformers.ServiceInstances().Informer().GetStore().Add(getTestServiceInstanceWithStatus(v1beta1.ConditionTrue))

			binding := getTestServiceBinding()
			if tc.includeUserInfo {
				binding.Spec.UserInfo = testUserInfo
			}

			err := testController.reconcileServiceBinding(binding)
			if err != nil {
				t.Fatalf("%v: a valid binding should not fail: %v", tc.name, err)
			}

			brokerActions := fakeBrokerClient.Actions()
			assertNumberOfClusterServiceBrokerActions(t, brokerActions, 1)
			actualRequest, ok := brokerActions[0].Request.(*osb.BindRequest)
			if !ok {
				t.Errorf("%v: unexpected request type; expected %T, got %T", tc.name, &osb.BindRequest{}, actualRequest)
				return
			}
			var expectedOriginatingIdentity *osb.OriginatingIdentity
			if tc.expectedOriginatingIdentity {
				expectedOriginatingIdentity = testOriginatingIdentity
			}
			assertOriginatingIdentity(t, expectedOriginatingIdentity, actualRequest.OriginatingIdentity)
		}()
	}
}

func TestReconcileBindingDeleteUsingOriginatingIdentity(t *testing.T) {
	for _, tc := range originatingIdentityTestCases {
		func() {
			if tc.enableOriginatingIdentity {
				err := utilfeature.DefaultFeatureGate.Set(fmt.Sprintf("%v=true", scfeatures.OriginatingIdentity))
				if err != nil {
					t.Fatalf("Failed to enable originating identity feature: %v", err)
				}
				defer utilfeature.DefaultFeatureGate.Set(fmt.Sprintf("%v=false", scfeatures.OriginatingIdentity))
			}

			fakeKubeClient, _, fakeBrokerClient, testController, sharedInformers := newTestController(t, fakeosb.FakeClientConfiguration{
				UnbindReaction: &fakeosb.UnbindReaction{},
			})

			addGetNamespaceReaction(fakeKubeClient)
			addGetSecretNotFoundReaction(fakeKubeClient)

			sharedInformers.ClusterServiceBrokers().Informer().GetStore().Add(getTestClusterServiceBroker())
			sharedInformers.ClusterServiceClasses().Informer().GetStore().Add(getTestClusterServiceClass())
			sharedInformers.ClusterServicePlans().Informer().GetStore().Add(getTestClusterServicePlan())
			sharedInformers.ServiceInstances().Informer().GetStore().Add(getTestServiceInstanceWithStatus(v1beta1.ConditionTrue))

			binding := getTestServiceBinding()
			binding.DeletionTimestamp = &metav1.Time{}
			binding.Finalizers = []string{v1beta1.FinalizerServiceCatalog}
			if tc.includeUserInfo {
				binding.Spec.UserInfo = testUserInfo
			}

			err := testController.reconcileServiceBinding(binding)
			if err != nil {
				t.Fatalf("%v: a valid binding should not fail: %v", tc.name, err)
			}

			brokerActions := fakeBrokerClient.Actions()
			assertNumberOfClusterServiceBrokerActions(t, brokerActions, 1)
			actualRequest, ok := brokerActions[0].Request.(*osb.UnbindRequest)
			if !ok {
				t.Errorf("%v: unexpected request type; expected %T, got %T", tc.name, &osb.UnbindRequest{}, actualRequest)
				return
			}
			var expectedOriginatingIdentity *osb.OriginatingIdentity
			if tc.expectedOriginatingIdentity {
				expectedOriginatingIdentity = testOriginatingIdentity
			}
			assertOriginatingIdentity(t, expectedOriginatingIdentity, actualRequest.OriginatingIdentity)
		}()
	}
}

// TestReconcileBindingSuccessOnFinalRetry verifies that reconciliation can
// succeed on the last attempt before timing out of the retry loop
func TestReconcileBindingSuccessOnFinalRetry(t *testing.T) {
	fakeKubeClient, fakeCatalogClient, fakeClusterServiceBrokerClient, testController, sharedInformers := newTestController(t, fakeosb.FakeClientConfiguration{
		BindReaction: &fakeosb.BindReaction{
			Response: &osb.BindResponse{
				Credentials: map[string]interface{}{
					"a": "b",
					"c": "d",
				},
			},
		},
	})

	addGetNamespaceReaction(fakeKubeClient)
	addGetSecretNotFoundReaction(fakeKubeClient)

	sharedInformers.ClusterServiceBrokers().Informer().GetStore().Add(getTestClusterServiceBroker())
	sharedInformers.ClusterServiceClasses().Informer().GetStore().Add(getTestClusterServiceClass())
	sharedInformers.ClusterServicePlans().Informer().GetStore().Add(getTestClusterServicePlan())
	sharedInformers.ServiceInstances().Informer().GetStore().Add(getTestServiceInstanceWithStatus(v1beta1.ConditionTrue))

	binding := getTestServiceBinding()
	binding.Status.CurrentOperation = v1beta1.ServiceBindingOperationBind
	startTime := metav1.NewTime(time.Now().Add(-7 * 24 * time.Hour))
	binding.Status.OperationStartTime = &startTime

	if err := testController.reconcileServiceBinding(binding); err != nil {
		t.Fatalf("a valid binding should not fail: %v", err)
	}

	brokerActions := fakeClusterServiceBrokerClient.Actions()
	assertNumberOfClusterServiceBrokerActions(t, brokerActions, 1)
	assertBind(t, brokerActions[0], &osb.BindRequest{
		BindingID:  testServiceBindingGUID,
		InstanceID: testServiceInstanceGUID,
		ServiceID:  testClusterServiceClassGUID,
		PlanID:     testClusterServicePlanGUID,
		AppGUID:    strPtr(testNamespaceGUID),
		BindResource: &osb.BindResource{
			AppGUID: strPtr(testNamespaceGUID),
		},
	})

	actions := fakeCatalogClient.Actions()
	assertNumberOfActions(t, actions, 1)

	updatedServiceBinding := assertUpdateStatus(t, actions[0], binding).(*v1beta1.ServiceBinding)
	assertServiceBindingOperationSuccess(t, updatedServiceBinding, v1beta1.ServiceBindingOperationBind, binding)
	assertServiceBindingOrphanMitigationSet(t, updatedServiceBinding, false)

	events := getRecordedEvents(testController)

	expectedEvent := normalEventBuilder(successInjectedBindResultReason).msg(successInjectedBindResultMessage)
	if err := checkEvents(events, expectedEvent.stringArr()); err != nil {
		t.Fatal(err)
	}
}

// TestReconcileBindingFailureOnFinalRetry verifies that reconciliation
// completes in the event of an error after the retry duration elapses.
func TestReconcileBindingFailureOnFinalRetry(t *testing.T) {
	_, fakeCatalogClient, _, testController, sharedInformers := newTestController(t, fakeosb.FakeClientConfiguration{
		BindReaction: &fakeosb.BindReaction{
			Response: &osb.BindResponse{
				Credentials: map[string]interface{}{
					"a": "b",
					"c": "d",
				},
			},
			Error: fakeosb.UnexpectedActionError(),
		},
	})

	sharedInformers.ClusterServiceBrokers().Informer().GetStore().Add(getTestClusterServiceBroker())
	sharedInformers.ClusterServiceClasses().Informer().GetStore().Add(getTestClusterServiceClass())
	sharedInformers.ClusterServicePlans().Informer().GetStore().Add(getTestClusterServicePlan())
	sharedInformers.ServiceInstances().Informer().GetStore().Add(getTestServiceInstanceWithStatus(v1beta1.ConditionTrue))

	binding := getTestServiceBinding()
	binding.Status.CurrentOperation = v1beta1.ServiceBindingOperationBind
	startTime := metav1.NewTime(time.Now().Add(-7 * 24 * time.Hour))
	binding.Status.OperationStartTime = &startTime

	if err := testController.reconcileServiceBinding(binding); err != nil {
		t.Fatalf("Should have return no error because the retry duration has elapsed: %v", err)
	}

	actions := fakeCatalogClient.Actions()
	assertNumberOfActions(t, actions, 1)

	updatedServiceBinding := assertUpdateStatus(t, actions[0], binding).(*v1beta1.ServiceBinding)
	assertServiceBindingRequestFailingError(t, updatedServiceBinding, v1beta1.ServiceBindingOperationBind, errorBindCallReason, errorReconciliationRetryTimeoutReason, binding)
	assertServiceBindingOrphanMitigationSet(t, updatedServiceBinding, false)

	events := getRecordedEvents(testController)

	expectedEventPrefixes := []string{
		warningEventBuilder(errorBindCallReason).String(),
		warningEventBuilder(errorReconciliationRetryTimeoutReason).String(),
	}
	if err := checkEventPrefixes(events, expectedEventPrefixes); err != nil {
		t.Fatal(err)
	}
}

// TestReconcileBindingWithSecretConflictFailedAfterFinalRetry tests
// reconcileBinding to ensure a binding with an existing secret not owned by the
// bindings is marked as failed after the retry duration elapses.
func TestReconcileBindingWithSecretConflictFailedAfterFinalRetry(t *testing.T) {
	fakeKubeClient, fakeCatalogClient, fakeClusterServiceBrokerClient, testController, sharedInformers := newTestController(t, fakeosb.FakeClientConfiguration{
		BindReaction: &fakeosb.BindReaction{
			Response: &osb.BindResponse{
				Credentials: map[string]interface{}{
					"a": "b",
					"c": "d",
				},
			},
		},
	})

	addGetNamespaceReaction(fakeKubeClient)
	// existing Secret with nil controllerRef
	addGetSecretReaction(fakeKubeClient, &corev1.Secret{
		ObjectMeta: metav1.ObjectMeta{Name: testServiceBindingName, Namespace: testNamespace},
	})

	sharedInformers.ClusterServiceBrokers().Informer().GetStore().Add(getTestClusterServiceBroker())
	sharedInformers.ClusterServiceClasses().Informer().GetStore().Add(getTestClusterServiceClass())
	sharedInformers.ClusterServicePlans().Informer().GetStore().Add(getTestClusterServicePlan())
	sharedInformers.ServiceInstances().Informer().GetStore().Add(getTestServiceInstanceWithStatus(v1beta1.ConditionTrue))

	startTime := metav1.NewTime(time.Now().Add(-7 * 24 * time.Hour))
	binding := &v1beta1.ServiceBinding{
		ObjectMeta: metav1.ObjectMeta{
			Name:       testServiceBindingName,
			Namespace:  testNamespace,
			Generation: 1,
		},
		Spec: v1beta1.ServiceBindingSpec{
			ServiceInstanceRef: v1beta1.LocalObjectReference{Name: testServiceInstanceName},
			ExternalID:         testServiceBindingGUID,
			SecretName:         testServiceBindingSecretName,
		},
		Status: v1beta1.ServiceBindingStatus{
			CurrentOperation:   v1beta1.ServiceBindingOperationBind,
			OperationStartTime: &startTime,
		},
	}

	if err := testController.reconcileServiceBinding(binding); err != nil {
		t.Fatalf("reconciliation should complete since the retry duration has elapsed: %v", err)
	}

	brokerActions := fakeClusterServiceBrokerClient.Actions()
	assertNumberOfClusterServiceBrokerActions(t, brokerActions, 1)
	assertBind(t, brokerActions[0], &osb.BindRequest{
		BindingID:  testServiceBindingGUID,
		InstanceID: testServiceInstanceGUID,
		ServiceID:  testClusterServiceClassGUID,
		PlanID:     testClusterServicePlanGUID,
		AppGUID:    strPtr(testNamespaceGUID),
		BindResource: &osb.BindResource{
			AppGUID: strPtr(testNamespaceGUID),
		},
	})

	actions := fakeCatalogClient.Actions()
	assertNumberOfActions(t, actions, 1)

	updatedServiceBinding := assertUpdateStatus(t, actions[0], binding).(*v1beta1.ServiceBinding)

	assertServiceBindingCondition(t, updatedServiceBinding, v1beta1.ServiceBindingConditionReady, v1beta1.ConditionFalse, errorServiceBindingOrphanMitigation)
	assertServiceBindingCondition(t, updatedServiceBinding, v1beta1.ServiceBindingConditionFailed, v1beta1.ConditionTrue, errorReconciliationRetryTimeoutReason)
	assertServiceBindingStartingOrphanMitigation(t, updatedServiceBinding, binding)
	assertServiceBindingInProgressPropertiesNil(t, updatedServiceBinding)
	assertServiceBindingExternalPropertiesParameters(t, updatedServiceBinding, nil, "")

	kubeActions := fakeKubeClient.Actions()
	assertNumberOfActions(t, kubeActions, 2)

	// first action is a get on the namespace
	// second action is a get on the secret
	action := kubeActions[1].(clientgotesting.GetAction)
	if e, a := "get", action.GetVerb(); e != a {
		t.Fatalf("Unexpected verb on action; expected %v, got %v", e, a)
	}
	if e, a := "secrets", action.GetResource().Resource; e != a {
		t.Fatalf("Unexpected resource on action; expected %v, got %v", e, a)
	}

	events := getRecordedEvents(testController)

	expectedEventPrefixes := []string{
		warningEventBuilder(errorInjectingBindResultReason).String(),
		warningEventBuilder(errorReconciliationRetryTimeoutReason).String(),
		warningEventBuilder(errorServiceBindingOrphanMitigation).String(),
	}
	if err := checkEventPrefixes(events, expectedEventPrefixes); err != nil {
		t.Fatal(err)
	}
}

// TestReconcileServiceBindingWithStatusUpdateError verifies that the
// reconciler returns an error when there is a conflict updating the status of
// the resource. This is an otherwise successful scenario where the update to set
// the in-progress operation fails.
func TestReconcileServiceBindingWithStatusUpdateError(t *testing.T) {
	fakeKubeClient, fakeCatalogClient, fakeClusterServiceBrokerClient, testController, sharedInformers := newTestController(t, noFakeActions())

	addGetNamespaceReaction(fakeKubeClient)
	addGetSecretNotFoundReaction(fakeKubeClient)

	sharedInformers.ClusterServiceBrokers().Informer().GetStore().Add(getTestClusterServiceBroker())
	sharedInformers.ClusterServiceClasses().Informer().GetStore().Add(getTestClusterServiceClass())
	sharedInformers.ClusterServicePlans().Informer().GetStore().Add(getTestClusterServicePlan())
	sharedInformers.ServiceInstances().Informer().GetStore().Add(getTestServiceInstanceWithStatus(v1beta1.ConditionTrue))

	binding := getTestServiceBinding()

	fakeCatalogClient.AddReactor("update", "servicebindings", func(action clientgotesting.Action) (bool, runtime.Object, error) {
		return true, nil, errors.New("update error")
	})

	err := testController.reconcileServiceBinding(binding)
	if err == nil {
		t.Fatalf("expected error from but got none")
	}
	if e, a := "update error", err.Error(); e != a {
		t.Fatalf("unexpected error returned: expected %q, got %q", e, a)
	}

	brokerActions := fakeClusterServiceBrokerClient.Actions()
	assertNumberOfClusterServiceBrokerActions(t, brokerActions, 0)

	actions := fakeCatalogClient.Actions()
	assertNumberOfActions(t, actions, 1)

	updatedServiceBinding := assertUpdateStatus(t, actions[0], binding)
	assertServiceBindingOperationInProgress(t, updatedServiceBinding, v1beta1.ServiceBindingOperationBind, binding)
	assertServiceBindingOrphanMitigationSet(t, updatedServiceBinding, false)

	events := getRecordedEvents(testController)
	assertNumEvents(t, events, 0)
}

// TestReconcileServiceInstanceCredentailWithSecretParameters tests reconciling a
// binding that has parameters obtained from secrets.
func TestReconcileServiceBindingWithSecretParameters(t *testing.T) {
	fakeKubeClient, fakeCatalogClient, fakeClusterServiceBrokerClient, testController, sharedInformers := newTestController(t, fakeosb.FakeClientConfiguration{
		BindReaction: &fakeosb.BindReaction{
			Response: &osb.BindResponse{
				Credentials: map[string]interface{}{
					"a": "b",
					"c": "d",
				},
			},
		},
	})

	addGetNamespaceReaction(fakeKubeClient)

	paramSecret := &corev1.Secret{
		Data: map[string][]byte{
			"param-secret-key": []byte("{\"b\":\"2\"}"),
		},
	}
	fakeKubeClient.AddReactor("get", "secrets", func(action clientgotesting.Action) (bool, runtime.Object, error) {
		switch name := action.(clientgotesting.GetAction).GetName(); name {
		case "param-secret-name":
			return true, paramSecret, nil
		default:
			return true, nil, apierrors.NewNotFound(action.GetResource().GroupResource(), name)
		}
	})

	sharedInformers.ClusterServiceBrokers().Informer().GetStore().Add(getTestClusterServiceBroker())
	sharedInformers.ClusterServiceClasses().Informer().GetStore().Add(getTestClusterServiceClass())
	sharedInformers.ClusterServicePlans().Informer().GetStore().Add(getTestClusterServicePlan())
	sharedInformers.ServiceInstances().Informer().GetStore().Add(getTestServiceInstanceWithStatus(v1beta1.ConditionTrue))

	binding := &v1beta1.ServiceBinding{
		ObjectMeta: metav1.ObjectMeta{
			Name:       testServiceBindingName,
			Namespace:  testNamespace,
			Generation: 1,
		},
		Spec: v1beta1.ServiceBindingSpec{
			ServiceInstanceRef: v1beta1.LocalObjectReference{Name: testServiceInstanceName},
			ExternalID:         testServiceBindingGUID,
			SecretName:         testServiceBindingSecretName,
		},
	}

	parameters := map[string]interface{}{
		"a": "1",
	}
	b, err := json.Marshal(parameters)
	if err != nil {
		t.Fatalf("Failed to marshal parameters %v : %v", parameters, err)
	}
	binding.Spec.Parameters = &runtime.RawExtension{Raw: b}

	binding.Spec.ParametersFrom = []v1beta1.ParametersFromSource{
		{
			SecretKeyRef: &v1beta1.SecretKeyReference{
				Name: "param-secret-name",
				Key:  "param-secret-key",
			},
		},
	}

	err = testController.reconcileServiceBinding(binding)
	if err != nil {
		t.Fatalf("a valid binding should not fail: %v", err)
	}

	brokerActions := fakeClusterServiceBrokerClient.Actions()
	assertNumberOfClusterServiceBrokerActions(t, brokerActions, 1)
	assertBind(t, brokerActions[0], &osb.BindRequest{
		BindingID:  testServiceBindingGUID,
		InstanceID: testServiceInstanceGUID,
		ServiceID:  testClusterServiceClassGUID,
		PlanID:     testClusterServicePlanGUID,
		AppGUID:    strPtr(testNamespaceGUID),
		Parameters: map[string]interface{}{
			"a": "1",
			"b": "2",
		},
		BindResource: &osb.BindResource{
			AppGUID: strPtr(testNamespaceGUID),
		},
	})

	expectedParameters := map[string]interface{}{
		"a": "1",
		"b": "<redacted>",
	}
	expectedParametersChecksum, err := generateChecksumOfParameters(map[string]interface{}{
		"a": "1",
		"b": "2",
	})
	if err != nil {
		t.Fatalf("Failed to generate parameters checksum: %v", err)
	}

	actions := fakeCatalogClient.Actions()
	assertNumberOfActions(t, actions, 2)

	updatedServiceBinding := assertUpdateStatus(t, actions[0], binding)
	assertServiceBindingOperationInProgressWithParameters(t, updatedServiceBinding, v1beta1.ServiceBindingOperationBind, expectedParameters, expectedParametersChecksum, binding)
	assertServiceBindingOrphanMitigationSet(t, updatedServiceBinding, false)

	updatedServiceBinding = assertUpdateStatus(t, actions[1], binding)
	assertServiceBindingOperationSuccessWithParameters(t, updatedServiceBinding, v1beta1.ServiceBindingOperationBind, expectedParameters, expectedParametersChecksum, binding)
	assertServiceBindingOrphanMitigationSet(t, updatedServiceBinding, false)

	kubeActions := fakeKubeClient.Actions()
	assertNumberOfActions(t, kubeActions, 4)

	// first action is a get on the namespace
	// second action is a get on the secret, to build the parameters
	action, ok := kubeActions[1].(clientgotesting.GetAction)
	if !ok {
		t.Fatalf("unexpected type of action: expected a GetAction, got %T", kubeActions[0])
	}
	if e, a := "secrets", action.GetResource().Resource; e != a {
		t.Fatalf("Unexpected resource on action: expected %q, got %q", e, a)
	}
	if e, a := "param-secret-name", action.GetName(); e != a {
		t.Fatalf("Unexpected name of secret fetched: expected %q, got %q", e, a)
	}

	events := getRecordedEvents(testController)

	expectedEvent := normalEventBuilder(successInjectedBindResultReason).msg(successInjectedBindResultMessage)
	if err := checkEvents(events, expectedEvent.stringArr()); err != nil {
		t.Fatal(err)
	}

}

// TestReconcileBindingWithSetOrphanMitigation tests
// reconcileServiceBinding to ensure a binding properly initiates
// orphan mitigation in the case of timeout or receiving certain HTTP codes.
func TestReconcileBindingWithSetOrphanMitigation(t *testing.T) {
	// Anonymous struct fields:
	// bindReactionError: the error to return from the bind attempt
	// setOrphanMitigation: flag for whether or not orphan migitation
	//                      should be performed
	cases := []struct {
		bindReactionError   error
		setOrphanMitigation bool
		shouldReturnError   bool
	}{
		{
			bindReactionError:   testTimeoutError{},
			setOrphanMitigation: false,
			shouldReturnError:   true,
		},
		{
			bindReactionError: osb.HTTPStatusCodeError{
				StatusCode: 200,
			},
			setOrphanMitigation: false,
			shouldReturnError:   false,
		},
		{
			bindReactionError: osb.HTTPStatusCodeError{
				StatusCode: 201,
			},
			setOrphanMitigation: true,
			shouldReturnError:   false,
		},
		{
			bindReactionError: osb.HTTPStatusCodeError{
				StatusCode: 300,
			},
			setOrphanMitigation: false,
			shouldReturnError:   false,
		},
		{
			bindReactionError: osb.HTTPStatusCodeError{
				StatusCode: 400,
			},
			setOrphanMitigation: false,
			shouldReturnError:   false,
		},
		{
			bindReactionError: osb.HTTPStatusCodeError{
				StatusCode: 408,
			},
			setOrphanMitigation: true,
			shouldReturnError:   false,
		},
		{
			bindReactionError: osb.HTTPStatusCodeError{
				StatusCode: 500,
			},
			setOrphanMitigation: true,
			shouldReturnError:   false,
		},
		{
			bindReactionError: osb.HTTPStatusCodeError{
				StatusCode: 501,
			},
			setOrphanMitigation: true,
			shouldReturnError:   false,
		},
	}

	for _, tc := range cases {
		fakeKubeClient, fakeCatalogClient, fakeServiceBrokerClient, testController, sharedInformers := newTestController(t, fakeosb.FakeClientConfiguration{
			BindReaction: &fakeosb.BindReaction{
				Response: &osb.BindResponse{},
				Error:    tc.bindReactionError,
			},
		})

		addGetNamespaceReaction(fakeKubeClient)
		// existing Secret with nil controllerRef
		addGetSecretReaction(fakeKubeClient, &corev1.Secret{
			ObjectMeta: metav1.ObjectMeta{Name: testServiceBindingName, Namespace: testNamespace},
		})

		sharedInformers.ClusterServiceBrokers().Informer().GetStore().Add(getTestClusterServiceBroker())
		sharedInformers.ClusterServiceClasses().Informer().GetStore().Add(getTestClusterServiceClass())
		sharedInformers.ClusterServicePlans().Informer().GetStore().Add(getTestClusterServicePlan())
		sharedInformers.ServiceInstances().Informer().GetStore().Add(getTestServiceInstanceWithStatus(v1beta1.ConditionTrue))

		binding := &v1beta1.ServiceBinding{
			ObjectMeta: metav1.ObjectMeta{
				Name:       testServiceBindingName,
				Namespace:  testNamespace,
				Generation: 1,
			},
			Spec: v1beta1.ServiceBindingSpec{
				ServiceInstanceRef: v1beta1.LocalObjectReference{Name: testServiceInstanceName},
				ExternalID:         testServiceBindingGUID,
				SecretName:         testServiceBindingSecretName,
			},
		}
		startTime := metav1.NewTime(time.Now().Add(-7 * 24 * time.Hour))
		binding.Status.OperationStartTime = &startTime

		if err := testController.reconcileServiceBinding(binding); tc.shouldReturnError && err == nil || !tc.shouldReturnError && err != nil {
			t.Fatalf("expected to return %v from reconciliation attempt, got %v", tc.shouldReturnError, err)
		}

		brokerActions := fakeServiceBrokerClient.Actions()
		assertNumberOfClusterServiceBrokerActions(t, brokerActions, 1)
		assertBind(t, brokerActions[0], &osb.BindRequest{
			BindingID:  testServiceBindingGUID,
			InstanceID: testServiceInstanceGUID,
			ServiceID:  testClusterServiceClassGUID,
			PlanID:     testClusterServicePlanGUID,
			AppGUID:    strPtr(testNamespaceGUID),
			BindResource: &osb.BindResource{
				AppGUID: strPtr(testNamespaceGUID),
			},
		})

		kubeActions := fakeKubeClient.Actions()
		assertNumberOfActions(t, kubeActions, 1)
		action := kubeActions[0].(clientgotesting.GetAction)
		if e, a := "get", action.GetVerb(); e != a {
			t.Fatalf("Unexpected verb on action; expected %v, got %v", e, a)
		}
		if e, a := "namespaces", action.GetResource().Resource; e != a {
			t.Fatalf("Unexpected resource on action; expected %v, got %v", e, a)
		}

		actions := fakeCatalogClient.Actions()
		assertNumberOfActions(t, actions, 2)

		updatedServiceBinding := assertUpdateStatus(t, actions[0], binding).(*v1beta1.ServiceBinding)
		assertServiceBindingReadyFalse(t, updatedServiceBinding)

		updatedServiceBinding = assertUpdateStatus(t, actions[1], binding).(*v1beta1.ServiceBinding)

		if tc.setOrphanMitigation {
			assertServiceBindingStartingOrphanMitigation(t, updatedServiceBinding, binding)
		} else {
			assertServiceBindingReadyFalse(t, updatedServiceBinding)
			assertServiceBindingCondition(t, updatedServiceBinding, v1beta1.ServiceBindingConditionReady, v1beta1.ConditionFalse)
			assertServiceBindingOrphanMitigationSet(t, updatedServiceBinding, tc.setOrphanMitigation)
			assertServiceBindingExternalPropertiesNil(t, updatedServiceBinding)
		}
	}
}

// TestReconcileBindingWithOrphanMitigationInProgress tests
// reconcileServiceBinding to ensure a binding is properly handled
// once orphan mitigation is underway.
func TestReconcileBindingWithOrphanMitigationInProgress(t *testing.T) {
	fakeKubeClient, fakeCatalogClient, fakeServiceBrokerClient, testController, sharedInformers := newTestController(t, fakeosb.FakeClientConfiguration{
		UnbindReaction: &fakeosb.UnbindReaction{},
	})

	addGetNamespaceReaction(fakeKubeClient)
	// existing Secret with nil controllerRef
	addGetSecretReaction(fakeKubeClient, &corev1.Secret{
		ObjectMeta: metav1.ObjectMeta{Name: testServiceBindingName, Namespace: testNamespace},
	})

	sharedInformers.ClusterServiceBrokers().Informer().GetStore().Add(getTestClusterServiceBroker())
	sharedInformers.ClusterServiceClasses().Informer().GetStore().Add(getTestClusterServiceClass())
	sharedInformers.ClusterServicePlans().Informer().GetStore().Add(getTestClusterServicePlan())
	sharedInformers.ServiceInstances().Informer().GetStore().Add(getTestServiceInstanceWithStatus(v1beta1.ConditionTrue))

	binding := &v1beta1.ServiceBinding{
		ObjectMeta: metav1.ObjectMeta{
			Name:       testServiceBindingName,
			Namespace:  testNamespace,
			Finalizers: []string{v1beta1.FinalizerServiceCatalog},
			Generation: 1,
		},
		Spec: v1beta1.ServiceBindingSpec{
			ServiceInstanceRef: v1beta1.LocalObjectReference{Name: testServiceInstanceName},
			ExternalID:         testServiceBindingGUID,
			SecretName:         testServiceBindingSecretName,
		},
	}
	binding.Status.CurrentOperation = v1beta1.ServiceBindingOperationBind
	binding.Status.OperationStartTime = nil
	binding.Status.OrphanMitigationInProgress = true

	if err := testController.reconcileServiceBinding(binding); err != nil {
		t.Fatalf("reconciliation should complete since the retry duration has elapsed: %v", err)
	}
	kubeActions := fakeKubeClient.Actions()
	assertNumberOfActions(t, kubeActions, 1)
	action := kubeActions[0].(clientgotesting.GetAction)
	if e, a := "delete", action.GetVerb(); e != a {
		t.Fatalf("Unexpected verb on action; expected %v, got %v", e, a)
	}
	if e, a := "secrets", action.GetResource().Resource; e != a {
		t.Fatalf("Unexpected resource on action; expected %v, got %v", e, a)
	}

	brokerActions := fakeServiceBrokerClient.Actions()
	assertNumberOfClusterServiceBrokerActions(t, brokerActions, 1)
	assertUnbind(t, brokerActions[0], &osb.UnbindRequest{
		BindingID:  testServiceBindingGUID,
		InstanceID: testServiceInstanceGUID,
		ServiceID:  testClusterServiceClassGUID,
		PlanID:     testClusterServicePlanGUID,
	})

	actions := fakeCatalogClient.Actions()
	assertNumberOfActions(t, actions, 1)

	updatedServiceBinding := assertUpdateStatus(t, actions[0], binding).(*v1beta1.ServiceBinding)
	assertServiceBindingCondition(t, updatedServiceBinding, v1beta1.ServiceBindingConditionReady, v1beta1.ConditionFalse, "OrphanMitigationSuccessful")
	assertServiceBindingOrphanMitigationSet(t, updatedServiceBinding, false)
}

// TestReconcileBindingWithOrphanMitigationReconciliationRetryTimeOut tests
// reconcileServiceBinding to ensure a binding is properly handled
// once orphan mitigation is underway, specifically in the failure scenario of a
// time out during orphan mitigation.
func TestReconcileBindingWithOrphanMitigationReconciliationRetryTimeOut(t *testing.T) {
	fakeKubeClient, fakeCatalogClient, fakeServiceBrokerClient, testController, sharedInformers := newTestController(t, fakeosb.FakeClientConfiguration{
		UnbindReaction: &fakeosb.UnbindReaction{
			Response: &osb.UnbindResponse{},
			Error:    testTimeoutError{},
		},
	})

	addGetNamespaceReaction(fakeKubeClient)
	// existing Secret with nil controllerRef
	addGetSecretReaction(fakeKubeClient, &corev1.Secret{
		ObjectMeta: metav1.ObjectMeta{Name: testServiceBindingName, Namespace: testNamespace},
	})

	sharedInformers.ClusterServiceBrokers().Informer().GetStore().Add(getTestClusterServiceBroker())
	sharedInformers.ClusterServiceClasses().Informer().GetStore().Add(getTestClusterServiceClass())
	sharedInformers.ClusterServicePlans().Informer().GetStore().Add(getTestClusterServicePlan())
	sharedInformers.ServiceInstances().Informer().GetStore().Add(getTestServiceInstanceWithStatus(v1beta1.ConditionTrue))

	binding := &v1beta1.ServiceBinding{
		ObjectMeta: metav1.ObjectMeta{
			Name:       testServiceBindingName,
			Namespace:  testNamespace,
			Finalizers: []string{v1beta1.FinalizerServiceCatalog},
			Generation: 1,
		},
		Spec: v1beta1.ServiceBindingSpec{
			ServiceInstanceRef: v1beta1.LocalObjectReference{Name: testServiceInstanceName},
			ExternalID:         testServiceBindingGUID,
			SecretName:         testServiceBindingSecretName,
		},
		Status: v1beta1.ServiceBindingStatus{
			Conditions: []v1beta1.ServiceBindingCondition{
				{
					Type:   v1beta1.ServiceBindingConditionFailed,
					Status: v1beta1.ConditionTrue,
					Reason: "reason-orphan-mitigation-began",
				},
			},
		},
	}
	startTime := metav1.NewTime(time.Now().Add(-7 * 24 * time.Hour))
	binding.Status.CurrentOperation = v1beta1.ServiceBindingOperationBind
	binding.Status.OperationStartTime = &startTime
	binding.Status.OrphanMitigationInProgress = true

	if err := testController.reconcileServiceBinding(binding); err != nil {
		t.Fatalf("reconciliation should complete since the retry duration has elapsed: %v", err)
	}
	kubeActions := fakeKubeClient.Actions()
	assertNumberOfActions(t, kubeActions, 1)
	action := kubeActions[0].(clientgotesting.GetAction)
	if e, a := "delete", action.GetVerb(); e != a {
		t.Fatalf("Unexpected verb on action; expected %v, got %v", e, a)
	}
	if e, a := "secrets", action.GetResource().Resource; e != a {
		t.Fatalf("Unexpected resource on action; expected %v, got %v", e, a)
	}

	brokerActions := fakeServiceBrokerClient.Actions()
	assertNumberOfClusterServiceBrokerActions(t, brokerActions, 1)
	assertUnbind(t, brokerActions[0], &osb.UnbindRequest{
		BindingID:  testServiceBindingGUID,
		InstanceID: testServiceInstanceGUID,
		ServiceID:  testClusterServiceClassGUID,
		PlanID:     testClusterServicePlanGUID,
	})

	actions := fakeCatalogClient.Actions()
	assertNumberOfActions(t, actions, 1)

	updatedServiceBinding := assertUpdateStatus(t, actions[0], binding).(*v1beta1.ServiceBinding)
	assertServiceBindingRequestFailingError(t, updatedServiceBinding, v1beta1.ServiceBindingOperationUnbind, errorUnbindCallReason, "reason-orphan-mitigation-began", binding)
	assertServiceBindingOrphanMitigationSet(t, updatedServiceBinding, false)

	expectedEventPrefixes := []string{
		corev1.EventTypeWarning + " " + errorUnbindCallReason,
		corev1.EventTypeWarning + " " + errorReconciliationRetryTimeoutReason,
	}
	events := getRecordedEvents(testController)
	assertNumEvents(t, events, len(expectedEventPrefixes))

	for i, e := range expectedEventPrefixes {
		a := events[i]
		if !strings.HasPrefix(a, e) {
			t.Fatalf("Received unexpected event:\n  expected prefix: %v\n  got: %v", e, a)
		}
	}
}

// TestReconcileServiceBindingDeleteDuringOngoingOperation tests deleting a
// binding that has an on-going operation.
func TestReconcileServiceBindingDeleteDuringOngoingOperation(t *testing.T) {
	fakeKubeClient, fakeCatalogClient, fakeClusterServiceBrokerClient, testController, sharedInformers := newTestController(t, fakeosb.FakeClientConfiguration{
		UnbindReaction: &fakeosb.UnbindReaction{},
	})

	sharedInformers.ClusterServiceBrokers().Informer().GetStore().Add(getTestClusterServiceBroker())
	sharedInformers.ClusterServiceClasses().Informer().GetStore().Add(getTestClusterServiceClass())
	sharedInformers.ServiceInstances().Informer().GetStore().Add(getTestServiceInstanceWithRefs())
	sharedInformers.ClusterServicePlans().Informer().GetStore().Add(getTestClusterServicePlan())

	startTime := metav1.NewTime(time.Now().Add(-1 * time.Hour))
	binding := &v1beta1.ServiceBinding{
		ObjectMeta: metav1.ObjectMeta{
			Name:              testServiceBindingName,
			Namespace:         testNamespace,
			DeletionTimestamp: &metav1.Time{},
			Finalizers:        []string{v1beta1.FinalizerServiceCatalog},
		},
		Spec: v1beta1.ServiceBindingSpec{
			ServiceInstanceRef: v1beta1.LocalObjectReference{Name: testServiceInstanceName},
			ExternalID:         testServiceBindingGUID,
			SecretName:         testServiceBindingSecretName,
		},
		Status: v1beta1.ServiceBindingStatus{
			CurrentOperation:   v1beta1.ServiceBindingOperationBind,
			OperationStartTime: &startTime,
		},
	}

	fakeCatalogClient.AddReactor("get", "servicebindings", func(action clientgotesting.Action) (bool, runtime.Object, error) {
		return true, binding, nil
	})

	timeOfReconciliation := metav1.Now()

	err := testController.reconcileServiceBinding(binding)
	if err != nil {
		t.Fatalf("%v", err)
	}

	brokerActions := fakeClusterServiceBrokerClient.Actions()
	assertNumberOfClusterServiceBrokerActions(t, brokerActions, 1)
	assertUnbind(t, brokerActions[0], &osb.UnbindRequest{
		BindingID:  testServiceBindingGUID,
		InstanceID: testServiceInstanceGUID,
		ServiceID:  testClusterServiceClassGUID,
		PlanID:     testClusterServicePlanGUID,
	})

	kubeActions := fakeKubeClient.Actions()
	// The action should be deleting the secret
	assertNumberOfActions(t, kubeActions, 1)

	deleteAction := kubeActions[0].(clientgotesting.DeleteActionImpl)
	if e, a := "delete", deleteAction.GetVerb(); e != a {
		t.Fatalf("Unexpected verb on kubeActions[1]; expected %v, got %v", e, a)
	}

	if e, a := binding.Spec.SecretName, deleteAction.Name; e != a {
		t.Fatalf("Unexpected name of secret: expected %v, got %v", e, a)
	}

	actions := fakeCatalogClient.Actions()
	// The actions should be:
	// 0. Updating the current operation
	// 1. Updating the ready condition
	assertNumberOfActions(t, actions, 2)

	updatedServiceBinding := assertUpdateStatus(t, actions[0], binding).(*v1beta1.ServiceBinding)
	assertServiceBindingOperationInProgress(t, updatedServiceBinding, v1beta1.ServiceBindingOperationUnbind, binding)
	assertServiceBindingOrphanMitigationSet(t, updatedServiceBinding, false)

	// Verify that the operation start time was reset to Now
	if updatedServiceBinding.Status.OperationStartTime.Before(&timeOfReconciliation) {
		t.Fatalf(
			"OperationStartTime should not be before the time that the reconciliation started. OperationStartTime=%v. timeOfReconciliation=%v",
			updatedServiceBinding.Status.OperationStartTime,
			timeOfReconciliation,
		)
	}

	updatedServiceBinding = assertUpdateStatus(t, actions[1], binding).(*v1beta1.ServiceBinding)
	assertServiceBindingOperationSuccess(t, updatedServiceBinding, v1beta1.ServiceBindingOperationUnbind, binding)
	assertServiceBindingOrphanMitigationSet(t, updatedServiceBinding, false)

<<<<<<< HEAD
	assertServiceBindingOrphanMitigationSet(t, updatedServiceBinding, true)

=======
>>>>>>> c63277ed
	events := getRecordedEvents(testController)

<<<<<<< HEAD
	expectedEvent := warningEventBuilder(errorUnbindCallReason).msgf(
		"Error unbinding from ServiceInstance %q of ClusterServiceClass (K8S: %q ExternalName: %q) at ClusterServiceBroker %q:",
		"test-ns/test-instance", "SCGUID", "test-serviceclass", "test-broker",
	).msg("timed out")
	if err := checkEvents(events, expectedEvent.stringArr()); err != nil {
		t.Fatal(err)
=======
	expectedEvent := corev1.EventTypeNormal + " " + successUnboundReason + " " + "This binding was deleted successfully"
	if e, a := expectedEvent, events[0]; e != a {
		t.Fatalf("Received unexpected event: %v", a)
	}
}

// TestReconcileServiceBindingDeleteDuringOrphanMitigation tests deleting a
// binding that is undergoing orphan mitigation
func TestReconcileServiceBindingDeleteDuringOrphanMitigation(t *testing.T) {
	fakeKubeClient, fakeCatalogClient, fakeClusterServiceBrokerClient, testController, sharedInformers := newTestController(t, fakeosb.FakeClientConfiguration{
		UnbindReaction: &fakeosb.UnbindReaction{},
	})

	sharedInformers.ClusterServiceBrokers().Informer().GetStore().Add(getTestClusterServiceBroker())
	sharedInformers.ClusterServiceClasses().Informer().GetStore().Add(getTestClusterServiceClass())
	sharedInformers.ServiceInstances().Informer().GetStore().Add(getTestServiceInstanceWithRefs())
	sharedInformers.ClusterServicePlans().Informer().GetStore().Add(getTestClusterServicePlan())

	startTime := metav1.NewTime(time.Now().Add(-1 * time.Hour))
	binding := &v1beta1.ServiceBinding{
		ObjectMeta: metav1.ObjectMeta{
			Name:              testServiceBindingName,
			Namespace:         testNamespace,
			DeletionTimestamp: &metav1.Time{},
			Finalizers:        []string{v1beta1.FinalizerServiceCatalog},
		},
		Spec: v1beta1.ServiceBindingSpec{
			ServiceInstanceRef: v1beta1.LocalObjectReference{Name: testServiceInstanceName},
			ExternalID:         testServiceBindingGUID,
			SecretName:         testServiceBindingSecretName,
		},
		Status: v1beta1.ServiceBindingStatus{
			CurrentOperation:           v1beta1.ServiceBindingOperationBind,
			OperationStartTime:         &startTime,
			OrphanMitigationInProgress: true,
		},
	}

	fakeCatalogClient.AddReactor("get", "servicebindings", func(action clientgotesting.Action) (bool, runtime.Object, error) {
		return true, binding, nil
	})

	timeOfReconciliation := metav1.Now()

	err := testController.reconcileServiceBinding(binding)
	if err != nil {
		t.Fatalf("%v", err)
	}

	brokerActions := fakeClusterServiceBrokerClient.Actions()
	assertNumberOfClusterServiceBrokerActions(t, brokerActions, 1)
	assertUnbind(t, brokerActions[0], &osb.UnbindRequest{
		BindingID:  testServiceBindingGUID,
		InstanceID: testServiceInstanceGUID,
		ServiceID:  testClusterServiceClassGUID,
		PlanID:     testClusterServicePlanGUID,
	})

	kubeActions := fakeKubeClient.Actions()
	// The action should be deleting the secret
	assertNumberOfActions(t, kubeActions, 1)

	deleteAction := kubeActions[0].(clientgotesting.DeleteActionImpl)
	if e, a := "delete", deleteAction.GetVerb(); e != a {
		t.Fatalf("Unexpected verb on kubeActions[1]; expected %v, got %v", e, a)
	}

	if e, a := binding.Spec.SecretName, deleteAction.Name; e != a {
		t.Fatalf("Unexpected name of secret: expected %v, got %v", e, a)
	}

	actions := fakeCatalogClient.Actions()
	// The actions should be:
	// 0. Updating the current operation
	// 1. Updating the ready condition
	assertNumberOfActions(t, actions, 2)

	updatedServiceBinding := assertUpdateStatus(t, actions[0], binding).(*v1beta1.ServiceBinding)
	assertServiceBindingOperationInProgress(t, updatedServiceBinding, v1beta1.ServiceBindingOperationUnbind, binding)
	assertServiceBindingOrphanMitigationSet(t, updatedServiceBinding, false)

	// Verify that the operation start time was reset to Now
	if updatedServiceBinding.Status.OperationStartTime.Before(&timeOfReconciliation) {
		t.Fatalf(
			"OperationStartTime should not be before the time that the reconciliation started. OperationStartTime=%v. timeOfReconciliation=%v",
			updatedServiceBinding.Status.OperationStartTime,
			timeOfReconciliation,
		)
	}

	updatedServiceBinding = assertUpdateStatus(t, actions[1], binding).(*v1beta1.ServiceBinding)
	assertServiceBindingOperationSuccess(t, updatedServiceBinding, v1beta1.ServiceBindingOperationUnbind, binding)
	assertServiceBindingOrphanMitigationSet(t, updatedServiceBinding, false)

	events := getRecordedEvents(testController)
	assertNumEvents(t, events, 1)

	expectedEvent := corev1.EventTypeNormal + " " + successUnboundReason + " " + "This binding was deleted successfully"
	if e, a := expectedEvent, events[0]; e != a {
		t.Fatalf("Received unexpected event: %v", a)
>>>>>>> c63277ed
	}

}<|MERGE_RESOLUTION|>--- conflicted
+++ resolved
@@ -2482,10 +2482,10 @@
 	assertNumberOfActions(t, kubeActions, 1)
 	action := kubeActions[0].(clientgotesting.GetAction)
 	if e, a := "delete", action.GetVerb(); e != a {
-		t.Fatalf("Unexpected verb on action; expected %v, got %v", e, a)
+		t.Fatalf("Unexpected verb on action; %s", expectedGot(e, a))
 	}
 	if e, a := "secrets", action.GetResource().Resource; e != a {
-		t.Fatalf("Unexpected resource on action; expected %v, got %v", e, a)
+		t.Fatalf("Unexpected resource on action; %s", expectedGot(e, a))
 	}
 
 	brokerActions := fakeServiceBrokerClient.Actions()
@@ -2504,18 +2504,15 @@
 	assertServiceBindingRequestFailingError(t, updatedServiceBinding, v1beta1.ServiceBindingOperationUnbind, errorUnbindCallReason, "reason-orphan-mitigation-began", binding)
 	assertServiceBindingOrphanMitigationSet(t, updatedServiceBinding, false)
 
+	events := getRecordedEvents(testController)
+
 	expectedEventPrefixes := []string{
-		corev1.EventTypeWarning + " " + errorUnbindCallReason,
-		corev1.EventTypeWarning + " " + errorReconciliationRetryTimeoutReason,
-	}
-	events := getRecordedEvents(testController)
-	assertNumEvents(t, events, len(expectedEventPrefixes))
-
-	for i, e := range expectedEventPrefixes {
-		a := events[i]
-		if !strings.HasPrefix(a, e) {
-			t.Fatalf("Received unexpected event:\n  expected prefix: %v\n  got: %v", e, a)
-		}
+		warningEventBuilder(errorUnbindCallReason).String(),
+		warningEventBuilder(errorReconciliationRetryTimeoutReason).String(),
+	}
+
+	if err := checkEventPrefixes(events, expectedEventPrefixes); err != nil {
+		t.Fatal(err)
 	}
 }
 
@@ -2576,11 +2573,11 @@
 
 	deleteAction := kubeActions[0].(clientgotesting.DeleteActionImpl)
 	if e, a := "delete", deleteAction.GetVerb(); e != a {
-		t.Fatalf("Unexpected verb on kubeActions[1]; expected %v, got %v", e, a)
+		t.Fatalf("Unexpected verb on kubeActions[1]; %s", expectedGot(e, a))
 	}
 
 	if e, a := binding.Spec.SecretName, deleteAction.Name; e != a {
-		t.Fatalf("Unexpected name of secret: expected %v, got %v", e, a)
+		t.Fatalf("Unexpected name of secret: %s", expectedGot(e, a))
 	}
 
 	actions := fakeCatalogClient.Actions()
@@ -2606,24 +2603,11 @@
 	assertServiceBindingOperationSuccess(t, updatedServiceBinding, v1beta1.ServiceBindingOperationUnbind, binding)
 	assertServiceBindingOrphanMitigationSet(t, updatedServiceBinding, false)
 
-<<<<<<< HEAD
-	assertServiceBindingOrphanMitigationSet(t, updatedServiceBinding, true)
-
-=======
->>>>>>> c63277ed
 	events := getRecordedEvents(testController)
 
-<<<<<<< HEAD
-	expectedEvent := warningEventBuilder(errorUnbindCallReason).msgf(
-		"Error unbinding from ServiceInstance %q of ClusterServiceClass (K8S: %q ExternalName: %q) at ClusterServiceBroker %q:",
-		"test-ns/test-instance", "SCGUID", "test-serviceclass", "test-broker",
-	).msg("timed out")
+	expectedEvent := normalEventBuilder(successUnboundReason).msg("This binding was deleted successfully")
 	if err := checkEvents(events, expectedEvent.stringArr()); err != nil {
 		t.Fatal(err)
-=======
-	expectedEvent := corev1.EventTypeNormal + " " + successUnboundReason + " " + "This binding was deleted successfully"
-	if e, a := expectedEvent, events[0]; e != a {
-		t.Fatalf("Received unexpected event: %v", a)
 	}
 }
 
@@ -2685,11 +2669,11 @@
 
 	deleteAction := kubeActions[0].(clientgotesting.DeleteActionImpl)
 	if e, a := "delete", deleteAction.GetVerb(); e != a {
-		t.Fatalf("Unexpected verb on kubeActions[1]; expected %v, got %v", e, a)
+		t.Fatalf("Unexpected verb on kubeActions[1]; %s", expectedGot(e, a))
 	}
 
 	if e, a := binding.Spec.SecretName, deleteAction.Name; e != a {
-		t.Fatalf("Unexpected name of secret: expected %v, got %v", e, a)
+		t.Fatalf("Unexpected name of secret: %s", expectedGot(e, a))
 	}
 
 	actions := fakeCatalogClient.Actions()
@@ -2716,12 +2700,9 @@
 	assertServiceBindingOrphanMitigationSet(t, updatedServiceBinding, false)
 
 	events := getRecordedEvents(testController)
-	assertNumEvents(t, events, 1)
-
-	expectedEvent := corev1.EventTypeNormal + " " + successUnboundReason + " " + "This binding was deleted successfully"
-	if e, a := expectedEvent, events[0]; e != a {
-		t.Fatalf("Received unexpected event: %v", a)
->>>>>>> c63277ed
-	}
-
+
+	expectedEvent := normalEventBuilder(successUnboundReason).msg("This binding was deleted successfully")
+	if err := checkEvents(events, expectedEvent.stringArr()); err != nil {
+		t.Fatal(err)
+	}
 }