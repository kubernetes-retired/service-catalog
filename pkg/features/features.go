/*
Copyright 2017 The Kubernetes Authors.

Licensed under the Apache License, Version 2.0 (the "License");
you may not use this file except in compliance with the License.
You may obtain a copy of the License at

    http://www.apache.org/licenses/LICENSE-2.0

Unless required by applicable law or agreed to in writing, software
distributed under the License is distributed on an "AS IS" BASIS,
WITHOUT WARRANTIES OR CONDITIONS OF ANY KIND, either express or implied.
See the License for the specific language governing permissions and
limitations under the License.
*/

package features

import (
	utilfeature "k8s.io/apiserver/pkg/util/feature"
)

const (
	// Every feature gate should add method here following this template:
	//
	// // owner: @username
	// // alpha: v1.4
	// MyFeature() bool

	// OriginatingIdentity controls whether the controller should include
	// originating identity in the header of requests
	// sent to brokers
	//
	// owner: @pmorie
	// alpha: v1.7
	OriginatingIdentity utilfeature.Feature = "OriginatingIdentity"

	// AsyncBindingOperations controls whether the controller should
	// attempt asynchronous binding operations
	//
	// owner: @mkibbe
	// alpha: v1.7
	AsyncBindingOperations utilfeature.Feature = "AsyncBindingOperations"

	// PodPreset controls whether PodPreset resource is enabled or not in the
	// API server.
	// owner: @droot
	// alpha: v0.1.6
	PodPreset utilfeature.Feature = "PodPreset"

<<<<<<< HEAD
	// CatalogRestrictions controls weather the ClusterServiceBroker will use
	// the catalog restrictions when doing a re-list operation for catalog
	// ingestion from a broker.
	// owner: @n3wscott
	// alpha: v0.1.9
	CatalogRestrictions utilfeature.Feature = "CatalogRestrictions"
=======
	// NamespacedServiceBroker enables namespaced variants of ServiceBrokers,
	// ServiceClasses, and ServicePlans.
	// owner: @eriknelson & @jeremyrickard
	// alpha: v0.1.10
	NamespacedServiceBroker utilfeature.Feature = "NamespacedServiceBroker"
>>>>>>> 4b7bc893
)

func init() {
	utilfeature.DefaultFeatureGate.Add(defaultServiceCatalogFeatureGates)
}

// defaultServiceCatalogFeatureGates consists of all known service catalog specific feature keys.
// To add a new feature, define a key for it above and add it here. The features will be
// available throughout service catalog binaries.
var defaultServiceCatalogFeatureGates = map[utilfeature.Feature]utilfeature.FeatureSpec{
	PodPreset:               {Default: false, PreRelease: utilfeature.Alpha},
	OriginatingIdentity:     {Default: false, PreRelease: utilfeature.Alpha},
	AsyncBindingOperations:  {Default: false, PreRelease: utilfeature.Alpha},
	NamespacedServiceBroker: {Default: false, PreRelease: utilfeature.Alpha},
}<|MERGE_RESOLUTION|>--- conflicted
+++ resolved
@@ -48,20 +48,18 @@
 	// alpha: v0.1.6
 	PodPreset utilfeature.Feature = "PodPreset"
 
-<<<<<<< HEAD
 	// CatalogRestrictions controls weather the ClusterServiceBroker will use
 	// the catalog restrictions when doing a re-list operation for catalog
 	// ingestion from a broker.
 	// owner: @n3wscott
 	// alpha: v0.1.9
 	CatalogRestrictions utilfeature.Feature = "CatalogRestrictions"
-=======
+
 	// NamespacedServiceBroker enables namespaced variants of ServiceBrokers,
 	// ServiceClasses, and ServicePlans.
 	// owner: @eriknelson & @jeremyrickard
 	// alpha: v0.1.10
 	NamespacedServiceBroker utilfeature.Feature = "NamespacedServiceBroker"
->>>>>>> 4b7bc893
 )
 
 func init() {
