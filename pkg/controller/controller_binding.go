/*
Copyright 2017 The Kubernetes Authors.

Licensed under the Apache License, Version 2.0 (the "License");
you may not use this file except in compliance with the License.
You may obtain a copy of the License at

    http://www.apache.org/licenses/LICENSE-2.0

Unless required by applicable law or agreed to in writing, software
distributed under the License is distributed on an "AS IS" BASIS,
WITHOUT WARRANTIES OR CONDITIONS OF ANY KIND, either express or implied.
See the License for the specific language governing permissions and
limitations under the License.
*/

package controller

import (
	"fmt"
	"net"
	"net/http"
	"time"

	"github.com/golang/glog"
	osb "github.com/pmorie/go-open-service-broker-client/v2"
	"k8s.io/apimachinery/pkg/runtime"
	utilfeature "k8s.io/apiserver/pkg/util/feature"

	"github.com/kubernetes-incubator/service-catalog/pkg/api"
	"github.com/kubernetes-incubator/service-catalog/pkg/apis/servicecatalog/v1beta1"
	scfeatures "github.com/kubernetes-incubator/service-catalog/pkg/features"
	"github.com/kubernetes-incubator/service-catalog/pkg/pretty"
	corev1 "k8s.io/api/core/v1"
	apierrors "k8s.io/apimachinery/pkg/api/errors"
	"k8s.io/apimachinery/pkg/api/meta"
	metav1 "k8s.io/apimachinery/pkg/apis/meta/v1"
	"k8s.io/apimachinery/pkg/util/sets"
	"k8s.io/client-go/tools/cache"
)

const (
	errorNonexistentServiceInstanceReason     string = "ReferencesNonexistentInstance"
	errorBindCallReason                       string = "BindCallFailed"
	errorInjectingBindResultReason            string = "ErrorInjectingBindResult"
	errorEjectingBindReason                   string = "ErrorEjectingServiceBinding"
	errorEjectingBindMessage                  string = "Error ejecting binding."
	errorUnbindCallReason                     string = "UnbindCallFailed"
	errorNonbindableClusterServiceClassReason string = "ErrorNonbindableServiceClass"
	errorServiceInstanceNotReadyReason        string = "ErrorInstanceNotReady"
	errorServiceBindingOrphanMitigation       string = "ServiceBindingNeedsOrphanMitigation"
	errorFetchingBindingFailedReason          string = "FetchingBindingFailed"

	successInjectedBindResultReason  string = "InjectedBindResult"
	successInjectedBindResultMessage string = "Injected bind result"
	successUnboundReason             string = "UnboundSuccessfully"
	asyncBindingReason               string = "Binding"
	asyncBindingMessage              string = "The binding is being created asynchronously"
	asyncUnbindingReason             string = "Unbinding"
	asyncUnbindingMessage            string = "The binding is being deleted asynchronously"
	bindingInFlightReason            string = "BindingRequestInFlight"
	bindingInFlightMessage           string = "Binding request for ServiceBinding in-flight to Broker"
	unbindingInFlightReason          string = "UnbindingRequestInFlight"
	unbindingInFlightMessage         string = "Unbind request for ServiceBinding in-flight to Broker"
)

// bindingControllerKind contains the schema.GroupVersionKind for this controller type.
var bindingControllerKind = v1beta1.SchemeGroupVersion.WithKind("ServiceBinding")

// ServiceBinding handlers and control-loop

func (c *controller) bindingAdd(obj interface{}) {
	key, err := cache.DeletionHandlingMetaNamespaceKeyFunc(obj)
	if err != nil {
		pcb := pretty.NewContextBuilder(pretty.ServiceBinding, "", "")
		glog.Errorf(pcb.Messagef("Couldn't get key for object %+v: %v", obj, err))
		return
	}
	pcb := pretty.NewContextBuilder(pretty.ServiceBinding, "", key)

	acc, err := meta.Accessor(obj)
	if err != nil {
		glog.Errorf(pcb.Messagef("error creating meta accessor: %v", err))
		return
	}

	glog.V(6).Info(pcb.Messagef(
		"received ADD/UPDATE event for: resourceVersion: %v",
		acc.GetResourceVersion()),
	)

	c.bindingQueue.Add(key)
}

func (c *controller) bindingUpdate(oldObj, newObj interface{}) {
	// Bindings with ongoing asynchronous operations will be manually added
	// to the polling queue by the reconciler. They should be ignored here in
	// order to enforce polling rate-limiting.
	binding := newObj.(*v1beta1.ServiceBinding)
	if !binding.Status.AsyncOpInProgress {
		c.bindingAdd(newObj)
	}
}

func (c *controller) bindingDelete(obj interface{}) {
	binding, ok := obj.(*v1beta1.ServiceBinding)
	if binding == nil || !ok {
		return
	}

	pcb := pretty.NewContextBuilder(pretty.ServiceBinding, binding.Namespace, binding.Name)
	glog.V(4).Info(pcb.Messagef("Received DELETE event; no further processing will occur; resourceVersion %v", binding.ResourceVersion))
}

func (c *controller) reconcileServiceBindingKey(key string) error {
	namespace, name, err := cache.SplitMetaNamespaceKey(key)
	if err != nil {
		return err
	}
	pcb := pretty.NewContextBuilder(pretty.ServiceBinding, namespace, name)
	binding, err := c.bindingLister.ServiceBindings(namespace).Get(name)
	if apierrors.IsNotFound(err) {
		glog.Info(pcb.Message("Not doing work because the ServiceBinding has been deleted"))
		return nil
	}
	if err != nil {
		glog.Info(pcb.Messagef("Unable to retrieve store: %v", err))
		return err
	}

	return c.reconcileServiceBinding(binding)
}

func makeServiceBindingClone(binding *v1beta1.ServiceBinding) (*v1beta1.ServiceBinding, error) {
	clone, err := api.Scheme.DeepCopy(binding)
	if err != nil {
		return nil, err
	}
	return clone.(*v1beta1.ServiceBinding), nil
}

func isServiceBindingFailed(binding *v1beta1.ServiceBinding) bool {
	for _, condition := range binding.Status.Conditions {
		if condition.Type == v1beta1.ServiceBindingConditionFailed && condition.Status == v1beta1.ConditionTrue {
			return true
		}
	}
	return false
}

// setAndUpdateServiceBindingStartOrphanMitigation is for setting the
// OrphanMitigationInProgress status to true, setting the proper condition
// statuses, and persisting the changes via updateServiceBindingStatus.
func (c *controller) setAndUpdateServiceBindingStartOrphanMitigation(toUpdate *v1beta1.ServiceBinding) error {
	pcb := pretty.NewContextBuilder(pretty.ServiceBinding, toUpdate.Name, toUpdate.Namespace)
	s := pcb.Message("Starting orphan mitigation")

	toUpdate.Status.OrphanMitigationInProgress = true
	toUpdate.Status.OperationStartTime = nil
	glog.V(5).Info(s)

	setServiceBindingCondition(
		toUpdate,
		v1beta1.ServiceBindingConditionReady,
		v1beta1.ConditionFalse,
		errorServiceBindingOrphanMitigation,
		s,
	)

	c.recorder.Event(toUpdate, corev1.EventTypeWarning, errorServiceBindingOrphanMitigation, s)
	if _, err := c.updateServiceBindingStatus(toUpdate); err != nil {
		return err
	}
	return nil
}

// an error is returned to indicate that the binding has not been
// fully processed and should be resubmitted at a later time.
func (c *controller) reconcileServiceBinding(binding *v1beta1.ServiceBinding) error {
	pcb := pretty.NewContextBuilder(pretty.ServiceBinding, binding.Namespace, binding.Name)
	glog.V(6).Info(pcb.Messagef(`beginning to process resourceVersion: %v`, binding.ResourceVersion))

	if binding.Status.AsyncOpInProgress {
		toUpdate, err := makeServiceBindingClone(binding)
		if err != nil {
			return err
		}

		return c.pollServiceBinding(toUpdate)
	}

	if isServiceBindingFailed(binding) && binding.ObjectMeta.DeletionTimestamp == nil && !binding.Status.OrphanMitigationInProgress {
		glog.V(4).Info(pcb.Message("not processing event; status showed that it has failed"))
		return nil
	}

	// Determine whether there is a new generation of the object. If the binding's
	// generation does not match the reconciled generation, then there is a new
	// generation, indicating that changes have been made to the binding's spec.
	//
	// We only do this if the deletion timestamp is nil, because the deletion
	// timestamp changes the object's state in a way that we must reconcile,
	// but does not affect the generation.
	if binding.DeletionTimestamp == nil {
		if binding.Status.ReconciledGeneration == binding.Generation {
			glog.V(4).Info(pcb.Message("Not processing event; reconciled generation showed there is no work to do"))
			return nil
		}
	}
	if binding.DeletionTimestamp != nil || binding.Status.OrphanMitigationInProgress {
		return c.reconcileServiceBindingDelete(binding)
	}

	glog.V(4).Info(pcb.Message("Processing"))

	toUpdate, err := makeServiceBindingClone(binding)
	if err != nil {
		return err
	}

	instance, err := c.instanceLister.ServiceInstances(binding.Namespace).Get(binding.Spec.ServiceInstanceRef.Name)
	if err != nil {
		s := fmt.Sprintf(
			`References a non-existent %s "%s/%s"`,
			pretty.ServiceInstance, binding.Namespace, binding.Spec.ServiceInstanceRef.Name,
		)
		glog.Warningf(pcb.Messagef("%s (%s)", s, err))
		c.recorder.Event(binding, corev1.EventTypeWarning, errorNonexistentServiceInstanceReason, s)
		setServiceBindingCondition(
			toUpdate,
			v1beta1.ServiceBindingConditionReady,
			v1beta1.ConditionFalse,
			errorNonexistentServiceInstanceReason,
			"The binding references an ServiceInstance that does not exist. "+s,
		)
		if _, err := c.updateServiceBindingStatus(toUpdate); err != nil {
			return err
		}
		return err
	}

	if instance.Status.AsyncOpInProgress {
		s := fmt.Sprintf(
			`trying to bind to %s "%s/%s" that has ongoing asynchronous operation`,
			pretty.ServiceInstance, binding.Namespace, binding.Spec.ServiceInstanceRef.Name,
		)
		glog.Info(pcb.Message(s))
		c.recorder.Event(binding, corev1.EventTypeWarning, errorWithOngoingAsyncOperation, s)
		setServiceBindingCondition(
			toUpdate,
			v1beta1.ServiceBindingConditionReady,
			v1beta1.ConditionFalse,
			errorWithOngoingAsyncOperation,
			errorWithOngoingAsyncOperationMessage,
		)
		if _, err := c.updateServiceBindingStatus(toUpdate); err != nil {
			return err
		}
		return fmt.Errorf("Ongoing Asynchronous operation")
	}

	if instance.Spec.ClusterServiceClassRef == nil || instance.Spec.ClusterServicePlanRef == nil {
		// retry later
		return fmt.Errorf("ClusterServiceClass or ClusterServicePlan references for Instance have not been resolved yet")
	}

	serviceClass, servicePlan, brokerName, brokerClient, err := c.getClusterServiceClassPlanAndClusterServiceBrokerForServiceBinding(instance, binding)
	if err != nil {
		return err // retry later
	}

	if !isPlanBindable(serviceClass, servicePlan) {
		s := fmt.Sprintf(
			`References a non-bindable %s and Plan (%q) combination`,
			pretty.ClusterServiceClassName(serviceClass), instance.Spec.ClusterServicePlanExternalName,
		)
		glog.Warning(pcb.Message(s))
		c.recorder.Event(binding, corev1.EventTypeWarning, errorNonbindableClusterServiceClassReason, s)
		setServiceBindingCondition(
			toUpdate,
			v1beta1.ServiceBindingConditionReady,
			v1beta1.ConditionFalse,
			errorNonbindableClusterServiceClassReason,
			s,
		)
		setServiceBindingCondition(
			toUpdate,
			v1beta1.ServiceBindingConditionFailed,
			v1beta1.ConditionTrue,
			errorNonbindableClusterServiceClassReason,
			s,
		)
		clearServiceBindingCurrentOperation(toUpdate)
		toUpdate.Status.UnbindStatus = v1beta1.ServiceBindingUnbindStatusNotRequired
		if _, err := c.updateServiceBindingStatus(toUpdate); err != nil {
			return err
		}
		return nil
	}

	if binding.DeletionTimestamp == nil && !binding.Status.OrphanMitigationInProgress { // Add or update
		glog.V(4).Info(pcb.Message("Adding/Updating"))

		ns, err := c.kubeClient.CoreV1().Namespaces().Get(instance.Namespace, metav1.GetOptions{})
		if err != nil {
			s := fmt.Sprintf(`Failed to get namespace %q during binding: %s`, instance.Namespace, err)
			glog.Info(pcb.Message(s))
			c.recorder.Eventf(binding, corev1.EventTypeWarning, errorFindingNamespaceServiceInstanceReason, s)
			setServiceBindingCondition(
				toUpdate,
				v1beta1.ServiceBindingConditionReady,
				v1beta1.ConditionFalse,
				errorFindingNamespaceServiceInstanceReason,
				"Error finding namespace for instance. "+s,
			)
			if _, err := c.updateServiceBindingStatus(toUpdate); err != nil {
				return err
			}
			return err
		}

		if !isServiceInstanceReady(instance) {
			s := fmt.Sprintf(
				`ServiceBinding cannot begin because referenced %s is not ready`,
				pretty.ServiceInstanceName(instance),
			)
			glog.Info(pcb.Message(s))
			c.recorder.Eventf(binding, corev1.EventTypeWarning, errorServiceInstanceNotReadyReason, s)
			setServiceBindingCondition(
				toUpdate,
				v1beta1.ServiceBindingConditionReady,
				v1beta1.ConditionFalse,
				errorServiceInstanceNotReadyReason,
				s,
			)
			if _, err := c.updateServiceBindingStatus(toUpdate); err != nil {
				return err
			}
			return nil
		}

		var (
			parameters                 map[string]interface{}
			parametersChecksum         string
			rawParametersWithRedaction *runtime.RawExtension
		)
		if binding.Spec.Parameters != nil || binding.Spec.ParametersFrom != nil {
			var parametersWithSecretsRedacted map[string]interface{}
			parameters, parametersWithSecretsRedacted, err = buildParameters(c.kubeClient, binding.Namespace, binding.Spec.ParametersFrom, binding.Spec.Parameters)
			if err != nil {
				s := fmt.Sprintf(
					`Failed to prepare parameters\n%s\n %s`,
					binding.Spec.Parameters, err,
				)
				glog.Warning(pcb.Message(s))
				c.recorder.Event(binding, corev1.EventTypeWarning, errorWithParameters, s)
				setServiceBindingCondition(
					toUpdate,
					v1beta1.ServiceBindingConditionReady,
					v1beta1.ConditionFalse,
					errorWithParameters,
					s,
				)
				if _, err := c.updateServiceBindingStatus(toUpdate); err != nil {
					return err
				}
				return err
			}

			parametersChecksum, err = generateChecksumOfParameters(parameters)
			if err != nil {
				s := fmt.Sprintf(`Failed to generate the parameters checksum to store in Status: %s`, err)
				glog.Info(pcb.Message(s))
				c.recorder.Eventf(binding, corev1.EventTypeWarning, errorWithParameters, s)
				setServiceBindingCondition(
					toUpdate,
					v1beta1.ServiceBindingConditionReady,
					v1beta1.ConditionFalse,
					errorWithParameters,
					s)
				if _, err := c.updateServiceBindingStatus(toUpdate); err != nil {
					return err
				}
				return err
			}

			marshalledParametersWithRedaction, err := MarshalRawParameters(parametersWithSecretsRedacted)
			if err != nil {
				s := fmt.Sprintf(`Failed to marshal the parameters to store in Status: %s`, err)
				glog.Info(pcb.Message(s))
				c.recorder.Eventf(binding, corev1.EventTypeWarning, errorWithParameters, s)
				setServiceBindingCondition(
					toUpdate,
					v1beta1.ServiceBindingConditionReady,
					v1beta1.ConditionFalse,
					errorWithParameters,
					s)
				if _, err := c.updateServiceBindingStatus(toUpdate); err != nil {
					return err
				}
				return err
			}

			rawParametersWithRedaction = &runtime.RawExtension{
				Raw: marshalledParametersWithRedaction,
			}
		}

		toUpdate.Status.InProgressProperties = &v1beta1.ServiceBindingPropertiesState{
			Parameters:         rawParametersWithRedaction,
			ParametersChecksum: parametersChecksum,
			UserInfo:           toUpdate.Spec.UserInfo,
		}

		appGUID := string(ns.UID)
		request := &osb.BindRequest{
			BindingID:    binding.Spec.ExternalID,
			InstanceID:   instance.Spec.ExternalID,
			ServiceID:    serviceClass.Spec.ExternalID,
			PlanID:       servicePlan.Spec.ExternalID,
			AppGUID:      &appGUID,
			Parameters:   parameters,
			BindResource: &osb.BindResource{AppGUID: &appGUID},
		}

		// Asynchronous binding operations is currently ALPHA and not
		// enabled by default. To use this feature, you must enable the
		// AsyncBindingOperations feature gate. This may be easily set
		// by setting `asyncBindingOperationsEnabled=true` when
		// deploying the Service Catalog via the Helm charts.
		if serviceClass.Spec.BindingRetrievable &&
			utilfeature.DefaultFeatureGate.Enabled(scfeatures.AsyncBindingOperations) {

			request.AcceptsIncomplete = true
		}

		if utilfeature.DefaultFeatureGate.Enabled(scfeatures.OriginatingIdentity) {
			originatingIdentity, err := buildOriginatingIdentity(binding.Spec.UserInfo)
			if err != nil {
				s := fmt.Sprintf(`Error building originating identity headers for binding: %v`, err)
				glog.Warning(pcb.Message(s))
				c.recorder.Event(binding, corev1.EventTypeWarning, errorWithOriginatingIdentity, s)
				setServiceBindingCondition(
					toUpdate,
					v1beta1.ServiceBindingConditionReady,
					v1beta1.ConditionFalse,
					errorWithOriginatingIdentity,
					s,
				)
				if _, err := c.updateServiceBindingStatus(toUpdate); err != nil {
					return err
				}
				return err
			}
			request.OriginatingIdentity = originatingIdentity
		}

		toUpdate.Status.UnbindStatus = v1beta1.ServiceBindingUnbindStatusRequired

		if toUpdate.Status.CurrentOperation == "" {
			toUpdate, err = c.recordStartOfServiceBindingOperation(toUpdate, v1beta1.ServiceBindingOperationBind)
			if err != nil {
				// There has been an update to the binding. Start reconciliation
				// over with a fresh view of the binding.
				return err
			}
		}

		response, err := brokerClient.Bind(request)
		// orphan mitigation: looking for timeout
		if netErr, ok := err.(net.Error); ok && netErr.Timeout() {
			setServiceBindingCondition(
				toUpdate,
				v1beta1.ServiceBindingConditionFailed,
				v1beta1.ConditionTrue,
				errorBindCallReason,
				"Communication with the ServiceBroker timed out; Bind operation will not be retried: "+err.Error(),
			)
			return c.setAndUpdateServiceBindingStartOrphanMitigation(toUpdate)
		} else if err != nil {
			if httpErr, ok := osb.IsHTTPError(err); ok {
				// orphan mitigation: looking for 2xx (excluding 200), 408, 5xx
				if httpErr.StatusCode > 200 && httpErr.StatusCode < 300 ||
					httpErr.StatusCode == http.StatusRequestTimeout ||
					httpErr.StatusCode >= 500 && httpErr.StatusCode < 600 {
					setServiceBindingCondition(
						toUpdate,
						v1beta1.ServiceBindingConditionFailed,
						v1beta1.ConditionTrue,
						errorBindCallReason,
						"ServiceBroker returned a failure; Bind operation will not be retried: "+err.Error(),
					)
					return c.setAndUpdateServiceBindingStartOrphanMitigation(toUpdate)
				}
				s := fmt.Sprintf(
					`Error creating ServiceBinding for %s: %v`,
					pretty.FromServiceInstanceOfClusterServiceClassAtBrokerName(instance, serviceClass, brokerName), httpErr.Error(),
				)
				glog.Warning(pcb.Message(s))
				c.recorder.Event(binding, corev1.EventTypeWarning, errorBindCallReason, s)

				setServiceBindingCondition(
					toUpdate,
					v1beta1.ServiceBindingConditionFailed,
					v1beta1.ConditionTrue,
					"ServiceBindingReturnedFailure",
					s,
				)
				setServiceBindingCondition(
					toUpdate,
					v1beta1.ServiceBindingConditionReady,
					v1beta1.ConditionFalse,
					errorBindCallReason,
					"Bind call failed. "+s)
				clearServiceBindingCurrentOperation(toUpdate)
				toUpdate.Status.UnbindStatus = v1beta1.ServiceBindingUnbindStatusNotRequired
				if _, err := c.updateServiceBindingStatus(toUpdate); err != nil {
					return err
				}
				return nil
			}

			s := fmt.Sprintf(
				`Error creating ServiceBinding for %s: %s`,
				pretty.FromServiceInstanceOfClusterServiceClassAtBrokerName(instance, serviceClass, brokerName), err,
			)
			glog.Warning(pcb.Message(s))
			c.recorder.Event(binding, corev1.EventTypeWarning, errorBindCallReason, s)
			setServiceBindingCondition(
				toUpdate,
				v1beta1.ServiceBindingConditionReady,
				v1beta1.ConditionFalse,
				errorBindCallReason,
				"Bind call failed. "+s)

			if !time.Now().Before(toUpdate.Status.OperationStartTime.Time.Add(c.reconciliationRetryDuration)) {
				s := "Stopping reconciliation retries, too much time has elapsed"
				glog.Info(pcb.Message(s))
				c.recorder.Event(binding, corev1.EventTypeWarning, errorReconciliationRetryTimeoutReason, s)
				setServiceBindingCondition(toUpdate,
					v1beta1.ServiceBindingConditionFailed,
					v1beta1.ConditionTrue,
					errorReconciliationRetryTimeoutReason,
					s)
				clearServiceBindingCurrentOperation(toUpdate)
				toUpdate.Status.UnbindStatus = v1beta1.ServiceBindingUnbindStatusNotRequired
				if _, err := c.updateServiceBindingStatus(toUpdate); err != nil {
					return err
				}
				return nil
			}

			if _, err := c.updateServiceBindingStatus(toUpdate); err != nil {
				return err
			}
			return err
		}

		if response.Async {
			glog.Info(pcb.Message("Received asynchronous bind response"))

			if response.OperationKey != nil && *response.OperationKey != "" {
				key := string(*response.OperationKey)
				toUpdate.Status.LastOperation = &key
			}

			toUpdate.Status.AsyncOpInProgress = true

			setServiceBindingCondition(
				toUpdate,
				v1beta1.ServiceBindingConditionReady,
				v1beta1.ConditionFalse,
				asyncBindingReason,
				asyncBindingMessage,
			)

			if _, err := c.updateServiceBindingStatus(toUpdate); err != nil {
				return err
			}

			if err := c.beginPollingServiceBinding(binding); err != nil {
				return err
			}

			c.recorder.Eventf(binding, corev1.EventTypeNormal, asyncBindingReason, asyncBindingMessage)

			return nil
		}

		// The Bind request has returned successfully from the Broker. Continue
		// with the success case of creating the ServiceBinding.

		// Save off the external properties here even if the subsequent
		// credentials injection fails. The Broker has already processed the
		// request, so this is what the Broker knows about the state of the
		// binding.
		toUpdate.Status.ExternalProperties = toUpdate.Status.InProgressProperties
		toUpdate.Status.InProgressProperties = nil

		err = c.injectServiceBinding(binding, response.Credentials)
		if err != nil {
			s := fmt.Sprintf(`Error injecting binding results: %s`, err)
			glog.Warning(pcb.Message(s))
			c.recorder.Event(binding, corev1.EventTypeWarning, errorInjectingBindResultReason, s)
			setServiceBindingCondition(
				toUpdate,
				v1beta1.ServiceBindingConditionReady,
				v1beta1.ConditionFalse,
				errorInjectingBindResultReason,
				"Error injecting bind result "+s,
			)

			if !time.Now().Before(toUpdate.Status.OperationStartTime.Time.Add(c.reconciliationRetryDuration)) {
				s := fmt.Sprint(pcb.Message("Stopping reconciliation retries, too much time has elapsed"))
				glog.Info(pcb.Message(s))
				c.recorder.Event(binding, corev1.EventTypeWarning, errorReconciliationRetryTimeoutReason, s)
				setServiceBindingCondition(toUpdate,
					v1beta1.ServiceBindingConditionFailed,
					v1beta1.ConditionTrue,
					errorReconciliationRetryTimeoutReason,
					s)
				return c.setAndUpdateServiceBindingStartOrphanMitigation(toUpdate)
			}

			if _, err := c.updateServiceBindingStatus(toUpdate); err != nil {
				return err
			}
			// TODO: solve scenario where bind request successful, credential injection fails, later reconciliations have non-failing errors
			// with Bind request. After retry duration, reconciler gives up but will not do orphan mitigation.
			return err
		}

		clearServiceBindingCurrentOperation(toUpdate)
		toUpdate.Status.UnbindStatus = v1beta1.ServiceBindingUnbindStatusRequired

		setServiceBindingCondition(
			toUpdate,
			v1beta1.ServiceBindingConditionReady,
			v1beta1.ConditionTrue,
			successInjectedBindResultReason,
			successInjectedBindResultMessage,
		)

		if _, err := c.updateServiceBindingStatus(toUpdate); err != nil {
			return err
		}

		c.recorder.Event(binding, corev1.EventTypeNormal, successInjectedBindResultReason, successInjectedBindResultMessage)
		glog.V(5).Info(pcb.Messagef(
			`Successfully bound to %s`,
			pretty.FromServiceInstanceOfClusterServiceClassAtBrokerName(instance, serviceClass, brokerName),
		))

		return nil
	}

	return nil
}

func (c *controller) reconcileServiceBindingDelete(binding *v1beta1.ServiceBinding) error {
	// All updates having a DeletingTimestamp will have been handled here.
	// We're dealing with an update that's actually a soft delete-- i.e. we
	// have some finalization to do.

	if binding.DeletionTimestamp == nil && !binding.Status.OrphanMitigationInProgress {
		// nothing to do...
		return nil
	}

	pcb := pretty.NewContextBuilder(pretty.ServiceBinding, binding.Namespace, binding.Name)
	glog.V(4).Info(pcb.Message("Processing Delete"))

	finalizerToken := v1beta1.FinalizerServiceCatalog
	finalizers := sets.NewString(binding.Finalizers...)
	if !finalizers.Has(finalizerToken) {
		return nil
	}

	// If unbind has failed, do not do anything more
	if binding.Status.UnbindStatus == v1beta1.ServiceBindingUnbindStatusFailed {
		glog.V(4).Info(pcb.Message("Not processing delete event because unbinding has failed"))
		return nil
	}

	toUpdate, err := makeServiceBindingClone(binding)
	if err != nil {
		return err
	}

<<<<<<< HEAD
	// If unbinding succeeded or is not needed, then clear out the finalizers
	if binding.Status.UnbindStatus == v1beta1.ServiceBindingUnbindStatusNotRequired ||
		binding.Status.UnbindStatus == v1beta1.ServiceBindingUnbindStatusSucceeded {

		glog.V(5).Info(pcb.Message("Clearing catalog finalizer"))

		// Clear the finalizer
		finalizers.Delete(v1beta1.FinalizerServiceCatalog)
		toUpdate.Finalizers = finalizers.List()

		if _, err := c.updateServiceBindingStatus(toUpdate); err != nil {
			return err
		}
		return nil
	}

=======
>>>>>>> 5170e4cd
	err = c.ejectServiceBinding(binding)
	if err != nil {
		s := fmt.Sprintf(`Error deleting secret: %s`, err)
		glog.Warning(pcb.Message(s))
		c.recorder.Eventf(binding, corev1.EventTypeWarning, errorEjectingBindReason, "%v %v", errorEjectingBindMessage, s)
		setServiceBindingCondition(
			toUpdate,
			v1beta1.ServiceBindingConditionReady,
			v1beta1.ConditionUnknown,
			errorEjectingBindReason,
			errorEjectingBindMessage+s,
		)
		if _, err := c.updateServiceBindingStatus(toUpdate); err != nil {
			return err
		}
		return err
	}

	if toUpdate.DeletionTimestamp == nil {
		if toUpdate.Status.OperationStartTime == nil {
			now := metav1.Now()
			toUpdate.Status.OperationStartTime = &now
		}
	} else {
		if toUpdate.Status.CurrentOperation != v1beta1.ServiceBindingOperationUnbind {
			// Cancel any pending orphan mitigation since the resource is being deleted
			toUpdate.Status.OrphanMitigationInProgress = false

			toUpdate, err = c.recordStartOfServiceBindingOperation(toUpdate, v1beta1.ServiceBindingOperationUnbind)
			if err != nil {
				// There has been an update to the binding. Start reconciliation
				// over with a fresh view of the binding.
				return err
			}
		}
	}

<<<<<<< HEAD
	// Make unbinding request to broker
	if ok, err := c.serviceBindingRequestUnbinding(binding, toUpdate, pcb); !ok || err != nil {
		return err
=======
	if binding.Status.UnbindStatus == v1beta1.ServiceBindingUnbindStatusRequired {
		if ok, err := c.serviceBindingRequestUnbinding(binding, toUpdate, pcb); !ok || err != nil {
			return err
		}
>>>>>>> 5170e4cd
	}

	if toUpdate.Status.OrphanMitigationInProgress {
		s := "Orphan mitigation successful"
		setServiceBindingCondition(toUpdate,
			v1beta1.ServiceBindingConditionReady,
			v1beta1.ConditionFalse,
			successOrphanMitigationReason,
			s)
	} else {
		s := "The binding was deleted successfully"
		setServiceBindingCondition(
			toUpdate,
			v1beta1.ServiceBindingConditionReady,
			v1beta1.ConditionFalse,
			successUnboundReason,
			s,
		)
		// Clear the finalizer
		finalizers.Delete(v1beta1.FinalizerServiceCatalog)
		toUpdate.Finalizers = finalizers.List()
	}

	toUpdate.Status.ExternalProperties = nil
	clearServiceBindingCurrentOperation(toUpdate)
	if _, err := c.updateServiceBindingStatus(toUpdate); err != nil {
		return err
	}

	c.recorder.Event(binding, corev1.EventTypeNormal, successUnboundReason, "This binding was deleted successfully")
	glog.V(5).Info(pcb.Message("Successfully deleted ServiceBinding"))

	return nil
}

<<<<<<< HEAD
// serviceBindingRequestUnbinding validates and makes the binding request to the broker.
// Returns if reconciliation should continue and any error produced.
=======
>>>>>>> 5170e4cd
func (c *controller) serviceBindingRequestUnbinding(binding *v1beta1.ServiceBinding, toUpdate *v1beta1.ServiceBinding, pcb *pretty.ContextBuilder) (bool, error) {
	glog.V(4).Info(pcb.Message("Going to make request to unbind"))
	instance, err := c.instanceLister.ServiceInstances(binding.Namespace).Get(binding.Spec.ServiceInstanceRef.Name)
	if err != nil {
		s := fmt.Sprintf(
			`References a non-existent %s "%s/%s"`,
			pretty.ServiceInstance, binding.Namespace, binding.Spec.ServiceInstanceRef.Name,
		)
		glog.Warningf(pcb.Messagef("%s (%s)", s, err))
		c.recorder.Event(binding, corev1.EventTypeWarning, errorNonexistentServiceInstanceReason, s)
		setServiceBindingCondition(
			toUpdate,
			v1beta1.ServiceBindingConditionReady,
			v1beta1.ConditionFalse,
			errorNonexistentServiceInstanceReason,
			"The binding references an ServiceInstance that does not exist. "+s,
		)
		if _, err := c.updateServiceBindingStatus(toUpdate); err != nil {
			return false, err
<<<<<<< HEAD
		}
		return false, err
	}

	if instance.Status.AsyncOpInProgress {
		s := fmt.Sprintf(
			`trying to unbind to %s "%s/%s" that has ongoing asynchronous operation`,
			pretty.ServiceInstance, binding.Namespace, binding.Spec.ServiceInstanceRef.Name,
		)
		glog.Info(pcb.Message(s))
		c.recorder.Event(binding, corev1.EventTypeWarning, errorWithOngoingAsyncOperation, s)
		setServiceBindingCondition(
			toUpdate,
			v1beta1.ServiceBindingConditionReady,
			v1beta1.ConditionFalse,
			errorWithOngoingAsyncOperation,
			errorWithOngoingAsyncOperationMessage,
		)
		if _, err := c.updateServiceBindingStatus(toUpdate); err != nil {
			return false, err
		}
		return false, fmt.Errorf("Ongoing Asynchronous operation")
	}

	if instance.Spec.ClusterServiceClassRef == nil || instance.Spec.ClusterServicePlanRef == nil {
		return false, fmt.Errorf("ClusterServiceClass or ClusterServicePlan references for Instance have not been resolved yet")
	}

	serviceClass, servicePlan, brokerName, brokerClient, err := c.getClusterServiceClassPlanAndClusterServiceBrokerForServiceBinding(instance, binding)
	if err != nil {
		return false, err // retry later
	}

	unbindRequest := &osb.UnbindRequest{
		BindingID:  binding.Spec.ExternalID,
		InstanceID: instance.Spec.ExternalID,
		ServiceID:  serviceClass.Spec.ExternalID,
		PlanID:     servicePlan.Spec.ExternalID,
=======
		}
		return false, err
	}

	if instance.Status.AsyncOpInProgress {
		s := fmt.Sprintf(
			`trying to unbind to %s "%s/%s" that has ongoing asynchronous operation`,
			pretty.ServiceInstance, binding.Namespace, binding.Spec.ServiceInstanceRef.Name,
		)
		glog.Info(pcb.Message(s))
		c.recorder.Event(binding, corev1.EventTypeWarning, errorWithOngoingAsyncOperation, s)
		setServiceBindingCondition(
			toUpdate,
			v1beta1.ServiceBindingConditionReady,
			v1beta1.ConditionFalse,
			errorWithOngoingAsyncOperation,
			errorWithOngoingAsyncOperationMessage,
		)
		if _, err := c.updateServiceBindingStatus(toUpdate); err != nil {
			return false, err
		}
		return false, fmt.Errorf("Ongoing Asynchronous operation")
	}

	if instance.Spec.ClusterServiceClassRef == nil || instance.Spec.ClusterServicePlanRef == nil {
		// Do not retry if the user wants to cancel/abort a binding request.
		// This is a special case where no service class is resolved and a binding delete request
		// has come in in the mean time. In general this should be fixed more generally per issue #1524.
		return false, fmt.Errorf("ClusterServiceClass or ClusterServicePlan references for Instance have not been resolved yet")
	}

	serviceClass, servicePlan, brokerName, brokerClient, err := c.getClusterServiceClassPlanAndClusterServiceBrokerForServiceBinding(instance, binding)
	if err != nil {
		return false, err // retry later
	}

	unbindRequest := &osb.UnbindRequest{
		BindingID:  binding.Spec.ExternalID,
		InstanceID: instance.Spec.ExternalID,
		ServiceID:  serviceClass.Spec.ExternalID,
		PlanID:     servicePlan.Spec.ExternalID,
	}

	// Asynchronous binding operations is currently ALPHA and not
	// enabled by default. To use this feature, you must enable the
	// AsyncBindingOperations feature gate. This may be easily set
	// by setting `asyncBindingOperationsEnabled=true` when
	// deploying the Service Catalog via the Helm charts.
	if serviceClass.Spec.BindingRetrievable &&
		utilfeature.DefaultFeatureGate.Enabled(scfeatures.AsyncBindingOperations) {

		unbindRequest.AcceptsIncomplete = true
>>>>>>> 5170e4cd
	}

	if utilfeature.DefaultFeatureGate.Enabled(scfeatures.OriginatingIdentity) {
		originatingIdentity, err := buildOriginatingIdentity(binding.Spec.UserInfo)
		if err != nil {
			s := fmt.Sprintf(`Error building originating identity headers while unbinding: %v`, err)
			glog.Warning(pcb.Message(s))
			c.recorder.Event(binding, corev1.EventTypeWarning, errorWithOriginatingIdentity, s)
			setServiceBindingCondition(
				toUpdate,
				v1beta1.ServiceBindingConditionReady,
				v1beta1.ConditionFalse,
				errorWithOriginatingIdentity,
				s,
			)
			if _, err := c.updateServiceBindingStatus(toUpdate); err != nil {
				return false, err
			}
			return false, err
		}
		unbindRequest.OriginatingIdentity = originatingIdentity
	}

<<<<<<< HEAD
	_, err = brokerClient.Unbind(unbindRequest)
=======
	response, err := brokerClient.Unbind(unbindRequest)
>>>>>>> 5170e4cd
	if err != nil {
		if httpErr, ok := osb.IsHTTPError(err); ok {
			s := fmt.Sprintf(
				`Error unbinding from %s: %s`,
				pretty.FromServiceInstanceOfClusterServiceClassAtBrokerName(instance, serviceClass, brokerName), httpErr.Error(),
			)
			glog.Warning(pcb.Message(s))
			c.recorder.Event(binding, corev1.EventTypeWarning, errorUnbindCallReason, s)
			setServiceBindingCondition(
				toUpdate,
				v1beta1.ServiceBindingConditionReady,
				v1beta1.ConditionUnknown,
				errorUnbindCallReason,
				"Unbind call failed. "+s)
			if !toUpdate.Status.OrphanMitigationInProgress {
				setServiceBindingCondition(
					toUpdate,
					v1beta1.ServiceBindingConditionFailed,
					v1beta1.ConditionTrue,
					errorUnbindCallReason,
					"Unbind call failed. "+s)
			}
			clearServiceBindingCurrentOperation(toUpdate)
			toUpdate.Status.UnbindStatus = v1beta1.ServiceBindingUnbindStatusFailed
			if _, err := c.updateServiceBindingStatus(toUpdate); err != nil {
				return false, err
			}
			return false, nil
		}
		s := fmt.Sprintf(
			`Error unbinding from %s: %s`,
			pretty.FromServiceInstanceOfClusterServiceClassAtBrokerName(instance, serviceClass, brokerName), err,
		)
		glog.Warning(pcb.Message(s))
		c.recorder.Event(binding, corev1.EventTypeWarning, errorUnbindCallReason, s)
		setServiceBindingCondition(
			toUpdate,
			v1beta1.ServiceBindingConditionReady,
			v1beta1.ConditionUnknown,
			errorUnbindCallReason,
			"Unbind call failed. "+s)

		if !time.Now().Before(toUpdate.Status.OperationStartTime.Time.Add(c.reconciliationRetryDuration)) {
			if toUpdate.Status.OrphanMitigationInProgress {
				s := "Stopping reconciliation retries, too much time has elapsed during orphan mitigation"
				glog.Info(pcb.Message(s))
				c.recorder.Event(binding, corev1.EventTypeWarning, errorReconciliationRetryTimeoutReason, s)
			} else {
				s := "Stopping reconciliation retries, too much time has elapsed"
				glog.Info(pcb.Message(s))
				c.recorder.Event(binding, corev1.EventTypeWarning, errorReconciliationRetryTimeoutReason, s)
				setServiceBindingCondition(toUpdate,
					v1beta1.ServiceBindingConditionFailed,
					v1beta1.ConditionTrue,
					errorReconciliationRetryTimeoutReason,
					s)
			}
			clearServiceBindingCurrentOperation(toUpdate)
			toUpdate.Status.UnbindStatus = v1beta1.ServiceBindingUnbindStatusFailed
			if _, err := c.updateServiceBindingStatus(toUpdate); err != nil {
				return false, err
			}
			return false, nil
		}

		if _, err := c.updateServiceBindingStatus(toUpdate); err != nil {
			return false, err
		}
		return false, err
<<<<<<< HEAD
=======
	}

	if response.Async {
		glog.Info(pcb.Message("Received asynchronous unbind response"))

		if response.OperationKey != nil && *response.OperationKey != "" {
			key := string(*response.OperationKey)
			toUpdate.Status.LastOperation = &key
		}

		toUpdate.Status.AsyncOpInProgress = true

		setServiceBindingCondition(
			toUpdate,
			v1beta1.ServiceBindingConditionReady,
			v1beta1.ConditionFalse,
			asyncUnbindingReason,
			asyncUnbindingMessage,
		)

		if _, err := c.updateServiceBindingStatus(toUpdate); err != nil {
			return false, err
		}

		if err := c.beginPollingServiceBinding(binding); err != nil {
			return false, err
		}

		c.recorder.Eventf(binding, corev1.EventTypeNormal, asyncUnbindingReason, asyncUnbindingMessage)

		return false, nil
>>>>>>> 5170e4cd
	}
	toUpdate.Status.UnbindStatus = v1beta1.ServiceBindingUnbindStatusSucceeded
	return true, nil
}

// isPlanBindable returns whether the given ClusterServiceClass and ClusterServicePlan
// combination is bindable.  Plans may override the service-level bindable
// attribute, so if the plan provides a value, return that value.  Otherwise,
// return the Bindable field of the ClusterServiceClass.
//
// Note: enforcing that the plan belongs to the given service class is the
// responsibility of the caller.
func isPlanBindable(serviceClass *v1beta1.ClusterServiceClass, plan *v1beta1.ClusterServicePlan) bool {
	if plan.Spec.Bindable != nil {
		return *plan.Spec.Bindable
	}

	return serviceClass.Spec.Bindable
}

func (c *controller) injectServiceBinding(binding *v1beta1.ServiceBinding, credentials map[string]interface{}) error {
	pcb := pretty.NewContextBuilder(pretty.ServiceBinding, binding.Namespace, binding.Name)
	glog.V(5).Info(pcb.Messagef(`Creating/updating Secret "%s/%s" with %d keys`,
		binding.Namespace, binding.Spec.SecretName, len(credentials),
	))

	secretData := make(map[string][]byte)
	for k, v := range credentials {
		var err error
		secretData[k], err = serialize(v)
		if err != nil {
			return fmt.Errorf("Unable to serialize value for credential key %q (value is intentionally not logged): %s", k, err)
		}
	}

	// Creating/updating the Secret
	secretClient := c.kubeClient.CoreV1().Secrets(binding.Namespace)
	existingSecret, err := secretClient.Get(binding.Spec.SecretName, metav1.GetOptions{})
	if err == nil {
		// Update existing secret
		if !metav1.IsControlledBy(existingSecret, binding) {
			controllerRef := metav1.GetControllerOf(existingSecret)
			return fmt.Errorf(`Secret "%s/%s" is not owned by ServiceBinding, controllerRef: %v`, binding.Namespace, existingSecret.Name, controllerRef)
		}
		existingSecret.Data = secretData
		_, err = secretClient.Update(existingSecret)
		if err != nil {
			if apierrors.IsConflict(err) {
				// Conflicting update detected, try again later
				return fmt.Errorf(`Conflicting Secret "%s/%s" update detected`, binding.Namespace, existingSecret.Name)
			}
			return fmt.Errorf(`Unexpected error updating Secret "%s/%s": %v`, binding.Namespace, existingSecret.Name, err)
		}
	} else {
		if !apierrors.IsNotFound(err) {
			// Terminal error
			return fmt.Errorf(`Unexpected error getting Secret "%s/%s": %v`, binding.Namespace, existingSecret.Name, err)
		}
		err = nil

		// Create new secret
		secret := &corev1.Secret{
			ObjectMeta: metav1.ObjectMeta{
				Name:      binding.Spec.SecretName,
				Namespace: binding.Namespace,
				OwnerReferences: []metav1.OwnerReference{
					*metav1.NewControllerRef(binding, bindingControllerKind),
				},
			},
			Data: secretData,
		}
		_, err = secretClient.Create(secret)
		if err != nil {
			if apierrors.IsAlreadyExists(err) {
				// Concurrent controller has created secret under the same name,
				// Update the secret at the next retry iteration
				return fmt.Errorf(`Conflicting Secret "%s/%s" creation detected`, binding.Namespace, secret.Name)
			}
			// Terminal error
			return fmt.Errorf(`Unexpected error creating Secret "%s/%s": %v`, binding.Namespace, secret.Name, err)
		}
	}

	return err
}

func (c *controller) ejectServiceBinding(binding *v1beta1.ServiceBinding) error {
	var err error
	pcb := pretty.NewContextBuilder(pretty.ServiceBinding, binding.Namespace, binding.Name)
	glog.V(5).Info(pcb.Messagef(`Deleting Secret "%s/%s"`,
		binding.Namespace, binding.Spec.SecretName,
	))
	err = c.kubeClient.CoreV1().Secrets(binding.Namespace).Delete(binding.Spec.SecretName, &metav1.DeleteOptions{})
	if err != nil && !apierrors.IsNotFound(err) {
		return err
	}

	return nil
}

// setServiceBindingCondition sets a single condition on a ServiceBinding's
// status: if the condition already exists in the status, it is mutated; if the
// condition does not already exist in the status, it is added. Other
// conditions in the // status are not altered. If the condition exists and its
// status changes, the LastTransitionTime field is updated.

//
// Note: objects coming from informers should never be mutated; always pass a
// deep copy as the binding parameter.
func setServiceBindingCondition(toUpdate *v1beta1.ServiceBinding,
	conditionType v1beta1.ServiceBindingConditionType,
	status v1beta1.ConditionStatus,
	reason, message string) {

	setServiceBindingConditionInternal(toUpdate, conditionType, status, reason, message, metav1.Now())
}

// setServiceBindingConditionInternal is
// setServiceBindingCondition but allows the time to be parameterized
// for testing.
func setServiceBindingConditionInternal(toUpdate *v1beta1.ServiceBinding,
	conditionType v1beta1.ServiceBindingConditionType,
	status v1beta1.ConditionStatus,
	reason, message string,
	t metav1.Time) {
	pcb := pretty.NewContextBuilder(pretty.ServiceBinding, toUpdate.Namespace, toUpdate.Name)
	glog.V(5).Info(pcb.Messagef(
		"Setting condition %q to %v",
		conditionType, status,
	))

	newCondition := v1beta1.ServiceBindingCondition{
		Type:    conditionType,
		Status:  status,
		Reason:  reason,
		Message: message,
	}

	if len(toUpdate.Status.Conditions) == 0 {
		glog.Info(pcb.Messagef(
			"Setting lastTransitionTime for condition %q to %v",
			conditionType, t,
		))
		newCondition.LastTransitionTime = t
		toUpdate.Status.Conditions = []v1beta1.ServiceBindingCondition{newCondition}
		return
	}
	for i, cond := range toUpdate.Status.Conditions {
		if cond.Type == conditionType {
			if cond.Status != newCondition.Status {
				glog.V(3).Info(pcb.Messagef(
					"Found status change for condition %q: %q -> %q; setting lastTransitionTime to %v",
					conditionType, cond.Status, status, t,
				))
				newCondition.LastTransitionTime = t
			} else {
				newCondition.LastTransitionTime = cond.LastTransitionTime
			}

			toUpdate.Status.Conditions[i] = newCondition
			return
		}
	}

	glog.V(3).Info(
		pcb.Messagef("Setting lastTransitionTime for condition %q to %v",
			conditionType, t,
		))

	newCondition.LastTransitionTime = t
	toUpdate.Status.Conditions = append(toUpdate.Status.Conditions, newCondition)
}

func (c *controller) updateServiceBindingStatus(toUpdate *v1beta1.ServiceBinding) (*v1beta1.ServiceBinding, error) {
	pcb := pretty.NewContextBuilder(pretty.ServiceBinding, toUpdate.Namespace, toUpdate.Name)
	glog.V(4).Info(pcb.Message("Updating status"))
	updatedBinding, err := c.serviceCatalogClient.ServiceBindings(toUpdate.Namespace).UpdateStatus(toUpdate)
	if err != nil {
		glog.Errorf(pcb.Messagef("Error updating status: %v", err))
	} else {
		glog.V(6).Info(pcb.Messagef(`Updated status of resourceVersion: %v; got resourceVersion: %v`,
			toUpdate.ResourceVersion, updatedBinding.ResourceVersion),
		)
	}

	return updatedBinding, err
}

// updateServiceBindingCondition updates the given condition for the given ServiceBinding
// with the given status, reason, and message.
func (c *controller) updateServiceBindingCondition(
	binding *v1beta1.ServiceBinding,
	conditionType v1beta1.ServiceBindingConditionType,
	status v1beta1.ConditionStatus,
	reason, message string) error {

	pcb := pretty.NewContextBuilder(pretty.ServiceBinding, binding.Namespace, binding.Name)

	toUpdate, err := makeServiceBindingClone(binding)
	if err != nil {
		return err
	}

	setServiceBindingCondition(toUpdate, conditionType, status, reason, message)

	glog.V(4).Info(pcb.Messagef(
		"Updating %v condition to %v (Reason: %q, Message: %q)",
		conditionType, status, reason, message,
	))
	_, err = c.serviceCatalogClient.ServiceBindings(binding.Namespace).UpdateStatus(toUpdate)
	if err != nil {
		glog.Errorf(pcb.Messagef(
			"Error updating %v condition to %v: %v",
			status, err,
		))
	}
	return err
}

// recordStartOfServiceBindingOperation updates the binding to indicate
// that there is a current operation being performed. The Status of the binding
// is recorded in the registry.
// params:
// toUpdate - a modifiable copy of the binding in the registry to update
// operation - operation that is being performed on the binding
// returns:
// 1 - a modifiable copy of toUpdate; or toUpdate if there was an error
// 2 - any error that occurred
func (c *controller) recordStartOfServiceBindingOperation(toUpdate *v1beta1.ServiceBinding, operation v1beta1.ServiceBindingOperation) (*v1beta1.ServiceBinding, error) {
	toUpdate.Status.CurrentOperation = operation
	now := metav1.Now()
	toUpdate.Status.OperationStartTime = &now
	reason := ""
	message := ""
	switch operation {
	case v1beta1.ServiceBindingOperationBind:
		reason = bindingInFlightReason
		message = bindingInFlightMessage
	case v1beta1.ServiceBindingOperationUnbind:
		reason = unbindingInFlightReason
		message = unbindingInFlightMessage
	}
	setServiceBindingCondition(
		toUpdate,
		v1beta1.ServiceBindingConditionReady,
		v1beta1.ConditionFalse,
		reason,
		message,
	)
	return c.updateServiceBindingStatus(toUpdate)
}

// clearServiceBindingCurrentOperation sets the fields of the binding's
// Status to indicate that there is no current operation being performed. The
// Status is *not* recorded in the registry.
func clearServiceBindingCurrentOperation(toUpdate *v1beta1.ServiceBinding) {
	toUpdate.Status.CurrentOperation = ""
	toUpdate.Status.OperationStartTime = nil
	toUpdate.Status.AsyncOpInProgress = false
	toUpdate.Status.LastOperation = nil
	toUpdate.Status.ReconciledGeneration = toUpdate.Generation
	toUpdate.Status.InProgressProperties = nil
	toUpdate.Status.OrphanMitigationInProgress = false
}

func (c *controller) requeueServiceBindingForPoll(key string) error {
	c.bindingQueue.Add(key)

	return nil
}

// beginPollingServiceBinding does a rate-limited add of the key for the given
// binding to the controller's binding polling queue.
func (c *controller) beginPollingServiceBinding(binding *v1beta1.ServiceBinding) error {
	key, err := cache.DeletionHandlingMetaNamespaceKeyFunc(binding)
	if err != nil {
		glog.Errorf("Couldn't create a key for object %+v: %v", binding, err)
		return fmt.Errorf("Couldn't create a key for object %+v: %v", binding, err)
	}

	c.bindingPollingQueue.AddRateLimited(key)

	return nil
}

// continuePollingServiceBinding does a rate-limited add of the key for the
// given binding to the controller's binding polling queue.
func (c *controller) continuePollingServiceBinding(binding *v1beta1.ServiceBinding) error {
	return c.beginPollingServiceBinding(binding)
}

// finishPollingServiceBinding removes the binding's key from the controller's
// binding polling queue.
func (c *controller) finishPollingServiceBinding(binding *v1beta1.ServiceBinding) error {
	key, err := cache.DeletionHandlingMetaNamespaceKeyFunc(binding)
	if err != nil {
		glog.Errorf("Couldn't create a key for object %+v: %v", binding, err)
		return fmt.Errorf("Couldn't create a key for object %+v: %v", binding, err)
	}

	c.bindingPollingQueue.Forget(key)

	return nil
}

func (c *controller) pollServiceBinding(binding *v1beta1.ServiceBinding) error {
	pcb := pretty.NewContextBuilder(pretty.ServiceBinding, binding.Name, binding.Namespace)

	glog.V(4).Infof(pcb.Message("Processing"))

	instance, err := c.instanceLister.ServiceInstances(binding.Namespace).Get(binding.Spec.ServiceInstanceRef.Name)
	if err != nil {
		return fmt.Errorf("could not get instance for ServiceBinding %v/%v", binding.Namespace, binding.Name)
	}

	serviceClass, servicePlan, _, brokerClient, err := c.getClusterServiceClassPlanAndClusterServiceBrokerForServiceBinding(instance, binding)
	if err != nil {
		return err
	}

	// There are some conditions that are different if we're
	// deleting or mitigating an orphan; this is more readable than
	// checking the timestamps in various places.
	mitigatingOrphan := binding.Status.OrphanMitigationInProgress
	deleting := false
	if binding.Status.CurrentOperation == v1beta1.ServiceBindingOperationUnbind || mitigatingOrphan {
		deleting = true
	}

	if binding.Status.OperationStartTime == nil {
		s := "Stopping reconciliation retries because the operation start time is not set"
		glog.Info(pcb.Message(s))
		c.recorder.Event(binding, corev1.EventTypeWarning, errorReconciliationRetryTimeoutReason, s)

		if mitigatingOrphan {
			setServiceBindingCondition(
				binding,
				v1beta1.ServiceBindingConditionReady,
				v1beta1.ConditionUnknown,
				errorOrphanMitigationFailedReason,
				"Orphan mitigation failed: "+s,
			)
		} else {
			setServiceBindingCondition(
				binding,
				v1beta1.ServiceBindingConditionFailed,
				v1beta1.ConditionTrue,
				errorReconciliationRetryTimeoutReason,
				s,
			)
		}

		if deleting {
			clearServiceBindingCurrentOperation(binding)
			binding.Status.UnbindStatus = v1beta1.ServiceBindingUnbindStatusFailed

			if _, err := c.updateServiceBindingStatus(binding); err != nil {
				return err
			}
		} else {
			if err := c.setAndUpdateServiceBindingStartOrphanMitigation(binding); err != nil {
				return err
			}
		}

		return c.finishPollingServiceBinding(binding)
	}

	request := &osb.BindingLastOperationRequest{
		InstanceID: instance.Spec.ExternalID,
		BindingID:  binding.Spec.ExternalID,
		ServiceID:  &serviceClass.Spec.ExternalID,
		PlanID:     &servicePlan.Spec.ExternalID,
	}
	if binding.Status.LastOperation != nil && *binding.Status.LastOperation != "" {
		key := osb.OperationKey(*binding.Status.LastOperation)
		request.OperationKey = &key
	}

	if utilfeature.DefaultFeatureGate.Enabled(scfeatures.OriginatingIdentity) {
		originatingIdentity, err := buildOriginatingIdentity(binding.Spec.UserInfo)
		if err != nil {
			s := fmt.Sprintf("Error building originating identity headers for polling last operation: %v", err)
			glog.Warningf(pcb.Message(s))
			c.recorder.Event(binding, corev1.EventTypeWarning, errorWithOriginatingIdentity, s)
			setServiceBindingCondition(
				binding,
				v1beta1.ServiceBindingConditionReady,
				v1beta1.ConditionFalse,
				errorWithOriginatingIdentity,
				s,
			)
			if _, err := c.updateServiceBindingStatus(binding); err != nil {
				return err
			}
			return err
		}
		request.OriginatingIdentity = originatingIdentity
	}

	glog.V(5).Info(pcb.Message("Polling last operation"))

	response, err := brokerClient.PollBindingLastOperation(request)
	if err != nil {
		// If the operation was for delete and we receive a http.StatusGone,
		// this is considered a success as per the spec, so mark as deleted
		// and remove any finalizers.
		if osb.IsGoneError(err) && deleting {
			var (
				reason  string
				message string
			)
			switch {
			case mitigatingOrphan:
				reason = successOrphanMitigationReason
				message = successOrphanMitigationMessage
			default:
				reason = successUnboundReason
				message = "The binding was deleted successfully"
			}

			clearServiceBindingCurrentOperation(binding)
			binding.Status.UnbindStatus = v1beta1.ServiceBindingUnbindStatusSucceeded
			binding.Status.ExternalProperties = nil

			setServiceBindingCondition(
				binding,
				v1beta1.ServiceBindingConditionReady,
				v1beta1.ConditionFalse,
				reason,
				message,
			)

			if !mitigatingOrphan {
				// Clear the finalizer
				if finalizers := sets.NewString(binding.Finalizers...); finalizers.Has(v1beta1.FinalizerServiceCatalog) {
					finalizers.Delete(v1beta1.FinalizerServiceCatalog)
					binding.Finalizers = finalizers.List()
				}
			}

			if _, err := c.updateServiceBindingStatus(binding); err != nil {
				return err
			}

			c.recorder.Event(binding, corev1.EventTypeNormal, reason, message)
			glog.V(4).Info(pcb.Message(message))

			return c.finishPollingServiceBinding(binding)
		}

		// We got some kind of error from the broker.  While polling last
		// operation, this represents an invalid response and we should
		// continue polling last operation.
		//
		// The ready condition on the binding should already have
		// condition false; it should be sufficient to create an event for
		// the instance.
		errText := ""
		if httpErr, ok := osb.IsHTTPError(err); ok {
			errText = httpErr.Error()
		} else {
			errText = err.Error()
		}

		s := fmt.Sprintf("Error polling last operation: %v", errText)
		glog.V(4).Info(pcb.Message(s))
		c.recorder.Event(binding, corev1.EventTypeWarning, errorPollingLastOperationReason, s)

		if c.isServiceBindingReconciliationRetryDurationExceeded(binding) {
			return c.reconciliationRetryDurationExceededFinishPollingServiceBinding(binding)
		}

		return c.continuePollingServiceBinding(binding)
	}

	glog.V(4).Info(pcb.Messagef("Poll returned %q : %q", response.State, response.Description))

	switch response.State {
	case osb.StateInProgress:
		// if the description is non-nil, then update the instance condition with it
		if response.Description != nil {
			var (
				message string
				reason  string
			)
			if deleting {
				reason = asyncUnbindingReason
				message = asyncUnbindingMessage
			} else {
				reason = asyncBindingReason
				message = asyncBindingMessage
			}

			message = fmt.Sprintf("%s (%s)", message, *response.Description)

			setServiceBindingCondition(
				binding,
				v1beta1.ServiceBindingConditionReady,
				v1beta1.ConditionFalse,
				reason,
				message,
			)
		}

		if c.isServiceBindingReconciliationRetryDurationExceeded(binding) {
			return c.reconciliationRetryDurationExceededFinishPollingServiceBinding(binding)
		}

		if _, err := c.updateServiceBindingStatus(binding); err != nil {
			return err
		}

		glog.V(4).Info(pcb.Message("Last operation not completed (still in progress)"))

		return c.continuePollingServiceBinding(binding)
	case osb.StateSucceeded:
		if deleting {
			var (
				reason  string
				message string
			)
			switch {
			case mitigatingOrphan:
				reason = successOrphanMitigationReason
				message = successOrphanMitigationMessage
			default:
				reason = successUnboundReason
				message = "The binding was deleted successfully"
			}

			clearServiceBindingCurrentOperation(binding)
			binding.Status.UnbindStatus = v1beta1.ServiceBindingUnbindStatusSucceeded
			binding.Status.ExternalProperties = nil

			setServiceBindingCondition(
				binding,
				v1beta1.ServiceBindingConditionReady,
				v1beta1.ConditionFalse,
				reason,
				message,
			)

			if !mitigatingOrphan {
				// Clear the finalizer
				if finalizers := sets.NewString(binding.Finalizers...); finalizers.Has(v1beta1.FinalizerServiceCatalog) {
					finalizers.Delete(v1beta1.FinalizerServiceCatalog)
					binding.Finalizers = finalizers.List()
				}
			}

			if _, err := c.updateServiceBindingStatus(binding); err != nil {
				return err
			}

			c.recorder.Event(binding, corev1.EventTypeNormal, reason, message)
			glog.V(4).Info(pcb.Message(message))

			return c.finishPollingServiceBinding(binding)
		}

		// Update the in progress/external properties, as the changes have been
		// persisted in the broker
		binding.Status.ExternalProperties = binding.Status.InProgressProperties
		binding.Status.InProgressProperties = nil

		getBindingRequest := &osb.GetBindingRequest{
			InstanceID: instance.Spec.ExternalID,
			BindingID:  binding.Spec.ExternalID,
		}

		getBindingResponse, err := brokerClient.GetBinding(getBindingRequest)
		if err != nil {
			s := fmt.Sprintf("Could not do a GET on binding resource: %v", err)
			glog.Warning(pcb.Message(s))
			c.recorder.Event(binding, corev1.EventTypeWarning, errorFetchingBindingFailedReason, s)

			setServiceBindingCondition(
				binding,
				v1beta1.ServiceBindingConditionFailed,
				v1beta1.ConditionTrue,
				errorFetchingBindingFailedReason,
				s,
			)

			if err := c.setAndUpdateServiceBindingStartOrphanMitigation(binding); err != nil {
				return err
			}

			return c.finishPollingServiceBinding(binding)
		}

		if err := c.injectServiceBinding(binding, getBindingResponse.Credentials); err != nil {
			s := fmt.Sprintf("Error injecting bind results: %v", err)
			glog.Warning(pcb.Message(s))
			c.recorder.Event(binding, corev1.EventTypeWarning, errorInjectingBindResultReason, s)

			setServiceBindingCondition(
				binding,
				v1beta1.ServiceBindingConditionFailed,
				v1beta1.ConditionTrue,
				errorInjectingBindResultReason,
				s,
			)

			if err := c.setAndUpdateServiceBindingStartOrphanMitigation(binding); err != nil {
				return err
			}

			return c.finishPollingServiceBinding(binding)
		}

		glog.V(4).Info(pcb.Message(successInjectedBindResultMessage))
		c.recorder.Event(binding, corev1.EventTypeNormal, successInjectedBindResultReason, successInjectedBindResultMessage)

		setServiceBindingCondition(
			binding,
			v1beta1.ServiceBindingConditionReady,
			v1beta1.ConditionTrue,
			successInjectedBindResultReason,
			successInjectedBindResultMessage,
		)
		clearServiceBindingCurrentOperation(binding)

		if _, err := c.updateServiceBindingStatus(binding); err != nil {
			return err
		}

		return c.finishPollingServiceBinding(binding)
	case osb.StateFailed:
		description := "(no description provided)"
		if response.Description != nil {
			description = *response.Description
		}

		var (
			readyCond v1beta1.ConditionStatus
			reason    string
			message   string
		)
		switch {
		case mitigatingOrphan:
			readyCond = v1beta1.ConditionUnknown
			reason = errorOrphanMitigationFailedReason
			message = "Orphan mitigation failed: " + description
		case deleting:
			readyCond = v1beta1.ConditionUnknown
			reason = errorUnbindCallReason
			message = "Unbind call failed: " + description
		default:
			readyCond = v1beta1.ConditionFalse
			reason = errorBindCallReason
			message = "Bind call failed: " + description
		}

		glog.Warning(pcb.Message(message))
		c.recorder.Event(binding, corev1.EventTypeWarning, reason, message)

		setServiceBindingCondition(
			binding,
			v1beta1.ServiceBindingConditionReady,
			readyCond,
			reason,
			message,
		)

		if !mitigatingOrphan {
			setServiceBindingCondition(
				binding,
				v1beta1.ServiceBindingConditionFailed,
				v1beta1.ConditionTrue,
				reason,
				message,
			)
		}

		clearServiceBindingCurrentOperation(binding)

		if deleting {
			binding.Status.UnbindStatus = v1beta1.ServiceBindingUnbindStatusFailed
		}

		if _, err := c.updateServiceBindingStatus(binding); err != nil {
			return err
		}

		return c.finishPollingServiceBinding(binding)
	default:
		glog.Warning(pcb.Messagef("Got invalid state in LastOperationResponse: %q", response.State))

		if c.isServiceBindingReconciliationRetryDurationExceeded(binding) {
			return c.reconciliationRetryDurationExceededFinishPollingServiceBinding(binding)
		}

		return c.continuePollingServiceBinding(binding)
	}
}

// reconciliationTimeExpired tests if the current Operation State time has
// elapsed the reconciliationRetryDuration time period
func (c *controller) isServiceBindingReconciliationRetryDurationExceeded(binding *v1beta1.ServiceBinding) bool {
	if time.Now().After(binding.Status.OperationStartTime.Time.Add(c.reconciliationRetryDuration)) {
		return true
	}
	return false
}

// reconciliationRetryDurationExceededFinishPollingServiceBinding marks the
// binding as failed due to the reconciliation retry duration having been
// exceeded.
//
// The binding resource passed will be directly modified, so make sure it is
// not directly from the cache.
func (c *controller) reconciliationRetryDurationExceededFinishPollingServiceBinding(binding *v1beta1.ServiceBinding) error {
	pcb := pretty.NewContextBuilder(pretty.ServiceBinding, binding.Namespace, binding.Name)

	mitigatingOrphan := binding.Status.OrphanMitigationInProgress
	deleting := false
	if binding.Status.CurrentOperation == v1beta1.ServiceBindingOperationUnbind || mitigatingOrphan {
		deleting = true
	}

	s := "Stopping reconciliation retries because too much time has elapsed"
	glog.Infof(pcb.Message(s))
	c.recorder.Event(binding, corev1.EventTypeWarning, errorReconciliationRetryTimeoutReason, s)

	if mitigatingOrphan {
		setServiceBindingCondition(
			binding,
			v1beta1.ServiceBindingConditionReady,
			v1beta1.ConditionUnknown,
			errorOrphanMitigationFailedReason,
			"Orphan mitigation failed: "+s,
		)
	} else {
		setServiceBindingCondition(
			binding,
			v1beta1.ServiceBindingConditionFailed,
			v1beta1.ConditionTrue,
			errorReconciliationRetryTimeoutReason,
			s,
		)
	}

	if deleting {
		clearServiceBindingCurrentOperation(binding)
		binding.Status.UnbindStatus = v1beta1.ServiceBindingUnbindStatusFailed

		if _, err := c.updateServiceBindingStatus(binding); err != nil {
			return err
		}
	} else {
		if err := c.setAndUpdateServiceBindingStartOrphanMitigation(binding); err != nil {
			return err
		}
	}

	return c.finishPollingServiceBinding(binding)
}<|MERGE_RESOLUTION|>--- conflicted
+++ resolved
@@ -687,7 +687,6 @@
 		return err
 	}
 
-<<<<<<< HEAD
 	// If unbinding succeeded or is not needed, then clear out the finalizers
 	if binding.Status.UnbindStatus == v1beta1.ServiceBindingUnbindStatusNotRequired ||
 		binding.Status.UnbindStatus == v1beta1.ServiceBindingUnbindStatusSucceeded {
@@ -704,8 +703,6 @@
 		return nil
 	}
 
-=======
->>>>>>> 5170e4cd
 	err = c.ejectServiceBinding(binding)
 	if err != nil {
 		s := fmt.Sprintf(`Error deleting secret: %s`, err)
@@ -743,16 +740,10 @@
 		}
 	}
 
-<<<<<<< HEAD
-	// Make unbinding request to broker
-	if ok, err := c.serviceBindingRequestUnbinding(binding, toUpdate, pcb); !ok || err != nil {
-		return err
-=======
 	if binding.Status.UnbindStatus == v1beta1.ServiceBindingUnbindStatusRequired {
 		if ok, err := c.serviceBindingRequestUnbinding(binding, toUpdate, pcb); !ok || err != nil {
 			return err
 		}
->>>>>>> 5170e4cd
 	}
 
 	if toUpdate.Status.OrphanMitigationInProgress {
@@ -788,11 +779,8 @@
 	return nil
 }
 
-<<<<<<< HEAD
 // serviceBindingRequestUnbinding validates and makes the binding request to the broker.
 // Returns if reconciliation should continue and any error produced.
-=======
->>>>>>> 5170e4cd
 func (c *controller) serviceBindingRequestUnbinding(binding *v1beta1.ServiceBinding, toUpdate *v1beta1.ServiceBinding, pcb *pretty.ContextBuilder) (bool, error) {
 	glog.V(4).Info(pcb.Message("Going to make request to unbind"))
 	instance, err := c.instanceLister.ServiceInstances(binding.Namespace).Get(binding.Spec.ServiceInstanceRef.Name)
@@ -812,7 +800,7 @@
 		)
 		if _, err := c.updateServiceBindingStatus(toUpdate); err != nil {
 			return false, err
-<<<<<<< HEAD
+
 		}
 		return false, err
 	}
@@ -838,45 +826,6 @@
 	}
 
 	if instance.Spec.ClusterServiceClassRef == nil || instance.Spec.ClusterServicePlanRef == nil {
-		return false, fmt.Errorf("ClusterServiceClass or ClusterServicePlan references for Instance have not been resolved yet")
-	}
-
-	serviceClass, servicePlan, brokerName, brokerClient, err := c.getClusterServiceClassPlanAndClusterServiceBrokerForServiceBinding(instance, binding)
-	if err != nil {
-		return false, err // retry later
-	}
-
-	unbindRequest := &osb.UnbindRequest{
-		BindingID:  binding.Spec.ExternalID,
-		InstanceID: instance.Spec.ExternalID,
-		ServiceID:  serviceClass.Spec.ExternalID,
-		PlanID:     servicePlan.Spec.ExternalID,
-=======
-		}
-		return false, err
-	}
-
-	if instance.Status.AsyncOpInProgress {
-		s := fmt.Sprintf(
-			`trying to unbind to %s "%s/%s" that has ongoing asynchronous operation`,
-			pretty.ServiceInstance, binding.Namespace, binding.Spec.ServiceInstanceRef.Name,
-		)
-		glog.Info(pcb.Message(s))
-		c.recorder.Event(binding, corev1.EventTypeWarning, errorWithOngoingAsyncOperation, s)
-		setServiceBindingCondition(
-			toUpdate,
-			v1beta1.ServiceBindingConditionReady,
-			v1beta1.ConditionFalse,
-			errorWithOngoingAsyncOperation,
-			errorWithOngoingAsyncOperationMessage,
-		)
-		if _, err := c.updateServiceBindingStatus(toUpdate); err != nil {
-			return false, err
-		}
-		return false, fmt.Errorf("Ongoing Asynchronous operation")
-	}
-
-	if instance.Spec.ClusterServiceClassRef == nil || instance.Spec.ClusterServicePlanRef == nil {
 		// Do not retry if the user wants to cancel/abort a binding request.
 		// This is a special case where no service class is resolved and a binding delete request
 		// has come in in the mean time. In general this should be fixed more generally per issue #1524.
@@ -904,7 +853,6 @@
 		utilfeature.DefaultFeatureGate.Enabled(scfeatures.AsyncBindingOperations) {
 
 		unbindRequest.AcceptsIncomplete = true
->>>>>>> 5170e4cd
 	}
 
 	if utilfeature.DefaultFeatureGate.Enabled(scfeatures.OriginatingIdentity) {
@@ -928,11 +876,7 @@
 		unbindRequest.OriginatingIdentity = originatingIdentity
 	}
 
-<<<<<<< HEAD
-	_, err = brokerClient.Unbind(unbindRequest)
-=======
 	response, err := brokerClient.Unbind(unbindRequest)
->>>>>>> 5170e4cd
 	if err != nil {
 		if httpErr, ok := osb.IsHTTPError(err); ok {
 			s := fmt.Sprintf(
@@ -1002,8 +946,6 @@
 			return false, err
 		}
 		return false, err
-<<<<<<< HEAD
-=======
 	}
 
 	if response.Async {
@@ -1035,7 +977,6 @@
 		c.recorder.Eventf(binding, corev1.EventTypeNormal, asyncUnbindingReason, asyncUnbindingMessage)
 
 		return false, nil
->>>>>>> 5170e4cd
 	}
 	toUpdate.Status.UnbindStatus = v1beta1.ServiceBindingUnbindStatusSucceeded
 	return true, nil
