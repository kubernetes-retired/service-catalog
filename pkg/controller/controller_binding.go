--- conflicted
+++ resolved
@@ -730,23 +730,7 @@
 			// Cancel any pending orphan mitigation since the resource is being deleted
 			toUpdate.Status.OrphanMitigationInProgress = false
 
-<<<<<<< HEAD
 			toUpdate, err = c.recordStartOfServiceBindingOperation(toUpdate, v1beta1.ServiceBindingOperationUnbind)
-=======
-		// Asynchronous binding operations is currently ALPHA and not
-		// enabled by default. To use this feature, you must enable the
-		// AsyncBindingOperations feature gate. This may be easily set
-		// by setting `asyncBindingOperationsEnabled=true` when
-		// deploying the Service Catalog via the Helm charts.
-		if serviceClass.Spec.BindingRetrievable &&
-			utilfeature.DefaultFeatureGate.Enabled(scfeatures.AsyncBindingOperations) {
-
-			unbindRequest.AcceptsIncomplete = true
-		}
-
-		if utilfeature.DefaultFeatureGate.Enabled(scfeatures.OriginatingIdentity) {
-			originatingIdentity, err := buildOriginatingIdentity(binding.Spec.UserInfo)
->>>>>>> 02a5ff6e
 			if err != nil {
 				// There has been an update to the binding. Start reconciliation
 				// over with a fresh view of the binding.
@@ -818,7 +802,6 @@
 		return false, err
 	}
 
-<<<<<<< HEAD
 	if instance.Status.AsyncOpInProgress {
 		s := fmt.Sprintf(
 			`trying to unbind to %s "%s/%s" that has ongoing asynchronous operation`,
@@ -855,11 +838,19 @@
 		PlanID:     servicePlan.Spec.ExternalID,
 	}
 
+	// Asynchronous binding operations is currently ALPHA and not
+	// enabled by default. To use this feature, you must enable the
+	// AsyncBindingOperations feature gate. This may be easily set
+	// by setting `asyncBindingOperationsEnabled=true` when
+	// deploying the Service Catalog via the Helm charts.
+	if serviceClass.Spec.BindingRetrievable &&
+		utilfeature.DefaultFeatureGate.Enabled(scfeatures.AsyncBindingOperations) {
+
+		unbindRequest.AcceptsIncomplete = true
+	}
+
 	if utilfeature.DefaultFeatureGate.Enabled(scfeatures.OriginatingIdentity) {
 		originatingIdentity, err := buildOriginatingIdentity(binding.Spec.UserInfo)
-=======
-		response, err := brokerClient.Unbind(unbindRequest)
->>>>>>> 02a5ff6e
 		if err != nil {
 			s := fmt.Sprintf(`Error building originating identity headers while unbinding: %v`, err)
 			glog.Warning(pcb.Message(s))
@@ -879,7 +870,7 @@
 		unbindRequest.OriginatingIdentity = originatingIdentity
 	}
 
-	_, err = brokerClient.Unbind(unbindRequest)
+	response, err := brokerClient.Unbind(unbindRequest)
 	if err != nil {
 		if httpErr, ok := osb.IsHTTPError(err); ok {
 			s := fmt.Sprintf(
@@ -922,7 +913,37 @@
 			errorUnbindCallReason,
 			"Unbind call failed. "+s)
 
-<<<<<<< HEAD
+		if response.Async {
+			glog.Info(pcb.Message("Received asynchronous unbind response"))
+
+			if response.OperationKey != nil && *response.OperationKey != "" {
+				key := string(*response.OperationKey)
+				toUpdate.Status.LastOperation = &key
+			}
+
+			toUpdate.Status.AsyncOpInProgress = true
+
+			setServiceBindingCondition(
+				toUpdate,
+				v1beta1.ServiceBindingConditionReady,
+				v1beta1.ConditionFalse,
+				asyncUnbindingReason,
+				asyncUnbindingMessage,
+			)
+
+			if _, err := c.updateServiceBindingStatus(toUpdate); err != nil {
+				return false, err
+			}
+
+			if err := c.beginPollingServiceBinding(binding); err != nil {
+				return false, err
+			}
+
+			c.recorder.Eventf(binding, corev1.EventTypeNormal, asyncUnbindingReason, asyncUnbindingMessage)
+
+			return false, nil
+		}
+
 		if !time.Now().Before(toUpdate.Status.OperationStartTime.Time.Add(c.reconciliationRetryDuration)) {
 			if toUpdate.Status.OrphanMitigationInProgress {
 				s := "Stopping reconciliation retries, too much time has elapsed during orphan mitigation"
@@ -944,58 +965,6 @@
 				return false, err
 			}
 			return false, nil
-=======
-		if response.Async {
-			glog.Info(pcb.Message("Received asynchronous unbind response"))
-
-			if response.OperationKey != nil && *response.OperationKey != "" {
-				key := string(*response.OperationKey)
-				toUpdate.Status.LastOperation = &key
-			}
-
-			toUpdate.Status.AsyncOpInProgress = true
-
-			setServiceBindingCondition(
-				toUpdate,
-				v1beta1.ServiceBindingConditionReady,
-				v1beta1.ConditionFalse,
-				asyncUnbindingReason,
-				asyncUnbindingMessage,
-			)
-
-			if _, err := c.updateServiceBindingStatus(toUpdate); err != nil {
-				return err
-			}
-
-			if err := c.beginPollingServiceBinding(binding); err != nil {
-				return err
-			}
-
-			c.recorder.Eventf(binding, corev1.EventTypeNormal, asyncUnbindingReason, asyncUnbindingMessage)
-
-			return nil
-		}
-
-		if toUpdate.Status.OrphanMitigationInProgress {
-			s := "Orphan mitigation successful"
-			setServiceBindingCondition(toUpdate,
-				v1beta1.ServiceBindingConditionReady,
-				v1beta1.ConditionFalse,
-				successOrphanMitigationReason,
-				s)
-		} else {
-			s := "The binding was deleted successfully"
-			setServiceBindingCondition(
-				toUpdate,
-				v1beta1.ServiceBindingConditionReady,
-				v1beta1.ConditionFalse,
-				successUnboundReason,
-				s,
-			)
-			// Clear the finalizer
-			finalizers.Delete(v1beta1.FinalizerServiceCatalog)
-			toUpdate.Finalizers = finalizers.List()
->>>>>>> 02a5ff6e
 		}
 
 		if _, err := c.updateServiceBindingStatus(toUpdate); err != nil {
