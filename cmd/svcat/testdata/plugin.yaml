name: svcat
use: svcat
shortDesc: The Kubernetes Service Catalog Command-Line Interface (CLI)
command: ./svcat
tree:
- name: bind
  use: bind INSTANCE_NAME
  shortDesc: Binds an instance's metadata to a secret, which can then be used by an
    application to connect to the instance
  example: "  svcat bind wordpress\n  svcat bind wordpress-mysql-instance --name wordpress-mysql-binding
    --secret-name wordpress-mysql-secret\n  svcat bind wordpress-mysql-instance --name
    wordpress-mysql-binding --external-id c8ca2fcc-4398-11e8-842f-0ed5f89f718b\n  svcat
    bind wordpress-instance --params type=admin\n  svcat bind wordpress-instance --params-json
    '{\n  \t\"type\": \"admin\",\n  \t\"teams\": [\n  \t\t\"news\",\n  \t\t\"weather\",\n
    \ \t\t\"sports\"\n  \t]\n  }'"
  command: ./svcat bind
  flags:
  - name: external-id
    desc: The ID of the binding for use with OSB API (Optional)
  - name: interval
    desc: 'Poll interval for --wait, specified in human readable format: 30s, 1m,
      1h'
  - name: name
    desc: The name of the binding. Defaults to the name of the instance.
  - name: param
    shorthand: p
    desc: 'Additional parameter to use when binding the instance, format: NAME=VALUE.
      Cannot be combined with --params-json, Sensitive information should be placed
      in a secret and specified with --secret'
  - name: params-json
    desc: Additional parameters to use when binding the instance, provided as a JSON
      object. Cannot be combined with --param
  - name: secret
    desc: 'Additional parameter, whose value is stored in a secret, to use when binding
      the instance, format: SECRET[KEY]'
  - name: secret-name
    desc: The name of the secret. Defaults to the name of the instance.
  - name: timeout
    desc: 'Timeout for --wait, specified in human readable format: 30s, 1m, 1h. Specify
      -1 to wait indefinitely.'
  - name: wait
    desc: Wait until the operation completes.
- name: completion
  use: completion SHELL
  shortDesc: Output shell completion code for the specified shell (bash or zsh).
  longDesc: "\nOutput shell completion code for the specified shell (bash or zsh).\nThe
    shell code must be evaluated to provide interactive\ncompletion of svcat commands.
    This can be done by sourcing it from\nthe .bash_profile.\n\nNote: this requires
    the bash-completion framework, which is not installed\nby default on Mac. This
    can be installed by using homebrew:\n\n\t$ brew install bash-completion\n\nOnce
    installed, bash_completion must be evaluated. This can be done by adding the\nfollowing
    line to the .bash_profile\n\n\t$ source $(brew --prefix)/etc/bash_completion\n\nNote
    for zsh users: zsh completions are only supported in versions of zsh >= 5.2\n"
  example: "  # Install bash completion on a Mac using homebrew\n  brew install bash-completion\n
    \ printf \"\\n# Bash completion support\\nsource $(brew --prefix)/etc/bash_completion\\n\"
    >> $HOME/.bash_profile\n  source $HOME/.bash_profile\n  \n  # Load the svcat completion
    code for the specified shell (bash or zsh)\n  source <(svcat completion bash)\n
    \ \n  # Write bash completion code to a file and source if from .bash_profile\n
    \ svcat completion bash > ~/.svcat/svcat_completion.bash.inc\n  printf \"\\n#
    Svcat shell completion\\nsource '$HOME/.svcat/svcat_completion.bash.inc'\\n\"
    >> $HOME/.bash_profile\n  source $HOME/.bash_profile"
  command: ./svcat completion
- name: create
  use: create
  shortDesc: Create a user-defined resource
  command: ./svcat create
  tree:
  - name: class
    use: class [NAME] --from [EXISTING_NAME]
    shortDesc: Copies an existing class into a new user-defined cluster-scoped class
    example: |2-
        svcat create class newclass --from mysqldb
        svcat create class newclass --from mysqldb --scope cluster
        svcat create class newclass --from mysqldb --scope namespace --namespace newnamespace
    command: ./svcat create class
    flags:
    - name: from
      shorthand: f
      desc: Name from an existing class that will be copied (Required)
    - name: scope
<<<<<<< HEAD
      desc: 'Limit the results to a particular scope: cluster, namespace'
=======
      desc: 'Limit the command to a particular scope: cluster, namespace or all'
>>>>>>> 8a4a8c21
- name: deprovision
  use: deprovision NAME
  shortDesc: Deletes an instance of a service
  example: '  svcat deprovision wordpress-mysql-instance'
  command: ./svcat deprovision
  flags:
  - name: interval
    desc: 'Poll interval for --wait, specified in human readable format: 30s, 1m,
      1h'
  - name: timeout
    desc: 'Timeout for --wait, specified in human readable format: 30s, 1m, 1h. Specify
      -1 to wait indefinitely.'
  - name: wait
    desc: Wait until the operation completes.
- name: deregister
  use: deregister NAME
  shortDesc: Deregisters an existing broker with service catalog
  example: |2-
      svcat deregister mysqlbroker
      svcat deregister mysqlbroker --namespace=mysqlnamespace
      svcat deregister mysqlclusterbroker --cluster
  command: ./svcat deregister
  flags:
  - name: interval
    desc: 'Poll interval for --wait, specified in human readable format: 30s, 1m,
      1h'
  - name: scope
    desc: 'Limit the command to a particular scope: cluster or namespace'
  - name: timeout
    desc: 'Timeout for --wait, specified in human readable format: 30s, 1m, 1h. Specify
      -1 to wait indefinitely.'
  - name: wait
    desc: Wait until the operation completes.
- name: describe
  use: describe
  shortDesc: Show details of a specific resource
  command: ./svcat describe
  tree:
  - name: binding
    use: binding NAME
    shortDesc: Show details of a specific binding
    example: '  svcat describe binding wordpress-mysql-binding'
    command: ./svcat describe binding
    flags:
    - name: show-secrets
      desc: Output the decoded secret values. By default only the length of the secret
        is displayed
  - name: broker
    use: broker NAME
    shortDesc: Show details of a specific broker
    example: '  svcat describe broker asb'
    command: ./svcat describe broker
  - name: class
    use: class NAME
    shortDesc: Show details of a specific class
    example: |2-
        svcat describe class mysqldb
        svcat describe class -uuid 997b8372-8dac-40ac-ae65-758b4a5075a5
    command: ./svcat describe class
    flags:
    - name: uuid
      shorthand: u
      desc: Whether or not to get the class by UUID (the default is by name)
  - name: instance
    use: instance NAME
    shortDesc: Show details of a specific instance
    example: '  svcat describe instance wordpress-mysql-instance'
    command: ./svcat describe instance
  - name: plan
    use: plan NAME
    shortDesc: Show details of a specific plan
    example: |2-
        svcat describe plan standard800
        svcat describe plan --uuid 08e4b43a-36bc-447e-a81f-8202b13e339c
    command: ./svcat describe plan
    flags:
    - name: show-schemas
      desc: Whether or not to show instance and binding parameter schemas
    - name: uuid
      shorthand: u
      desc: Whether or not to get the class by UUID (the default is by name)
- name: get
  use: get
  shortDesc: List a resource, optionally filtered by name
  command: ./svcat get
  tree:
  - name: bindings
    use: bindings [NAME]
    shortDesc: List bindings, optionally filtered by name or namespace
    example: |2-
        svcat get bindings
        svcat get bindings --all-namespaces
        svcat get binding wordpress-mysql-binding
        svcat get binding -n ci concourse-postgres-binding
    command: ./svcat get bindings
    flags:
    - name: all-namespaces
      desc: If present, list the requested object(s) across all namespaces. Namespace
        in current context is ignored even if specified with --namespace
    - name: output
      shorthand: o
      desc: The output format to use. Valid options are table, json or yaml. If not
        present, defaults to table
  - name: brokers
    use: brokers [NAME]
    shortDesc: List brokers, optionally filtered by name, scope or namespace
    example: |2-
        svcat get brokers
        svcat get brokers --scope=cluster
        svcat get brokers --scope=all
        svcat get broker minibroker
    command: ./svcat get brokers
    flags:
    - name: all-namespaces
      desc: If present, list the requested object(s) across all namespaces. Namespace
        in current context is ignored even if specified with --namespace
    - name: output
      shorthand: o
      desc: The output format to use. Valid options are table, json or yaml. If not
        present, defaults to table
    - name: scope
      desc: 'Limit the command to a particular scope: cluster, namespace or all'
  - name: classes
    use: classes [NAME]
    shortDesc: List classes, optionally filtered by name, scope or namespace
    example: |2-
        svcat get classes
        svcat get classes --scope cluster
        svcat get classes --scope namespace --namespace dev
        svcat get class mysqldb
        svcat get class --uuid 997b8372-8dac-40ac-ae65-758b4a5075a5
    command: ./svcat get classes
    flags:
    - name: all-namespaces
      desc: If present, list the requested object(s) across all namespaces. Namespace
        in current context is ignored even if specified with --namespace
    - name: output
      shorthand: o
      desc: The output format to use. Valid options are table, json or yaml. If not
        present, defaults to table
    - name: scope
      desc: 'Limit the command to a particular scope: cluster, namespace or all'
    - name: uuid
      shorthand: u
      desc: Whether or not to get the class by UUID (the default is by name)
  - name: instances
    use: instances [NAME]
    shortDesc: List instances, optionally filtered by name
    example: |2-
        svcat get instances
        svcat get instances --class redis
        svcat get instances --plan default
        svcat get instances --all-namespaces
        svcat get instance wordpress-mysql-instance
        svcat get instance -n ci concourse-postgres-instance
    command: ./svcat get instances
    flags:
    - name: all-namespaces
      desc: If present, list the requested object(s) across all namespaces. Namespace
        in current context is ignored even if specified with --namespace
    - name: class
      shorthand: c
      desc: If present, specify the class used as a filter for this request
    - name: output
      shorthand: o
      desc: The output format to use. Valid options are table, json or yaml. If not
        present, defaults to table
    - name: plan
      shorthand: p
      desc: If present, specify the plan used as a filter for this request
  - name: plans
    use: plans [NAME]
    shortDesc: List plans, optionally filtered by name, class, scope or namespace
    example: |2-
        svcat get plans
        svcat get plans --scope cluster
        svcat get plans --scope namespace --namespace dev
        svcat get plan PLAN_NAME
        svcat get plan CLASS_NAME/PLAN_NAME
        svcat get plan --uuid PLAN_UUID
        svcat get plans --class CLASS_NAME
        svcat get plan --class CLASS_NAME PLAN_NAME
        svcat get plans --uuid --class CLASS_UUID
        svcat get plan --uuid --class CLASS_UUID PLAN_UUID
    command: ./svcat get plans
    flags:
    - name: all-namespaces
      desc: If present, list the requested object(s) across all namespaces. Namespace
        in current context is ignored even if specified with --namespace
    - name: class
      shorthand: c
      desc: Filter plans based on class. When --uuid is specified, the class name
        is interpreted as a uuid.
    - name: output
      shorthand: o
      desc: The output format to use. Valid options are table, json or yaml. If not
        present, defaults to table
    - name: scope
      desc: 'Limit the command to a particular scope: cluster, namespace or all'
    - name: uuid
      shorthand: u
      desc: Whether or not to get the plan by UUID (the default is by name)
- name: provision
  use: provision NAME --plan PLAN --class CLASS
  shortDesc: Create a new instance of a service
  example: |2-
      svcat provision wordpress-mysql-instance --class mysqldb --plan free -p location=eastus -p sslEnforcement=disabled
      svcat provision wordpress-mysql-instance --external-id a7c00676-4398-11e8-842f-0ed5f89f718b --class mysqldb --plan free
      svcat provision wordpress-mysql-instance --class mysqldb --plan free -s mysecret[dbparams]
      svcat provision secure-instance --class mysqldb --plan secureDB --params-json '{
        "encrypt" : true,
        "firewallRules" : [
            {
                "name": "AllowSome",
                "startIPAddress": "75.70.113.50",
                "endIPAddress" : "75.70.113.131"
            }
        ]
      }'
  command: ./svcat provision
  flags:
  - name: class
    desc: The class name (Required)
  - name: external-id
    desc: The ID of the instance for use with the OSB SB API (Optional)
  - name: interval
    desc: 'Poll interval for --wait, specified in human readable format: 30s, 1m,
      1h'
  - name: param
    shorthand: p
    desc: 'Additional parameter to use when provisioning the service, format: NAME=VALUE.
      Cannot be combined with --params-json, Sensitive information should be placed
      in a secret and specified with --secret'
  - name: params-json
    desc: Additional parameters to use when provisioning the service, provided as
      a JSON object. Cannot be combined with --param
  - name: plan
    desc: The plan name (Required)
  - name: secret
    desc: 'Additional parameter, whose value is stored in a secret, to use when provisioning
      the service, format: SECRET[KEY]'
  - name: timeout
    desc: 'Timeout for --wait, specified in human readable format: 30s, 1m, 1h. Specify
      -1 to wait indefinitely.'
  - name: wait
    desc: Wait until the operation completes.
- name: register
  use: register NAME --url URL
  shortDesc: Registers a new broker with service catalog
  example: '  svcat register mysqlbroker --url http://mysqlbroker.com'
  command: ./svcat register
  flags:
  - name: basic-secret
    desc: A secret containing basic auth (username/password) information to connect
      to the broker
  - name: bearer-secret
    desc: A secret containing a bearer token to connect to the broker
  - name: ca
    desc: A file containing the CA certificate to connect to the broker
  - name: class-restrictions
    desc: A list of restrictions to apply to the classes allowed from the broker
  - name: interval
    desc: 'Poll interval for --wait, specified in human readable format: 30s, 1m,
      1h'
  - name: plan-restrictions
    desc: A list of restrictions to apply to the plans allowed from the broker
  - name: relist-behavior
    desc: Behavior for relisting the broker's catalog. Valid options are manual or
      duration. Defaults to duration with an interval of 15m.
  - name: relist-duration
    desc: 'Interval to refetch broker catalog when relist-behavior is set to duration,
      specified in human readable format: 30s, 1m, 1h'
  - name: scope
    desc: 'Limit the command to a particular scope: cluster or namespace'
  - name: skip-tls
    desc: Disables TLS certificate verification when communicating with this broker.
      This is strongly discouraged. You should use --ca instead.
  - name: timeout
    desc: 'Timeout for --wait, specified in human readable format: 30s, 1m, 1h. Specify
      -1 to wait indefinitely.'
  - name: url
    desc: The broker URL (Required)
  - name: wait
    desc: Wait until the operation completes.
- name: sync
  use: sync
  shortDesc: Syncs service catalog for a service broker
  command: ./svcat sync
  tree:
  - name: broker
    use: broker NAME
    shortDesc: Syncs service catalog for a service broker
    example: '  svcat sync broker asb'
    command: ./svcat sync broker
    flags:
    - name: scope
      desc: 'Limit the command to a particular scope: cluster or namespace'
- name: touch
  use: touch
  shortDesc: Force Service Catalog to reprocess a resource
  command: ./svcat touch
  tree:
  - name: instance
    use: instance
    shortDesc: Touch an instance to make service-catalog try to process the spec again
    longDesc: "Touch instance will increment the updateRequests field on the instance.
      \nThen, service catalog will process the instance's spec again. It might do
      an update, a delete, or \nnothing."
    example: '  svcat touch instance wordpress-mysql-instance --namespace mynamespace'
    command: ./svcat touch instance
- name: unbind
  use: unbind INSTANCE_NAME
  shortDesc: Unbinds an instance. When an instance name is specified, all of its bindings
    are removed, otherwise use --name to remove a specific binding
  example: |2-
      svcat unbind wordpress-mysql-instance
      svcat unbind --name wordpress-mysql-binding
  command: ./svcat unbind
  flags:
  - name: interval
    desc: 'Poll interval for --wait, specified in human readable format: 30s, 1m,
      1h'
  - name: name
    desc: The name of the binding to remove
  - name: timeout
    desc: 'Timeout for --wait, specified in human readable format: 30s, 1m, 1h. Specify
      -1 to wait indefinitely.'
  - name: wait
    desc: Wait until the operation completes.
- name: version
  use: version
  shortDesc: Provides the version for the Service Catalog client and server
  example: |2-
      svcat version
      svcat version --client
  command: ./svcat version
  flags:
  - name: client
    shorthand: c
    desc: Show only the client version<|MERGE_RESOLUTION|>--- conflicted
+++ resolved
@@ -78,11 +78,7 @@
       shorthand: f
       desc: Name from an existing class that will be copied (Required)
     - name: scope
-<<<<<<< HEAD
-      desc: 'Limit the results to a particular scope: cluster, namespace'
-=======
-      desc: 'Limit the command to a particular scope: cluster, namespace or all'
->>>>>>> 8a4a8c21
+      desc: 'Limit the command to a particular scope: cluster or namespace'
 - name: deprovision
   use: deprovision NAME
   shortDesc: Deletes an instance of a service
