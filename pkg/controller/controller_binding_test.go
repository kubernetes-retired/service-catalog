/*
Copyright 2017 The Kubernetes Authors.

Licensed under the Apache License, Version 2.0 (the "License");
you may not use this file except in compliance with the License.
You may obtain a copy of the License at

    http://www.apache.org/licenses/LICENSE-2.0

Unless required by applicable law or agreed to in writing, software
distributed under the License is distributed on an "AS IS" BASIS,
WITHOUT WARRANTIES OR CONDITIONS OF ANY KIND, either express or implied.
See the License for the specific language governing permissions and
limitations under the License.
*/

package controller

import (
	"encoding/json"
	"errors"
	"fmt"
	"net/http"
	"reflect"
	"strings"
	"testing"
	"time"

	scmeta "github.com/kubernetes-incubator/service-catalog/pkg/api/meta"
	"github.com/kubernetes-incubator/service-catalog/pkg/apis/servicecatalog/v1beta1"
	osb "github.com/pmorie/go-open-service-broker-client/v2"
	fakeosb "github.com/pmorie/go-open-service-broker-client/v2/fake"
	corev1 "k8s.io/api/core/v1"

	apierrors "k8s.io/apimachinery/pkg/api/errors"
	metav1 "k8s.io/apimachinery/pkg/apis/meta/v1"
	"k8s.io/apimachinery/pkg/runtime"
	"k8s.io/apimachinery/pkg/util/diff"
	utilfeature "k8s.io/apiserver/pkg/util/feature"

	"github.com/kubernetes-incubator/service-catalog/pkg/api"
	scfeatures "github.com/kubernetes-incubator/service-catalog/pkg/features"
	clientgotesting "k8s.io/client-go/testing"
)

// TestReconcileBindingNonExistingInstance tests reconcileBinding to ensure a
// binding fails as expected when an instance to bind to doesn't exist.
func TestReconcileServiceBindingNonExistingServiceInstance(t *testing.T) {
	_, fakeCatalogClient, fakeClusterServiceBrokerClient, testController, _ := newTestController(t, noFakeActions())

	binding := &v1beta1.ServiceBinding{
		ObjectMeta: metav1.ObjectMeta{
			Name:       testServiceBindingName,
			Generation: 1,
		},
		Spec: v1beta1.ServiceBindingSpec{
			ServiceInstanceRef: v1beta1.LocalObjectReference{Name: testNonExistentClusterServiceClassName},
			ExternalID:         testServiceBindingGUID,
		},
	}

	err := testController.reconcileServiceBinding(binding)
	if err == nil {
		t.Fatal("binding nothere was found and it should not be found")
	}

	brokerActions := fakeClusterServiceBrokerClient.Actions()
	assertNumberOfClusterServiceBrokerActions(t, brokerActions, 0)

	actions := fakeCatalogClient.Actions()
	assertNumberOfActions(t, actions, 1)

	// There should only be one action that says it failed because no such instance exists.
	updateAction := actions[0].(clientgotesting.UpdateAction)
	if e, a := "update", updateAction.GetVerb(); e != a {
		t.Fatalf("Unexpected verb on actions[0]; %s", expectedGot(e, a))
	}
	updatedServiceBinding := assertUpdateStatus(t, actions[0], binding)
	assertServiceBindingErrorBeforeRequest(t, updatedServiceBinding, errorNonexistentServiceInstanceReason, binding)
	assertServiceBindingOrphanMitigationSet(t, updatedServiceBinding, false)

	events := getRecordedEvents(testController)
	assertNumEvents(t, events, 1)

	expectedEvent := new(MessageBuilder).warning().reason(errorNonexistentServiceInstanceReason)
	expectedEvent.msgf("References a non-existent ServiceInstance %q", "/"+testNonExistentClusterServiceClassName)
	if err := checkEvents(events, expectedEvent.stringArr()); err != nil {
		t.Fatal(err)
	}
}

// TestReconcileServiceBindingUnresolvedClusterServiceClassReference
// tests reconcileBinding to ensure a binding fails when a ClusterServiceClassRef has not been resolved.
func TestReconcileServiceBindingUnresolvedClusterServiceClassReference(t *testing.T) {
	_, fakeCatalogClient, fakeClusterServiceBrokerClient, testController, sharedInformers := newTestController(t, noFakeActions())

	sharedInformers.ClusterServiceBrokers().Informer().GetStore().Add(getTestClusterServiceBroker())
	sharedInformers.ClusterServiceClasses().Informer().GetStore().Add(getTestClusterServiceClass())
	instance := &v1beta1.ServiceInstance{
		ObjectMeta: metav1.ObjectMeta{Name: testServiceInstanceName, Namespace: testNamespace},
		Spec: v1beta1.ServiceInstanceSpec{
			PlanReference: v1beta1.PlanReference{
				ClusterServiceClassExternalName: testNonExistentClusterServiceClassName,
				ClusterServicePlanExternalName:  testClusterServicePlanName,
			},
			ExternalID: testServiceInstanceGUID,
		},
	}
	sharedInformers.ServiceInstances().Informer().GetStore().Add(instance)
	sharedInformers.ClusterServicePlans().Informer().GetStore().Add(getTestClusterServicePlan())

	binding := &v1beta1.ServiceBinding{
		ObjectMeta: metav1.ObjectMeta{
			Name:       testServiceBindingName,
			Namespace:  testNamespace,
			Generation: 1,
		},
		Spec: v1beta1.ServiceBindingSpec{
			ServiceInstanceRef: v1beta1.LocalObjectReference{Name: testServiceInstanceName},
			ExternalID:         testServiceBindingGUID,
		},
	}

	err := testController.reconcileServiceBinding(binding)
	if err == nil {
		t.Fatal("serviceclassref was nil and reconcile should return an error")
	}
	if !strings.Contains(err.Error(), "not been resolved yet") {
		t.Fatalf("Did not get the expected error: %s", expectedGot("not been resolved yet", err))
	}

	brokerActions := fakeClusterServiceBrokerClient.Actions()
	assertNumberOfClusterServiceBrokerActions(t, brokerActions, 0)

	actions := fakeCatalogClient.Actions()
	// There are no actions.
	assertNumberOfActions(t, actions, 0)
}

// TestReconcileServiceBindingUnresolvedClusterServicePlanReference
// tests reconcileBinding to ensure a binding fails when a ClusterServiceClassRef has not been resolved.
func TestReconcileServiceBindingUnresolvedClusterServicePlanReference(t *testing.T) {
	_, fakeCatalogClient, fakeClusterServiceBrokerClient, testController, sharedInformers := newTestController(t, noFakeActions())

	sharedInformers.ClusterServiceBrokers().Informer().GetStore().Add(getTestClusterServiceBroker())
	sharedInformers.ClusterServiceClasses().Informer().GetStore().Add(getTestClusterServiceClass())
	instance := &v1beta1.ServiceInstance{
		ObjectMeta: metav1.ObjectMeta{Name: testServiceInstanceName, Namespace: testNamespace},
		Spec: v1beta1.ServiceInstanceSpec{
			PlanReference: v1beta1.PlanReference{
				ClusterServiceClassExternalName: testNonExistentClusterServiceClassName,
				ClusterServicePlanExternalName:  testClusterServicePlanName,
			},
			ExternalID:             testServiceInstanceGUID,
			ClusterServiceClassRef: &v1beta1.ClusterObjectReference{Name: "Some Ref"},
		},
	}
	sharedInformers.ServiceInstances().Informer().GetStore().Add(instance)
	sharedInformers.ClusterServicePlans().Informer().GetStore().Add(getTestClusterServicePlan())

	binding := &v1beta1.ServiceBinding{
		ObjectMeta: metav1.ObjectMeta{
			Name:       testServiceBindingName,
			Namespace:  testNamespace,
			Generation: 1,
		},
		Spec: v1beta1.ServiceBindingSpec{
			ServiceInstanceRef: v1beta1.LocalObjectReference{Name: testServiceInstanceName},
			ExternalID:         testServiceBindingGUID,
		},
	}

	err := testController.reconcileServiceBinding(binding)
	if err == nil {
		t.Fatal("serviceclass nothere was found and it should not be found")
	}

	if err := checkEventContains(err.Error(), "not been resolved yet"); err != nil {
		t.Fatal(err)
	}

	brokerActions := fakeClusterServiceBrokerClient.Actions()
	assertNumberOfClusterServiceBrokerActions(t, brokerActions, 0)

	actions := fakeCatalogClient.Actions()
	// There are no actions.
	assertNumberOfActions(t, actions, 0)
}

// TestReconcileBindingNonExistingClusterServiceClass tests reconcileBinding to ensure a
// binding fails as expected when a serviceclass does not exist.
func TestReconcileServiceBindingNonExistingClusterServiceClass(t *testing.T) {
	_, fakeCatalogClient, fakeClusterServiceBrokerClient, testController, sharedInformers := newTestController(t, noFakeActions())

	sharedInformers.ClusterServiceBrokers().Informer().GetStore().Add(getTestClusterServiceBroker())
	sharedInformers.ClusterServiceClasses().Informer().GetStore().Add(getTestClusterServiceClass())
	instance := &v1beta1.ServiceInstance{
		ObjectMeta: metav1.ObjectMeta{Name: testServiceInstanceName, Namespace: testNamespace},
		Spec: v1beta1.ServiceInstanceSpec{
			PlanReference: v1beta1.PlanReference{
				ClusterServiceClassExternalName: testNonExistentClusterServiceClassName,
				ClusterServicePlanExternalName:  testClusterServicePlanName,
			},
			ExternalID:             testServiceInstanceGUID,
			ClusterServiceClassRef: &v1beta1.ClusterObjectReference{Name: "nosuchclassid"},
			ClusterServicePlanRef:  &v1beta1.ClusterObjectReference{Name: "nosuchplanid"},
		},
	}
	sharedInformers.ServiceInstances().Informer().GetStore().Add(instance)
	sharedInformers.ClusterServicePlans().Informer().GetStore().Add(getTestClusterServicePlan())

	binding := &v1beta1.ServiceBinding{
		ObjectMeta: metav1.ObjectMeta{
			Name:       testServiceBindingName,
			Namespace:  testNamespace,
			Generation: 1,
		},
		Spec: v1beta1.ServiceBindingSpec{
			ServiceInstanceRef: v1beta1.LocalObjectReference{Name: testServiceInstanceName},
			ExternalID:         testServiceBindingGUID,
		},
	}

	err := testController.reconcileServiceBinding(binding)
	if err == nil {
		t.Fatal("serviceclass nothere was found and it should not be found")
	}

	brokerActions := fakeClusterServiceBrokerClient.Actions()
	assertNumberOfClusterServiceBrokerActions(t, brokerActions, 0)

	actions := fakeCatalogClient.Actions()
	// There is one action to update to failed status because there's
	// no such service
	assertNumberOfActions(t, actions, 1)

	// There should be one action that says it failed because no such service class.
	updatedServiceBinding := assertUpdateStatus(t, actions[0], binding)
	assertServiceBindingReadyFalse(t, updatedServiceBinding, errorNonexistentClusterServiceClassMessage)
	assertServiceBindingOrphanMitigationSet(t, updatedServiceBinding, false)

	events := getRecordedEvents(testController)
	assertNumEvents(t, events, 1)

	expectedEvent := new(MessageBuilder).warning().reason(errorNonexistentClusterServiceClassMessage)
	expectedEvent.msgf(
		"References a non-existent ClusterServiceClass (K8S: %q ExternalName: %q)",
		"nosuchclassid", testNonExistentClusterServiceClassName,
	)
	if err := checkEvents(events, expectedEvent.stringArr()); err != nil {
		t.Fatal(err)
	}
}

// TestReconcileBindingWithSecretConflict tests reconcileBinding to ensure a
// binding with an existing secret not owned by the bindings fails as expected.
func TestReconcileServiceBindingWithSecretConflict(t *testing.T) {
	fakeKubeClient, fakeCatalogClient, fakeClusterServiceBrokerClient, testController, sharedInformers := newTestController(t, fakeosb.FakeClientConfiguration{
		BindReaction: &fakeosb.BindReaction{
			Response: &osb.BindResponse{
				Credentials: map[string]interface{}{
					"a": "b",
					"c": "d",
				},
			},
		},
	})

	addGetNamespaceReaction(fakeKubeClient)
	// existing Secret with nil controllerRef
	addGetSecretReaction(fakeKubeClient, &corev1.Secret{
		ObjectMeta: metav1.ObjectMeta{Name: testServiceBindingName, Namespace: testNamespace},
	})

	sharedInformers.ClusterServiceBrokers().Informer().GetStore().Add(getTestClusterServiceBroker())
	sharedInformers.ClusterServiceClasses().Informer().GetStore().Add(getTestClusterServiceClass())
	sharedInformers.ServiceInstances().Informer().GetStore().Add(getTestServiceInstanceWithStatus(v1beta1.ConditionTrue))
	sharedInformers.ClusterServicePlans().Informer().GetStore().Add(getTestClusterServicePlan())

	binding := &v1beta1.ServiceBinding{
		ObjectMeta: metav1.ObjectMeta{
			Name:       testServiceBindingName,
			Namespace:  testNamespace,
			Generation: 1,
		},
		Spec: v1beta1.ServiceBindingSpec{
			ServiceInstanceRef: v1beta1.LocalObjectReference{Name: testServiceInstanceName},
			ExternalID:         testServiceBindingGUID,
			SecretName:         testServiceBindingSecretName,
		},
	}

	err := testController.reconcileServiceBinding(binding)
	if err == nil {
		t.Fatalf("a binding should fail to create a secret: %v", err)
	}

	brokerActions := fakeClusterServiceBrokerClient.Actions()
	assertNumberOfClusterServiceBrokerActions(t, brokerActions, 1)
	assertBind(t, brokerActions[0], &osb.BindRequest{
		BindingID:  testServiceBindingGUID,
		InstanceID: testServiceInstanceGUID,
		ServiceID:  testClusterServiceClassGUID,
		PlanID:     testClusterServicePlanGUID,
		AppGUID:    strPtr(testNamespaceGUID),
		BindResource: &osb.BindResource{
			AppGUID: strPtr(testNamespaceGUID),
		},
	})

	actions := fakeCatalogClient.Actions()
	assertNumberOfActions(t, actions, 2)

	updatedServiceBinding := assertUpdateStatus(t, actions[0], binding).(*v1beta1.ServiceBinding)
	assertServiceBindingOperationInProgress(t, updatedServiceBinding, v1beta1.ServiceBindingOperationBind, binding)

	updatedServiceBinding = assertUpdateStatus(t, actions[1], binding).(*v1beta1.ServiceBinding)

	assertServiceBindingReadyFalse(t, updatedServiceBinding, errorInjectingBindResultReason)
	assertServiceBindingCurrentOperation(t, updatedServiceBinding, v1beta1.ServiceBindingOperationBind)
	assertServiceBindingOperationStartTimeSet(t, updatedServiceBinding, true)
	assertServiceBindingReconciledGeneration(t, updatedServiceBinding, binding.Status.ReconciledGeneration)
	assertServiceBindingInProgressPropertiesNil(t, updatedServiceBinding)
	// External properties are updated because the bind request with the Broker was successful
	assertServiceBindingExternalPropertiesParameters(t, updatedServiceBinding, nil, "")
	assertServiceBindingOrphanMitigationSet(t, updatedServiceBinding, false)

	kubeActions := fakeKubeClient.Actions()
	assertNumberOfActions(t, kubeActions, 2)

	// first action is a get on the namespace
	// second action is a get on the secret
	action := kubeActions[1].(clientgotesting.GetAction)
	if e, a := "get", action.GetVerb(); e != a {
		t.Fatalf("Unexpected verb on action; %s", expectedGot(e, a))
	}
	if e, a := "secrets", action.GetResource().Resource; e != a {
		t.Fatalf("Unexpected resource on action; %s", expectedGot(e, a))
	}

	events := getRecordedEvents(testController)
	assertNumEvents(t, events, 1)

	expectedEvent := new(MessageBuilder).warning().reason(errorInjectingBindResultReason)

	if err := checkEventPrefixes(events, expectedEvent.stringArr()); err != nil {
		t.Fatal(err)
	}
}

// TestReconcileBindingWithParameters tests reconcileBinding to ensure a
// binding with parameters will be passed to the broker properly.
func TestReconcileServiceBindingWithParameters(t *testing.T) {
	fakeKubeClient, fakeCatalogClient, fakeClusterServiceBrokerClient, testController, sharedInformers := newTestController(t, fakeosb.FakeClientConfiguration{
		BindReaction: &fakeosb.BindReaction{
			Response: &osb.BindResponse{
				Credentials: map[string]interface{}{
					"a": "b",
					"c": "d",
				},
			},
		},
	})

	addGetNamespaceReaction(fakeKubeClient)
	addGetSecretNotFoundReaction(fakeKubeClient)

	sharedInformers.ClusterServiceBrokers().Informer().GetStore().Add(getTestClusterServiceBroker())
	sharedInformers.ClusterServiceClasses().Informer().GetStore().Add(getTestClusterServiceClass())
	sharedInformers.ServiceInstances().Informer().GetStore().Add(getTestServiceInstanceWithStatus(v1beta1.ConditionTrue))
	sharedInformers.ClusterServicePlans().Informer().GetStore().Add(getTestClusterServicePlan())

	binding := &v1beta1.ServiceBinding{
		ObjectMeta: metav1.ObjectMeta{
			Name:       testServiceBindingName,
			Namespace:  testNamespace,
			Generation: 1,
		},
		Spec: v1beta1.ServiceBindingSpec{
			ServiceInstanceRef: v1beta1.LocalObjectReference{Name: testServiceInstanceName},
			ExternalID:         testServiceBindingGUID,
			SecretName:         testServiceBindingSecretName,
		},
	}

	parameters := bindingParameters{Name: "test-param"}
	parameters.Args = append(parameters.Args, "first-arg")
	parameters.Args = append(parameters.Args, "second-arg")
	b, err := json.Marshal(parameters)
	if err != nil {
		t.Fatalf("Failed to marshal parameters %v : %v", parameters, err)
	}
	binding.Spec.Parameters = &runtime.RawExtension{Raw: b}

	err = testController.reconcileServiceBinding(binding)
	if err != nil {
		t.Fatalf("a valid binding should not fail: %v", err)
	}

	brokerActions := fakeClusterServiceBrokerClient.Actions()
	assertNumberOfClusterServiceBrokerActions(t, brokerActions, 1)
	assertBind(t, brokerActions[0], &osb.BindRequest{
		BindingID:  testServiceBindingGUID,
		InstanceID: testServiceInstanceGUID,
		ServiceID:  testClusterServiceClassGUID,
		PlanID:     testClusterServicePlanGUID,
		AppGUID:    strPtr(testNamespaceGUID),
		Parameters: map[string]interface{}{
			"args": []interface{}{
				"first-arg",
				"second-arg",
			},
			"name": "test-param",
		},
		BindResource: &osb.BindResource{
			AppGUID: strPtr(testNamespaceGUID),
		},
	})

	expectedParameters := map[string]interface{}{
		"args": []interface{}{
			"first-arg",
			"second-arg",
		},
		"name": "test-param",
	}
	expectedParametersChecksum, err := generateChecksumOfParameters(expectedParameters)
	if err != nil {
		t.Fatalf("Failed to generate parameters checksum: %v", err)
	}

	actions := fakeCatalogClient.Actions()
	assertNumberOfActions(t, actions, 2)

	updatedServiceBinding := assertUpdateStatus(t, actions[0], binding).(*v1beta1.ServiceBinding)
	assertServiceBindingOperationInProgressWithParameters(t, updatedServiceBinding, v1beta1.ServiceBindingOperationBind, expectedParameters, expectedParametersChecksum, binding)
	assertServiceBindingOrphanMitigationSet(t, updatedServiceBinding, false)

	updatedServiceBinding = assertUpdateStatus(t, actions[1], binding).(*v1beta1.ServiceBinding)
	assertServiceBindingOperationSuccessWithParameters(t, updatedServiceBinding, v1beta1.ServiceBindingOperationBind, expectedParameters, expectedParametersChecksum, binding)
	assertServiceBindingOrphanMitigationSet(t, updatedServiceBinding, false)

	kubeActions := fakeKubeClient.Actions()
	assertNumberOfActions(t, kubeActions, 3)

	// first action is a get on the namespace
	// second action is a get on the secret
	action := kubeActions[2].(clientgotesting.CreateAction)
	if e, a := "create", action.GetVerb(); e != a {
		t.Fatalf("Unexpected verb on action; %s", expectedGot(e, a))
	}
	if e, a := "secrets", action.GetResource().Resource; e != a {
		t.Fatalf("Unexpected resource on action; %s", expectedGot(e, a))
	}
	actionSecret, ok := action.GetObject().(*corev1.Secret)
	if !ok {
		t.Fatal("couldn't convert secret into a corev1.Secret")
	}
	controllerRef := metav1.GetControllerOf(actionSecret)
	if controllerRef == nil || controllerRef.UID != updatedServiceBinding.UID {
		t.Fatalf("Secret is not owned by the ServiceBinding: %v", controllerRef)
	}
	if !metav1.IsControlledBy(actionSecret, updatedServiceBinding) {
		t.Fatal("Secret is not owned by the ServiceBinding")
	}
	if e, a := testServiceBindingSecretName, actionSecret.Name; e != a {
		t.Fatalf("Unexpected name of secret; %s", expectedGot(e, a))
	}
	value, ok := actionSecret.Data["a"]
	if !ok {
		t.Fatal("Didn't find secret key 'a' in created secret")
	}
	if e, a := "b", string(value); e != a {
		t.Fatalf("Unexpected value of key 'a' in created secret; %s", expectedGot(e, a))
	}
	value, ok = actionSecret.Data["c"]
	if !ok {
		t.Fatal("Didn't find secret key 'a' in created secret")
	}
	if e, a := "d", string(value); e != a {
		t.Fatalf("Unexpected value of key 'c' in created secret; %s", expectedGot(e, a))
	}

	events := getRecordedEvents(testController)
	assertNumEvents(t, events, 1)

	expectedEvent := new(MessageBuilder).normal().reason(successInjectedBindResultReason).msg(successInjectedBindResultMessage)
	if err := checkEvents(events, expectedEvent.stringArr()); err != nil {
		t.Fatal(err)
	}
}

// TestReconcileBindingNonbindableClusterServiceClass tests reconcileBinding to ensure a
// binding for an instance that references a non-bindable service class and a
// non-bindable plan fails as expected.
func TestReconcileServiceBindingNonbindableClusterServiceClass(t *testing.T) {
	_, fakeCatalogClient, fakeClusterServiceBrokerClient, testController, sharedInformers := newTestController(t, noFakeActions())

	sharedInformers.ClusterServiceBrokers().Informer().GetStore().Add(getTestClusterServiceBroker())
	sharedInformers.ClusterServiceClasses().Informer().GetStore().Add(getTestNonbindableClusterServiceClass())
	sharedInformers.ServiceInstances().Informer().GetStore().Add(getTestNonbindableServiceInstance())
	sharedInformers.ClusterServicePlans().Informer().GetStore().Add(getTestClusterServicePlanNonbindable())

	binding := &v1beta1.ServiceBinding{
		ObjectMeta: metav1.ObjectMeta{
			Name:       testServiceBindingName,
			Namespace:  testNamespace,
			Generation: 1,
		},
		Spec: v1beta1.ServiceBindingSpec{
			ServiceInstanceRef: v1beta1.LocalObjectReference{Name: testServiceInstanceName},
			ExternalID:         testServiceBindingGUID,
		},
	}

	err := testController.reconcileServiceBinding(binding)
	if err != nil {
		t.Fatalf("binding should fail against a non-bindable ClusterServiceClass")
	}

	brokerActions := fakeClusterServiceBrokerClient.Actions()
	assertNumberOfClusterServiceBrokerActions(t, brokerActions, 0)

	actions := fakeCatalogClient.Actions()
	assertNumberOfActions(t, actions, 1)

	// There should only be one action that says binding was created
	updatedServiceBinding := assertUpdateStatus(t, actions[0], binding)
	assertServiceBindingErrorBeforeRequest(t, updatedServiceBinding, errorNonbindableClusterServiceClassReason, binding)
	assertServiceBindingOrphanMitigationSet(t, updatedServiceBinding, false)

	events := getRecordedEvents(testController)
	assertNumEvents(t, events, 1)

	expectedEvent := new(MessageBuilder).warning().reason(errorNonbindableClusterServiceClassReason)
	expectedEvent.msgf(
		"References a non-bindable ClusterServiceClass (K8S: %q ExternalName: %q) and Plan (%q) combination",
		"UNBINDABLE-SERVICE", "test-unbindable-serviceclass", "test-unbindable-plan",
	)
	if err := checkEvents(events, expectedEvent.stringArr()); err != nil {
		t.Fatal(err)
	}
}

// TestReconcileBindingNonbindableClusterServiceClassBindablePlan tests reconcileBinding
// to ensure a binding for an instance that references a non-bindable service
// class and a bindable plan fails as expected.
func TestReconcileServiceBindingNonbindableClusterServiceClassBindablePlan(t *testing.T) {
	fakeKubeClient, fakeCatalogClient, fakeClusterServiceBrokerClient, testController, sharedInformers := newTestController(t, fakeosb.FakeClientConfiguration{
		BindReaction: &fakeosb.BindReaction{
			Response: &osb.BindResponse{
				Credentials: map[string]interface{}{
					"a": "b",
					"c": "d",
				},
			},
		},
	})

	addGetNamespaceReaction(fakeKubeClient)
	addGetSecretNotFoundReaction(fakeKubeClient)

	sharedInformers.ClusterServiceBrokers().Informer().GetStore().Add(getTestClusterServiceBroker())
	sharedInformers.ClusterServiceClasses().Informer().GetStore().Add(getTestNonbindableClusterServiceClass())
	sharedInformers.ServiceInstances().Informer().GetStore().Add(func() *v1beta1.ServiceInstance {
		i := getTestServiceInstanceNonbindableServiceBindablePlan()
		i.Status = v1beta1.ServiceInstanceStatus{
			Conditions: []v1beta1.ServiceInstanceCondition{
				{
					Type:   v1beta1.ServiceInstanceConditionReady,
					Status: v1beta1.ConditionTrue,
				},
			},
		}
		return i
	}())
	sharedInformers.ClusterServicePlans().Informer().GetStore().Add(getTestClusterServicePlan())

	binding := &v1beta1.ServiceBinding{
		ObjectMeta: metav1.ObjectMeta{
			Name:       testServiceBindingName,
			Namespace:  testNamespace,
			Generation: 1,
		},
		Spec: v1beta1.ServiceBindingSpec{
			ServiceInstanceRef: v1beta1.LocalObjectReference{Name: testServiceInstanceName},
			ExternalID:         testServiceBindingGUID,
			SecretName:         testServiceBindingSecretName,
		},
	}

	err := testController.reconcileServiceBinding(binding)
	if err != nil {
		t.Fatalf("A bindable plan overrides the bindability of a service class: %v", err)
	}

	brokerActions := fakeClusterServiceBrokerClient.Actions()
	assertNumberOfClusterServiceBrokerActions(t, brokerActions, 1)
	assertBind(t, brokerActions[0], &osb.BindRequest{
		BindingID:  testServiceBindingGUID,
		InstanceID: testServiceInstanceGUID,
		ServiceID:  testNonbindableClusterServiceClassGUID,
		PlanID:     testClusterServicePlanGUID,
		AppGUID:    strPtr(testNamespaceGUID),
		BindResource: &osb.BindResource{
			AppGUID: strPtr(testNamespaceGUID),
		},
	})

	actions := fakeCatalogClient.Actions()
	assertNumberOfActions(t, actions, 2)

	updatedServiceBinding := assertUpdateStatus(t, actions[0], binding)
	assertServiceBindingOperationInProgress(t, updatedServiceBinding, v1beta1.ServiceBindingOperationBind, binding)
	assertServiceBindingOrphanMitigationSet(t, updatedServiceBinding, false)

	updatedServiceBinding = assertUpdateStatus(t, actions[1], binding)
	assertServiceBindingOperationSuccess(t, updatedServiceBinding, v1beta1.ServiceBindingOperationBind, binding)
	assertServiceBindingOrphanMitigationSet(t, updatedServiceBinding, false)

	kubeActions := fakeKubeClient.Actions()
	assertNumberOfActions(t, kubeActions, 3)

	// first action is a get on the namespace
	// second action is a get on the secret
	action := kubeActions[2].(clientgotesting.CreateAction)
	if e, a := "create", action.GetVerb(); e != a {
		t.Fatalf("Unexpected verb on action; %s", expectedGot(e, a))
	}
	if e, a := "secrets", action.GetResource().Resource; e != a {
		t.Fatalf("Unexpected resource on action; %s", expectedGot(e, a))
	}
	actionSecret, ok := action.GetObject().(*corev1.Secret)
	if !ok {
		t.Fatal("couldn't convert secret into a corev1.Secret")
	}
	if e, a := testServiceBindingSecretName, actionSecret.Name; e != a {
		t.Fatalf("Unexpected name of secret; %s", expectedGot(e, a))
	}
	value, ok := actionSecret.Data["a"]
	if !ok {
		t.Fatal("Didn't find secret key 'a' in created secret")
	}
	if e, a := "b", string(value); e != a {
		t.Fatalf("Unexpected value of key 'a' in created secret; %s", expectedGot(e, a))
	}
	value, ok = actionSecret.Data["c"]
	if !ok {
		t.Fatal("Didn't find secret key 'a' in created secret")
	}
	if e, a := "d", string(value); e != a {
		t.Fatalf("Unexpected value of key 'c' in created secret; %s", expectedGot(e, a))
	}

	events := getRecordedEvents(testController)
	assertNumEvents(t, events, 1)
}

// TestReconcileBindingBindableClusterServiceClassNonbindablePlan tests reconcileBinding
// to ensure a binding for an instance that references a bindable service class
// and a non-bindable plan fails as expected.
func TestReconcileServiceBindingBindableClusterServiceClassNonbindablePlan(t *testing.T) {
	_, fakeCatalogClient, fakeClusterServiceBrokerClient, testController, sharedInformers := newTestController(t, noFakeActions())

	sharedInformers.ClusterServiceBrokers().Informer().GetStore().Add(getTestClusterServiceBroker())
	sharedInformers.ClusterServiceClasses().Informer().GetStore().Add(getTestClusterServiceClass())
	sharedInformers.ServiceInstances().Informer().GetStore().Add(getTestServiceInstanceBindableServiceNonbindablePlan())
	sharedInformers.ClusterServicePlans().Informer().GetStore().Add(getTestClusterServicePlanNonbindable())

	binding := &v1beta1.ServiceBinding{
		ObjectMeta: metav1.ObjectMeta{
			Name:       testServiceBindingName,
			Namespace:  testNamespace,
			Generation: 1,
		},
		Spec: v1beta1.ServiceBindingSpec{
			ServiceInstanceRef: v1beta1.LocalObjectReference{Name: testServiceInstanceName},
			ExternalID:         testServiceBindingGUID,
		},
	}

	err := testController.reconcileServiceBinding(binding)
	if err != nil {
		t.Fatalf("binding against a nonbindable plan should fail")
	}

	brokerActions := fakeClusterServiceBrokerClient.Actions()
	assertNumberOfClusterServiceBrokerActions(t, brokerActions, 0)

	actions := fakeCatalogClient.Actions()
	assertNumberOfActions(t, actions, 1)

	// There should only be one action that says binding was created
	updatedServiceBinding := assertUpdateStatus(t, actions[0], binding)
	assertServiceBindingErrorBeforeRequest(t, updatedServiceBinding, errorNonbindableClusterServiceClassReason, binding)
	assertServiceBindingOrphanMitigationSet(t, updatedServiceBinding, false)

	events := getRecordedEvents(testController)
	assertNumEvents(t, events, 1)

	expectedEvent := new(MessageBuilder).warning().reason(errorNonbindableClusterServiceClassReason)
	expectedEvent.msgf(
		"References a non-bindable ClusterServiceClass (K8S: %q ExternalName: %q) and Plan (%q) combination",
		"SCGUID", "test-serviceclass", "test-unbindable-plan",
	)
	if err := checkEvents(events, expectedEvent.stringArr()); err != nil {
		t.Fatal(err)
	}
}

// TestReconcileBindingFailsWithInstanceAsyncOngoing tests reconcileBinding
// to ensure a binding that references an instance that has the
// AsyncOpInProgreset flag set to true fails as expected.
func TestReconcileServiceBindingFailsWithServiceInstanceAsyncOngoing(t *testing.T) {
	fakeKubeClient, fakeCatalogClient, fakeClusterServiceBrokerClient, testController, sharedInformers := newTestController(t, noFakeActions())

	sharedInformers.ClusterServiceBrokers().Informer().GetStore().Add(getTestClusterServiceBroker())
	sharedInformers.ClusterServiceClasses().Informer().GetStore().Add(getTestClusterServiceClass())
	sharedInformers.ServiceInstances().Informer().GetStore().Add(getTestServiceInstanceAsyncProvisioning(""))
	sharedInformers.ClusterServicePlans().Informer().GetStore().Add(getTestClusterServicePlan())

	binding := &v1beta1.ServiceBinding{
		ObjectMeta: metav1.ObjectMeta{
			Name:       testServiceBindingName,
			Namespace:  testNamespace,
			Generation: 1,
		},
		Spec: v1beta1.ServiceBindingSpec{
			ServiceInstanceRef: v1beta1.LocalObjectReference{Name: testServiceInstanceName},
			ExternalID:         testServiceBindingGUID,
		},
	}

	err := testController.reconcileServiceBinding(binding)
	if err == nil {
		t.Fatalf("reconcileServiceBinding did not fail with async operation ongoing")
	}

	if err := checkEventContains(err.Error(), "Ongoing Asynchronous"); err != nil {
		t.Fatal(err)
	}

	brokerActions := fakeClusterServiceBrokerClient.Actions()
	assertNumberOfClusterServiceBrokerActions(t, brokerActions, 0)

	// verify no kube resources created.
	// No actions
	kubeActions := fakeKubeClient.Actions()
	assertNumberOfActions(t, kubeActions, 0)

	actions := fakeCatalogClient.Actions()
	assertNumberOfActions(t, actions, 1)

	// There should only be one action that says binding was created
	updatedServiceBinding := assertUpdateStatus(t, actions[0], binding)
	assertServiceBindingErrorBeforeRequest(t, updatedServiceBinding, errorWithOngoingAsyncOperation, binding)
	assertServiceBindingOrphanMitigationSet(t, updatedServiceBinding, false)

	events := getRecordedEvents(testController)

	assertNumEvents(t, events, 1)
	if err := checkEventContains(events[0], "has ongoing asynchronous operation"); err != nil {
		t.Fatal(err)
	}
	if err := checkEventContains(events[0], testNamespace+"/"+testServiceInstanceName); err != nil {
		t.Fatal(err)
	}
}

// TestReconcileBindingInstanceNotReady tests reconcileBinding to ensure a
// binding for an instance with a ready condition set to false fails as expected.
func TestReconcileServiceBindingServiceInstanceNotReady(t *testing.T) {
	fakeKubeClient, fakeCatalogClient, fakeClusterServiceBrokerClient, testController, sharedInformers := newTestController(t, noFakeActions())

	addGetNamespaceReaction(fakeKubeClient)

	sharedInformers.ClusterServiceBrokers().Informer().GetStore().Add(getTestClusterServiceBroker())
	sharedInformers.ClusterServiceClasses().Informer().GetStore().Add(getTestClusterServiceClass())
	sharedInformers.ServiceInstances().Informer().GetStore().Add(getTestServiceInstanceWithRefs())
	sharedInformers.ClusterServicePlans().Informer().GetStore().Add(getTestClusterServicePlan())

	binding := &v1beta1.ServiceBinding{
		ObjectMeta: metav1.ObjectMeta{
			Name:       testServiceBindingName,
			Namespace:  testNamespace,
			Generation: 1,
		},
		Spec: v1beta1.ServiceBindingSpec{
			ServiceInstanceRef: v1beta1.LocalObjectReference{Name: testServiceInstanceName},
			ExternalID:         testServiceBindingGUID,
		},
	}

	err := testController.reconcileServiceBinding(binding)
	if err != nil {
		t.Fatalf("a binding cannot be created against an instance that is not prepared")
	}

	brokerActions := fakeClusterServiceBrokerClient.Actions()
	assertNumberOfClusterServiceBrokerActions(t, brokerActions, 0)

	actions := fakeCatalogClient.Actions()
	assertNumberOfActions(t, actions, 1)

	// There should only be one action that says binding was created
	updatedServiceBinding := assertUpdateStatus(t, actions[0], binding)
	assertServiceBindingErrorBeforeRequest(t, updatedServiceBinding, errorServiceInstanceNotReadyReason, binding)
	assertServiceBindingOrphanMitigationSet(t, updatedServiceBinding, false)

	events := getRecordedEvents(testController)
	assertNumEvents(t, events, 1)

	expectedEvent := new(MessageBuilder).warning().reason(errorServiceInstanceNotReadyReason)
	expectedEvent.msgf(
		"ServiceBinding cannot begin because referenced ServiceInstance %q is not ready",
		"test-ns/test-instance",
	)
	if err := checkEvents(events, expectedEvent.stringArr()); err != nil {
		t.Fatal(err)
	}
}

// TestReconcileBindingNamespaceError tests reconcileBinding to ensure a binding
// with an invalid namespace fails as expected.
func TestReconcileServiceBindingNamespaceError(t *testing.T) {
	fakeKubeClient, fakeCatalogClient, fakeClusterServiceBrokerClient, testController, sharedInformers := newTestController(t, noFakeActions())

	fakeKubeClient.AddReactor("get", "namespaces", func(action clientgotesting.Action) (bool, runtime.Object, error) {
		return true, &corev1.Namespace{}, errors.New("No namespace")
	})

	sharedInformers.ClusterServiceBrokers().Informer().GetStore().Add(getTestClusterServiceBroker())
	sharedInformers.ClusterServiceClasses().Informer().GetStore().Add(getTestClusterServiceClass())
	sharedInformers.ServiceInstances().Informer().GetStore().Add(getTestServiceInstanceWithRefs())
	sharedInformers.ClusterServicePlans().Informer().GetStore().Add(getTestClusterServicePlan())

	binding := &v1beta1.ServiceBinding{
		ObjectMeta: metav1.ObjectMeta{
			Name:       testServiceBindingName,
			Namespace:  testNamespace,
			Generation: 1,
		},
		Spec: v1beta1.ServiceBindingSpec{
			ServiceInstanceRef: v1beta1.LocalObjectReference{Name: testServiceInstanceName},
			ExternalID:         testServiceBindingGUID,
		},
	}

	err := testController.reconcileServiceBinding(binding)
	if err == nil {
		t.Fatalf("ServiceBindings are namespaced. If we cannot get the namespace we cannot find the binding")
	}

	brokerActions := fakeClusterServiceBrokerClient.Actions()
	assertNumberOfClusterServiceBrokerActions(t, brokerActions, 0)

	actions := fakeCatalogClient.Actions()
	assertNumberOfActions(t, actions, 1)

	updatedServiceBinding := assertUpdateStatus(t, actions[0], binding)
	assertServiceBindingErrorBeforeRequest(t, updatedServiceBinding, errorFindingNamespaceServiceInstanceReason, binding)
	assertServiceBindingOrphanMitigationSet(t, updatedServiceBinding, false)

	events := getRecordedEvents(testController)
	assertNumEvents(t, events, 1)

	expectedEvent := new(MessageBuilder).warning().reason(errorFindingNamespaceServiceInstanceReason)
	expectedEvent.msgf("Failed to get namespace %q during binding: %s", "test-ns", "No namespace")
	if err := checkEvents(events, expectedEvent.stringArr()); err != nil {
		t.Fatal(err)
	}
}

// TestReconcileBindingDelete tests reconcileBinding to ensure a binding
// deletion works as expected.
func TestReconcileServiceBindingDelete(t *testing.T) {
	fakeKubeClient, fakeCatalogClient, fakeClusterServiceBrokerClient, testController, sharedInformers := newTestController(t, fakeosb.FakeClientConfiguration{
		UnbindReaction: &fakeosb.UnbindReaction{},
	})

	sharedInformers.ClusterServiceBrokers().Informer().GetStore().Add(getTestClusterServiceBroker())
	sharedInformers.ClusterServiceClasses().Informer().GetStore().Add(getTestClusterServiceClass())
	sharedInformers.ServiceInstances().Informer().GetStore().Add(getTestServiceInstanceWithRefs())
	sharedInformers.ClusterServicePlans().Informer().GetStore().Add(getTestClusterServicePlan())

	binding := &v1beta1.ServiceBinding{
		ObjectMeta: metav1.ObjectMeta{
			Name:              testServiceBindingName,
			Namespace:         testNamespace,
			DeletionTimestamp: &metav1.Time{},
			Finalizers:        []string{v1beta1.FinalizerServiceCatalog},
			Generation:        2,
		},
		Spec: v1beta1.ServiceBindingSpec{
			ServiceInstanceRef: v1beta1.LocalObjectReference{Name: testServiceInstanceName},
			ExternalID:         testServiceBindingGUID,
			SecretName:         testServiceBindingSecretName,
		},
		Status: v1beta1.ServiceBindingStatus{
			ReconciledGeneration: 1,
			ExternalProperties:   &v1beta1.ServiceBindingPropertiesState{},
		},
	}

	fakeCatalogClient.AddReactor("get", "servicebindings", func(action clientgotesting.Action) (bool, runtime.Object, error) {
		return true, binding, nil
	})

	err := testController.reconcileServiceBinding(binding)
	if err != nil {
		t.Fatalf("%v", err)
	}

	brokerActions := fakeClusterServiceBrokerClient.Actions()
	assertNumberOfClusterServiceBrokerActions(t, brokerActions, 1)
	assertUnbind(t, brokerActions[0], &osb.UnbindRequest{
		BindingID:  testServiceBindingGUID,
		InstanceID: testServiceInstanceGUID,
		ServiceID:  testClusterServiceClassGUID,
		PlanID:     testClusterServicePlanGUID,
	})

	kubeActions := fakeKubeClient.Actions()
	// The action should be deleting the secret
	assertNumberOfActions(t, kubeActions, 1)

	deleteAction := kubeActions[0].(clientgotesting.DeleteActionImpl)
	if e, a := "delete", deleteAction.GetVerb(); e != a {
		t.Fatalf("Unexpected verb on kubeActions[1]; expected %v, got %v", e, a)
	}

	if e, a := binding.Spec.SecretName, deleteAction.Name; e != a {
		t.Fatalf("Unexpected name of secret: expected %v, got %v", e, a)
	}

	actions := fakeCatalogClient.Actions()
	// The actions should be:
	// 0. Updating the current operation
	// 1. Updating the ready condition
	assertNumberOfActions(t, actions, 2)

	updatedServiceBinding := assertUpdateStatus(t, actions[0], binding)
	assertServiceBindingOperationInProgress(t, updatedServiceBinding, v1beta1.ServiceBindingOperationUnbind, binding)
	assertServiceBindingOrphanMitigationSet(t, updatedServiceBinding, false)

	updatedServiceBinding = assertUpdateStatus(t, actions[1], binding)
	assertServiceBindingOperationSuccess(t, updatedServiceBinding, v1beta1.ServiceBindingOperationUnbind, binding)
	assertServiceBindingOrphanMitigationSet(t, updatedServiceBinding, false)

	events := getRecordedEvents(testController)
	assertNumEvents(t, events, 1)

	expectedEvent := new(MessageBuilder).normal().reason(successUnboundReason)
	expectedEvent.msg("This binding was deleted successfully")
	if err := checkEvents(events, expectedEvent.stringArr()); err != nil {
		t.Fatal(err)
	}
}

// TestSetServiceBindingCondition verifies setting a condition on a binding yields
// the results as expected with respect to the changed condition and transition
// time.
func TestSetServiceBindingCondition(t *testing.T) {
	bindingWithCondition := func(condition *v1beta1.ServiceBindingCondition) *v1beta1.ServiceBinding {
		binding := getTestServiceBinding()
		binding.Status = v1beta1.ServiceBindingStatus{
			Conditions: []v1beta1.ServiceBindingCondition{*condition},
		}

		return binding
	}

	// The value of the LastTransitionTime field on conditions has to be
	// tested to ensure it is updated correctly.
	//
	// Time basis for all condition changes:
	newTs := metav1.Now()
	oldTs := metav1.NewTime(newTs.Add(-5 * time.Minute))

	// condition is a shortcut method for creating conditions with the 'old' timestamp.
	condition := func(cType v1beta1.ServiceBindingConditionType, status v1beta1.ConditionStatus, s ...string) *v1beta1.ServiceBindingCondition {
		c := &v1beta1.ServiceBindingCondition{
			Type:   cType,
			Status: status,
		}

		if len(s) > 0 {
			c.Reason = s[0]
		}

		if len(s) > 1 {
			c.Message = s[1]
		}

		// This is the expected 'before' timestamp for all conditions under
		// test.
		c.LastTransitionTime = oldTs

		return c
	}

	// shortcut methods for creating conditions of different types

	readyFalse := func() *v1beta1.ServiceBindingCondition {
		return condition(v1beta1.ServiceBindingConditionReady, v1beta1.ConditionFalse, "Reason", "Message")
	}

	readyFalsef := func(reason, message string) *v1beta1.ServiceBindingCondition {
		return condition(v1beta1.ServiceBindingConditionReady, v1beta1.ConditionFalse, reason, message)
	}

	readyTrue := func() *v1beta1.ServiceBindingCondition {
		return condition(v1beta1.ServiceBindingConditionReady, v1beta1.ConditionTrue, "Reason", "Message")
	}

	failedTrue := func() *v1beta1.ServiceBindingCondition {
		return condition(v1beta1.ServiceBindingConditionFailed, v1beta1.ConditionTrue, "Reason", "Message")
	}

	// withNewTs sets the LastTransitionTime to the 'new' basis time and
	// returns it.
	withNewTs := func(c *v1beta1.ServiceBindingCondition) *v1beta1.ServiceBindingCondition {
		c.LastTransitionTime = newTs
		return c
	}

	// this test works by calling setServiceBindingCondition with the input and
	// condition fields of the test case, and ensuring that afterward the
	// input (which is mutated by the setServiceBindingCondition call) is deep-equal
	// to the test case result.
	//
	// take note of where withNewTs is used when declaring the result to
	// indicate that the LastTransitionTime field on a condition should have
	// changed.
	cases := []struct {
		name      string
		input     *v1beta1.ServiceBinding
		condition *v1beta1.ServiceBindingCondition
		result    *v1beta1.ServiceBinding
	}{
		{
			name:      "new ready condition",
			input:     getTestServiceBinding(),
			condition: readyFalse(),
			result:    bindingWithCondition(withNewTs(readyFalse())),
		},
		{
			name:      "not ready -> not ready; no ts update",
			input:     bindingWithCondition(readyFalse()),
			condition: readyFalse(),
			result:    bindingWithCondition(readyFalse()),
		},
		{
			name:      "not ready -> not ready, reason and message change; no ts update",
			input:     bindingWithCondition(readyFalse()),
			condition: readyFalsef("DifferentReason", "DifferentMessage"),
			result:    bindingWithCondition(readyFalsef("DifferentReason", "DifferentMessage")),
		},
		{
			name:      "not ready -> ready",
			input:     bindingWithCondition(readyFalse()),
			condition: readyTrue(),
			result:    bindingWithCondition(withNewTs(readyTrue())),
		},
		{
			name:      "ready -> ready; no ts update",
			input:     bindingWithCondition(readyTrue()),
			condition: readyTrue(),
			result:    bindingWithCondition(readyTrue()),
		},
		{
			name:      "ready -> not ready",
			input:     bindingWithCondition(readyTrue()),
			condition: readyFalse(),
			result:    bindingWithCondition(withNewTs(readyFalse())),
		},
		{
			name:      "not ready -> not ready + failed",
			input:     bindingWithCondition(readyFalse()),
			condition: failedTrue(),
			result: func() *v1beta1.ServiceBinding {
				i := bindingWithCondition(readyFalse())
				i.Status.Conditions = append(i.Status.Conditions, *withNewTs(failedTrue()))
				return i
			}(),
		},
	}

	for _, tc := range cases {
		setServiceBindingConditionInternal(tc.input, tc.condition.Type, tc.condition.Status, tc.condition.Reason, tc.condition.Message, newTs)

		if !reflect.DeepEqual(tc.input, tc.result) {
			t.Errorf("%v: unexpected diff: %v", tc.name, diff.ObjectReflectDiff(tc.input, tc.result))
		}
	}
}

// TestReconcileServiceBindingDeleteFailedServiceBinding tests reconcileServiceBinding to ensure
// a binding with a failed status is deleted properly.
func TestReconcileServiceBindingDeleteFailedServiceBinding(t *testing.T) {
	fakeKubeClient, fakeCatalogClient, fakeClusterServiceBrokerClient, testController, sharedInformers := newTestController(t, fakeosb.FakeClientConfiguration{
		UnbindReaction: &fakeosb.UnbindReaction{},
	})

	sharedInformers.ClusterServiceBrokers().Informer().GetStore().Add(getTestClusterServiceBroker())
	sharedInformers.ClusterServiceClasses().Informer().GetStore().Add(getTestClusterServiceClass())
	sharedInformers.ServiceInstances().Informer().GetStore().Add(getTestServiceInstanceWithRefs())
	sharedInformers.ClusterServicePlans().Informer().GetStore().Add(getTestClusterServicePlan())

	binding := getTestServiceBindingWithFailedStatus()
	binding.ObjectMeta.DeletionTimestamp = &metav1.Time{}
	binding.ObjectMeta.Finalizers = []string{v1beta1.FinalizerServiceCatalog}
	binding.Status.ExternalProperties = &v1beta1.ServiceBindingPropertiesState{}

	binding.ObjectMeta.Generation = 2
	binding.Status.ReconciledGeneration = 1

	fakeCatalogClient.AddReactor("get", "servicebindings", func(action clientgotesting.Action) (bool, runtime.Object, error) {
		return true, binding, nil
	})

	err := testController.reconcileServiceBinding(binding)
	if err != nil {
		t.Fatalf("%v", err)
	}

	brokerActions := fakeClusterServiceBrokerClient.Actions()
	assertNumberOfClusterServiceBrokerActions(t, brokerActions, 1)
	assertUnbind(t, brokerActions[0], &osb.UnbindRequest{
		BindingID:  testServiceBindingGUID,
		InstanceID: testServiceInstanceGUID,
		ServiceID:  testClusterServiceClassGUID,
		PlanID:     testClusterServicePlanGUID,
	})

	// verify one kube action occurred
	kubeActions := fakeKubeClient.Actions()
	if err := checkKubeClientActions(kubeActions, []kubeClientAction{
		{verb: "delete", resourceName: "secrets", checkType: checkGetActionType},
	}); err != nil {
		t.Fatal(err)
	}

	deleteAction := kubeActions[0].(clientgotesting.DeleteActionImpl)
	if e, a := binding.Spec.SecretName, deleteAction.Name; e != a {
		t.Fatalf("Unexpected name of secret: expected %v, got %v", e, a)
	}

	actions := fakeCatalogClient.Actions()
	// The four actions should be:
	// 0. Updating the current operation
	// 1. Updating the ready condition
	assertNumberOfActions(t, actions, 2)

	updatedServiceBinding := assertUpdateStatus(t, actions[0], binding)
	assertServiceBindingOperationInProgress(t, updatedServiceBinding, v1beta1.ServiceBindingOperationUnbind, binding)
	assertServiceBindingOrphanMitigationSet(t, updatedServiceBinding, false)

	updatedServiceBinding = assertUpdateStatus(t, actions[1], binding)
	assertServiceBindingOperationSuccess(t, updatedServiceBinding, v1beta1.ServiceBindingOperationUnbind, binding)
	assertServiceBindingOrphanMitigationSet(t, updatedServiceBinding, false)

	events := getRecordedEvents(testController)
	assertNumEvents(t, events, 1)

	expectedEvent := new(MessageBuilder).normal().reason(successUnboundReason)
	expectedEvent.msg("This binding was deleted successfully")
	if err := checkEvents(events, expectedEvent.stringArr()); err != nil {
		t.Fatal(err)
	}
}

// TestReconcileBindingWithBrokerError tests reconcileBinding to ensure a
// binding request response that contains a broker error fails as expected.
func TestReconcileServiceBindingWithClusterServiceBrokerError(t *testing.T) {
	_, fakeCatalogClient, _, testController, sharedInformers := newTestController(t, fakeosb.FakeClientConfiguration{
		BindReaction: &fakeosb.BindReaction{
			Response: &osb.BindResponse{
				Credentials: map[string]interface{}{
					"a": "b",
					"c": "d",
				},
			},
			Error: fakeosb.UnexpectedActionError(),
		},
	})

	sharedInformers.ClusterServiceBrokers().Informer().GetStore().Add(getTestClusterServiceBroker())
	sharedInformers.ClusterServiceClasses().Informer().GetStore().Add(getTestClusterServiceClass())
	sharedInformers.ServiceInstances().Informer().GetStore().Add(getTestServiceInstanceWithStatus(v1beta1.ConditionTrue))
	sharedInformers.ClusterServicePlans().Informer().GetStore().Add(getTestClusterServicePlan())

	binding := &v1beta1.ServiceBinding{
		ObjectMeta: metav1.ObjectMeta{
			Name:       testServiceBindingName,
			Namespace:  testNamespace,
			Generation: 1,
		},
		Spec: v1beta1.ServiceBindingSpec{
			ServiceInstanceRef: v1beta1.LocalObjectReference{Name: testServiceInstanceName},
			ExternalID:         testServiceBindingGUID,
			SecretName:         testServiceBindingSecretName,
		},
	}

	err := testController.reconcileServiceBinding(binding)
	if err == nil {
		t.Fatal("reconcileServiceBinding should have returned an error")
	}

	actions := fakeCatalogClient.Actions()
	assertNumberOfActions(t, actions, 2)

	updatedServiceBinding := assertUpdateStatus(t, actions[0], binding)
	assertServiceBindingOperationInProgress(t, updatedServiceBinding, v1beta1.ServiceBindingOperationBind, binding)
	assertServiceBindingOrphanMitigationSet(t, updatedServiceBinding, false)

	updatedServiceBinding = assertUpdateStatus(t, actions[1], binding)
	assertServiceBindingRequestRetriableError(t, updatedServiceBinding, v1beta1.ServiceBindingOperationBind, errorBindCallReason, binding)
	assertServiceBindingOrphanMitigationSet(t, updatedServiceBinding, false)

	events := getRecordedEvents(testController)

	expectedEvent := new(MessageBuilder).warning().reason(errorBindCallReason)
	expectedEvent.msgf(
		"Error creating ServiceBinding for ServiceInstance %q of ClusterServiceClass (K8S: %q ExternalName: %q) at ClusterServiceBroker %q:",
		"test-ns/test-instance", "SCGUID", "test-serviceclass", "test-broker",
	)
	expectedEvent.msg("Unexpected action")
	if err := checkEvents(events, expectedEvent.stringArr()); err != nil {
		t.Fatal(err)
	}
}

// TestReconcileBindingWithBrokerHTTPError tests reconcileBindings to ensure a
// binding request response that contains a broker HTTP error fails as expected.
func TestReconcileServiceBindingWithClusterServiceBrokerHTTPError(t *testing.T) {
	_, fakeCatalogClient, _, testController, sharedInformers := newTestController(t, fakeosb.FakeClientConfiguration{
		BindReaction: &fakeosb.BindReaction{
			Response: &osb.BindResponse{
				Credentials: map[string]interface{}{
					"a": "b",
					"c": "d",
				},
			},
			Error: fakeosb.AsyncRequiredError(),
		},
	})

	sharedInformers.ClusterServiceBrokers().Informer().GetStore().Add(getTestClusterServiceBroker())
	sharedInformers.ClusterServiceClasses().Informer().GetStore().Add(getTestClusterServiceClass())
	sharedInformers.ServiceInstances().Informer().GetStore().Add(getTestServiceInstanceWithStatus(v1beta1.ConditionTrue))
	sharedInformers.ClusterServicePlans().Informer().GetStore().Add(getTestClusterServicePlan())

	binding := &v1beta1.ServiceBinding{
		ObjectMeta: metav1.ObjectMeta{
			Name:       testServiceBindingName,
			Namespace:  testNamespace,
			Generation: 1,
		},
		Spec: v1beta1.ServiceBindingSpec{
			ServiceInstanceRef: v1beta1.LocalObjectReference{Name: testServiceInstanceName},
			ExternalID:         testServiceBindingGUID,
			SecretName:         testServiceBindingSecretName,
		},
	}

	err := testController.reconcileServiceBinding(binding)
	if err != nil {
		t.Fatal("reconcileServiceBinding should not have returned an error")
	}

	actions := fakeCatalogClient.Actions()
	assertNumberOfActions(t, actions, 2)

	updatedServiceBinding := assertUpdateStatus(t, actions[0], binding)
	assertServiceBindingOperationInProgress(t, updatedServiceBinding, v1beta1.ServiceBindingOperationBind, binding)
	assertServiceBindingOrphanMitigationSet(t, updatedServiceBinding, false)

	updatedServiceBinding = assertUpdateStatus(t, actions[1], binding)
	assertServiceBindingRequestFailingError(t, updatedServiceBinding, v1beta1.ServiceBindingOperationBind, errorBindCallReason, "ServiceBindingReturnedFailure", binding)
	assertServiceBindingOrphanMitigationSet(t, updatedServiceBinding, false)

	events := getRecordedEvents(testController)

	expectedEvent := new(MessageBuilder).warning().reason(errorBindCallReason)
	expectedEvent.msgf(
		"Error creating ServiceBinding for ServiceInstance %q of ClusterServiceClass (K8S: %q ExternalName: %q) at ClusterServiceBroker %q:",
		"test-ns/test-instance", "SCGUID", "test-serviceclass", "test-broker",
	)
	expectedEvent.msg(
		"Status: 422; ErrorMessage: AsyncRequired; Description: This service plan requires client support for asynchronous service operations.; ResponseError: <nil>",
	)
	if err := checkEvents(events, expectedEvent.stringArr()); err != nil {
		t.Fatal(err)
	}
}

// TestReconcileServiceBindingWithFailureCondition tests reconcileServiceBinding to ensure
// no processing is done on a binding containing a failed status.
func TestReconcileServiceBindingWithFailureCondition(t *testing.T) {
	fakeKubeClient, fakeCatalogClient, fakeClusterServiceBrokerClient, testController, sharedInformers := newTestController(t, noFakeActions())

	sharedInformers.ClusterServiceBrokers().Informer().GetStore().Add(getTestClusterServiceBroker())
	sharedInformers.ClusterServiceClasses().Informer().GetStore().Add(getTestClusterServiceClass())
	sharedInformers.ServiceInstances().Informer().GetStore().Add(getTestServiceInstanceWithStatus(v1beta1.ConditionTrue))
	sharedInformers.ClusterServicePlans().Informer().GetStore().Add(getTestClusterServicePlan())

	binding := getTestServiceBindingWithFailedStatus()

	if err := testController.reconcileServiceBinding(binding); err != nil {
		t.Fatalf("unexpected error: %v", err)
	}

	kubeActions := fakeKubeClient.Actions()
	assertNumberOfActions(t, kubeActions, 0)

	actions := fakeCatalogClient.Actions()
	assertNumberOfActions(t, actions, 0)

	brokerActions := fakeClusterServiceBrokerClient.Actions()
	assertNumberOfClusterServiceBrokerActions(t, brokerActions, 0)

	events := getRecordedEvents(testController)
	assertNumEvents(t, events, 0)
}

// TestReconcileServiceBindingWithServiceBindingCallFailure tests reconcileServiceBinding to ensure
// a bind creation failure is handled properly.
func TestReconcileServiceBindingWithServiceBindingCallFailure(t *testing.T) {
	fakeKubeClient, fakeCatalogClient, fakeClusterServiceBrokerClient, testController, sharedInformers := newTestController(t, fakeosb.FakeClientConfiguration{
		BindReaction: &fakeosb.BindReaction{
			Error: errors.New("fake creation failure"),
		},
	})

	sharedInformers.ClusterServiceBrokers().Informer().GetStore().Add(getTestClusterServiceBroker())
	sharedInformers.ClusterServiceClasses().Informer().GetStore().Add(getTestClusterServiceClass())
	sharedInformers.ServiceInstances().Informer().GetStore().Add(getTestServiceInstanceWithStatus(v1beta1.ConditionTrue))
	sharedInformers.ClusterServicePlans().Informer().GetStore().Add(getTestClusterServicePlan())

	binding := getTestServiceBinding()

	if err := testController.reconcileServiceBinding(binding); err == nil {
		t.Fatal("ServiceBinding creation should fail")
	}

	// verify one kube action occurred
	kubeActions := fakeKubeClient.Actions()
	if err := checkKubeClientActions(kubeActions, []kubeClientAction{
		{verb: "get", resourceName: "namespaces", checkType: checkGetActionType},
	}); err != nil {
		t.Fatal(err)
	}

	actions := fakeCatalogClient.Actions()
	assertNumberOfActions(t, actions, 2)

	updatedServiceBinding := assertUpdateStatus(t, actions[0], binding)
	assertServiceBindingOperationInProgress(t, updatedServiceBinding, v1beta1.ServiceBindingOperationBind, binding)
	assertServiceBindingOrphanMitigationSet(t, updatedServiceBinding, false)

	updatedServiceBinding = assertUpdateStatus(t, actions[1], binding)
	assertServiceBindingRequestRetriableError(t, updatedServiceBinding, v1beta1.ServiceBindingOperationBind, errorBindCallReason, binding)
	assertServiceBindingOrphanMitigationSet(t, updatedServiceBinding, false)

	brokerActions := fakeClusterServiceBrokerClient.Actions()
	assertNumberOfClusterServiceBrokerActions(t, brokerActions, 1)
	assertBind(t, brokerActions[0], &osb.BindRequest{
		BindingID:  testServiceBindingGUID,
		InstanceID: testServiceInstanceGUID,
		ServiceID:  testClusterServiceClassGUID,
		PlanID:     testClusterServicePlanGUID,
		AppGUID:    strPtr(""),
		BindResource: &osb.BindResource{
			AppGUID: strPtr(""),
		},
	})

	events := getRecordedEvents(testController)

	expectedEvent := new(MessageBuilder).warning().reason(errorBindCallReason)
	expectedEvent.msgf(
		"Error creating ServiceBinding for ServiceInstance %q of ClusterServiceClass (K8S: %q ExternalName: %q) at ClusterServiceBroker %q:",
		"test-ns/test-instance", "SCGUID", "test-serviceclass", "test-broker",
	)
	expectedEvent.msg("fake creation failure")
	if err := checkEvents(events, expectedEvent.stringArr()); err != nil {
		t.Fatal(err)
	}
}

// TestReconcileServiceBindingWithServiceBindingFailure tests reconcileServiceBinding to ensure
// a binding request that receives an error from the broker is handled properly.
func TestReconcileServiceBindingWithServiceBindingFailure(t *testing.T) {
	fakeKubeClient, fakeCatalogClient, fakeClusterServiceBrokerClient, testController, sharedInformers := newTestController(t, fakeosb.FakeClientConfiguration{
		BindReaction: &fakeosb.BindReaction{
			Error: osb.HTTPStatusCodeError{
				StatusCode:   http.StatusConflict,
				ErrorMessage: strPtr("ServiceBindingExists"),
				Description:  strPtr("Service binding with the same id, for the same service instance already exists."),
			},
		},
	})

	sharedInformers.ClusterServiceBrokers().Informer().GetStore().Add(getTestClusterServiceBroker())
	sharedInformers.ClusterServiceClasses().Informer().GetStore().Add(getTestClusterServiceClass())
	sharedInformers.ServiceInstances().Informer().GetStore().Add(getTestServiceInstanceWithStatus(v1beta1.ConditionTrue))
	sharedInformers.ClusterServicePlans().Informer().GetStore().Add(getTestClusterServicePlan())

	binding := getTestServiceBinding()

	if err := testController.reconcileServiceBinding(binding); err != nil {
		t.Fatalf("ServiceBinding creation should complete: %v", err)
	}

	// verify one kube action occurred
	kubeActions := fakeKubeClient.Actions()
	if err := checkKubeClientActions(kubeActions, []kubeClientAction{
		{verb: "get", resourceName: "namespaces", checkType: checkGetActionType},
	}); err != nil {
		t.Fatal(err)
	}

	actions := fakeCatalogClient.Actions()
	assertNumberOfActions(t, actions, 2)

	updatedServiceBinding := assertUpdateStatus(t, actions[0], binding)
	assertServiceBindingOperationInProgress(t, updatedServiceBinding, v1beta1.ServiceBindingOperationBind, binding)
	assertServiceBindingOrphanMitigationSet(t, updatedServiceBinding, false)

	updatedServiceBinding = assertUpdateStatus(t, actions[1], binding)
	assertServiceBindingRequestFailingError(t, updatedServiceBinding, v1beta1.ServiceBindingOperationBind, errorBindCallReason, "ServiceBindingReturnedFailure", binding)
	assertServiceBindingOrphanMitigationSet(t, updatedServiceBinding, false)

	brokerActions := fakeClusterServiceBrokerClient.Actions()
	assertNumberOfClusterServiceBrokerActions(t, brokerActions, 1)
	assertBind(t, brokerActions[0], &osb.BindRequest{
		BindingID:  testServiceBindingGUID,
		InstanceID: testServiceInstanceGUID,
		ServiceID:  testClusterServiceClassGUID,
		PlanID:     testClusterServicePlanGUID,
		AppGUID:    strPtr(""),
		BindResource: &osb.BindResource{
			AppGUID: strPtr(""),
		},
	})

	events := getRecordedEvents(testController)

<<<<<<< HEAD
	expectedEvent := new(MessageBuilder).warning().reason(errorBindCallReason)
	expectedEvent.msgf(
		"Error creating ServiceBinding for ServiceInstance %q of ClusterServiceClass (K8S: %q ExternalName: %q) at ClusterServiceBroker %q:",
		"test-ns/test-instance", "SCGUID", "test-serviceclass", "test-broker",
	)
	expectedEvent.msg("Status: 409; ErrorMessage: ServiceBindingExists; Description: Service binding with the same id, for the same service instance already exists.; ResponseError: <nil>")
	if err := checkEvents(events, expectedEvent.stringArr()); err != nil {
		t.Fatal(err)
=======
	expectedEvent := corev1.EventTypeWarning + " " + errorBindCallReason + " " + "Error creating ServiceBinding for ServiceInstance \"test-ns/test-instance\" of ClusterServiceClass (K8S: \"SCGUID\" ExternalName: \"test-serviceclass\") at ClusterServiceBroker \"test-broker\": Status: 409; ErrorMessage: ServiceBindingExists; Description: Service binding with the same id, for the same service instance already exists.; ResponseError: <nil>"

	if e, a := expectedEvent, events[0]; e != a {
		t.Fatalf("Received unexpected event: %s", expectedGot(e, a))
>>>>>>> fdd02a06
	}
}

// TestUpdateBindingCondition tests updateBindingCondition to ensure all status
// condition transitions on a binding work as expected.
//
// The test cases are proving:
// - a binding with no status that has status condition set to false will update
//   the transition time
// - a binding with condition false set to condition false will not update the
//   transition time
// - a binding with condition false set to condition false with a new message and
//   reason will not update the transition time
// - a binding with condition false set to condition true will update the
//   transition time
// - a binding with condition status true set to true will not update the
//   transition time
// - a binding with condition status true set to false will update the transition
//   time
func TestUpdateServiceBindingCondition(t *testing.T) {
	getTestServiceBindingWithStatus := func(status v1beta1.ConditionStatus) *v1beta1.ServiceBinding {
		instance := getTestServiceBinding()
		instance.Status = v1beta1.ServiceBindingStatus{
			Conditions: []v1beta1.ServiceBindingCondition{{
				Type:               v1beta1.ServiceBindingConditionReady,
				Status:             status,
				Message:            "message",
				LastTransitionTime: metav1.NewTime(time.Now().Add(-5 * time.Minute)),
			}},
		}

		return instance
	}

	// Anonymous struct fields:
	// name: short description of the test
	// input: the binding to test
	// status: condition status to set for binding condition
	// reason: reason to set for binding condition
	// message: message to set for binding condition
	// transitionTimeChanged: toggle for verifying transition time was updated
	cases := []struct {
		name                  string
		input                 *v1beta1.ServiceBinding
		status                v1beta1.ConditionStatus
		reason                string
		message               string
		transitionTimeChanged bool
	}{

		{
			name:                  "initially unset",
			input:                 getTestServiceBinding(),
			status:                v1beta1.ConditionFalse,
			transitionTimeChanged: true,
		},
		{
			name:                  "not ready -> not ready",
			input:                 getTestServiceBindingWithStatus(v1beta1.ConditionFalse),
			status:                v1beta1.ConditionFalse,
			transitionTimeChanged: false,
		},
		{
			name:                  "not ready -> not ready, message and reason change",
			input:                 getTestServiceBindingWithStatus(v1beta1.ConditionFalse),
			status:                v1beta1.ConditionFalse,
			reason:                "foo",
			message:               "bar",
			transitionTimeChanged: false,
		},
		{
			name:                  "not ready -> ready",
			input:                 getTestServiceBindingWithStatus(v1beta1.ConditionFalse),
			status:                v1beta1.ConditionTrue,
			transitionTimeChanged: true,
		},
		{
			name:                  "ready -> ready",
			input:                 getTestServiceBindingWithStatus(v1beta1.ConditionTrue),
			status:                v1beta1.ConditionTrue,
			transitionTimeChanged: false,
		},
		{
			name:                  "ready -> not ready",
			input:                 getTestServiceBindingWithStatus(v1beta1.ConditionTrue),
			status:                v1beta1.ConditionFalse,
			transitionTimeChanged: true,
		},
	}

	for _, tc := range cases {
		_, fakeCatalogClient, _, testController, _ := newTestController(t, noFakeActions())

		clone, err := api.Scheme.DeepCopy(tc.input)
		if err != nil {
			t.Errorf("%v: deep copy failed", tc.name)
			continue
		}
		inputClone := clone.(*v1beta1.ServiceBinding)

		err = testController.updateServiceBindingCondition(tc.input, v1beta1.ServiceBindingConditionReady, tc.status, tc.reason, tc.message)
		if err != nil {
			t.Errorf("%v: error updating broker condition: %v", tc.name, err)
			continue
		}

		if !reflect.DeepEqual(tc.input, inputClone) {
			t.Errorf("%v: updating broker condition mutated input: expected %v, got %v", tc.name, inputClone, tc.input)
			continue
		}

		actions := fakeCatalogClient.Actions()
		if ok := expectNumberOfActions(t, tc.name, actions, 1); !ok {
			continue
		}

		updatedServiceBinding, ok := expectUpdateStatus(t, tc.name, actions[0], tc.input)
		if !ok {
			continue
		}

		updateActionObject, ok := updatedServiceBinding.(*v1beta1.ServiceBinding)
		if !ok {
			t.Errorf("%v: couldn't convert to binding", tc.name)
			continue
		}

		var initialTs metav1.Time
		if len(inputClone.Status.Conditions) != 0 {
			initialTs = inputClone.Status.Conditions[0].LastTransitionTime
		}

		if e, a := 1, len(updateActionObject.Status.Conditions); e != a {
			t.Errorf("%v: expected %v condition(s), got %v", tc.name, e, a)
		}

		outputCondition := updateActionObject.Status.Conditions[0]
		newTs := outputCondition.LastTransitionTime

		if tc.transitionTimeChanged && initialTs == newTs {
			t.Errorf("%v: transition time didn't change when it should have", tc.name)
			continue
		} else if !tc.transitionTimeChanged && initialTs != newTs {
			t.Errorf("%v: transition time changed when it shouldn't have", tc.name)
			continue
		}
		if e, a := tc.reason, outputCondition.Reason; e != "" && e != a {
			t.Errorf("%v: condition reasons didn't match; expected %v, got %v", tc.name, e, a)
			continue
		}
		if e, a := tc.message, outputCondition.Message; e != "" && e != a {
			t.Errorf("%v: condition reasons didn't match; expected %v, got %v", tc.name, e, a)
		}
	}
}

// TestReconcileUnbindingWithBrokerError tests reconcileBinding to ensure an
// unbinding request response that contains a broker error fails as expected.
func TestReconcileUnbindingWithClusterServiceBrokerError(t *testing.T) {
	_, fakeCatalogClient, _, testController, sharedInformers := newTestController(t, fakeosb.FakeClientConfiguration{
		UnbindReaction: &fakeosb.UnbindReaction{
			Response: &osb.UnbindResponse{},
			Error:    fakeosb.UnexpectedActionError(),
		},
	})

	sharedInformers.ClusterServiceBrokers().Informer().GetStore().Add(getTestClusterServiceBroker())
	sharedInformers.ClusterServiceClasses().Informer().GetStore().Add(getTestClusterServiceClass())
	sharedInformers.ServiceInstances().Informer().GetStore().Add(getTestServiceInstanceWithStatus(v1beta1.ConditionTrue))
	sharedInformers.ClusterServicePlans().Informer().GetStore().Add(getTestClusterServicePlan())

	t1 := metav1.NewTime(time.Now())
	binding := &v1beta1.ServiceBinding{
		ObjectMeta: metav1.ObjectMeta{
			Name:              testServiceBindingName,
			Namespace:         testNamespace,
			DeletionTimestamp: &t1,
			Generation:        1,
		},
		Spec: v1beta1.ServiceBindingSpec{
			ServiceInstanceRef: v1beta1.LocalObjectReference{Name: testServiceInstanceName},
			ExternalID:         testServiceBindingGUID,
			SecretName:         testServiceBindingSecretName,
		},
		Status: v1beta1.ServiceBindingStatus{
			ExternalProperties: &v1beta1.ServiceBindingPropertiesState{},
		},
	}
	if err := scmeta.AddFinalizer(binding, v1beta1.FinalizerServiceCatalog); err != nil {
		t.Fatalf("Finalizer error: %v", err)
	}
	if err := testController.reconcileServiceBinding(binding); err == nil {
		t.Fatal("reconcileServiceBinding should have returned an error")
	}

	actions := fakeCatalogClient.Actions()
	assertNumberOfActions(t, actions, 2)

	updatedServiceBinding := assertUpdateStatus(t, actions[0], binding)
	assertServiceBindingOperationInProgress(t, updatedServiceBinding, v1beta1.ServiceBindingOperationUnbind, binding)
	assertServiceBindingOrphanMitigationSet(t, updatedServiceBinding, false)

	updatedServiceBinding = assertUpdateStatus(t, actions[1], binding)
	assertServiceBindingRequestRetriableError(t, updatedServiceBinding, v1beta1.ServiceBindingOperationUnbind, errorUnbindCallReason, binding)
	assertServiceBindingOrphanMitigationSet(t, updatedServiceBinding, false)

	events := getRecordedEvents(testController)

	expectedEvent := new(MessageBuilder).warning().reason(errorUnbindCallReason)
	expectedEvent.msgf(
		"Error unbinding from ServiceInstance %q of ClusterServiceClass (K8S: %q ExternalName: %q) at ClusterServiceBroker %q:",
		"test-ns/test-instance", "SCGUID", "test-serviceclass", "test-broker",
	)
	expectedEvent.msg("Unexpected action")
	if err := checkEvents(events, expectedEvent.stringArr()); err != nil {
		t.Fatal(err)
	}
}

// TestReconcileUnbindingWithClusterServiceBrokerHTTPError tests reconcileBinding to ensure an
// unbinding request response that contains a broker HTTP error fails as
// expected.
func TestReconcileUnbindingWithClusterServiceBrokerHTTPError(t *testing.T) {
	_, fakeCatalogClient, _, testController, sharedInformers := newTestController(t, fakeosb.FakeClientConfiguration{
		UnbindReaction: &fakeosb.UnbindReaction{
			Response: &osb.UnbindResponse{},
			Error: osb.HTTPStatusCodeError{
				StatusCode: http.StatusGone,
			},
		},
	})

	sharedInformers.ClusterServiceBrokers().Informer().GetStore().Add(getTestClusterServiceBroker())
	sharedInformers.ClusterServiceClasses().Informer().GetStore().Add(getTestClusterServiceClass())
	sharedInformers.ServiceInstances().Informer().GetStore().Add(getTestServiceInstanceWithStatus(v1beta1.ConditionTrue))
	sharedInformers.ClusterServicePlans().Informer().GetStore().Add(getTestClusterServicePlan())

	t1 := metav1.NewTime(time.Now())
	binding := &v1beta1.ServiceBinding{
		ObjectMeta: metav1.ObjectMeta{
			Name:              testServiceBindingName,
			Namespace:         testNamespace,
			DeletionTimestamp: &t1,
			Generation:        1,
		},
		Spec: v1beta1.ServiceBindingSpec{
			ServiceInstanceRef: v1beta1.LocalObjectReference{Name: testServiceInstanceName},
			ExternalID:         testServiceBindingGUID,
			SecretName:         testServiceBindingSecretName,
		},
		Status: v1beta1.ServiceBindingStatus{
			ExternalProperties: &v1beta1.ServiceBindingPropertiesState{},
		},
	}
	if err := scmeta.AddFinalizer(binding, v1beta1.FinalizerServiceCatalog); err != nil {
		t.Fatalf("Finalizer error: %v", err)
	}
	if err := testController.reconcileServiceBinding(binding); err != nil {
		t.Fatalf("reconcileServiceBinding should not have returned an error: %v", err)
	}

	actions := fakeCatalogClient.Actions()
	assertNumberOfActions(t, actions, 2)

	updatedServiceBinding := assertUpdateStatus(t, actions[0], binding)
	assertServiceBindingOperationInProgress(t, updatedServiceBinding, v1beta1.ServiceBindingOperationUnbind, binding)
	assertServiceBindingOrphanMitigationSet(t, updatedServiceBinding, false)

	updatedServiceBinding = assertUpdateStatus(t, actions[1], binding)
	assertServiceBindingRequestFailingError(t, updatedServiceBinding, v1beta1.ServiceBindingOperationUnbind, errorUnbindCallReason, errorUnbindCallReason, binding)
	assertServiceBindingOrphanMitigationSet(t, updatedServiceBinding, false)

	events := getRecordedEvents(testController)

	expectedEvent := new(MessageBuilder).warning().reason(errorUnbindCallReason)
	expectedEvent.msgf(
		"Error unbinding from ServiceInstance %q of ClusterServiceClass (K8S: %q ExternalName: %q) at ClusterServiceBroker %q:",
		"test-ns/test-instance", "SCGUID", "test-serviceclass", "test-broker",
	)
	expectedEvent.msg("Status: 410; ErrorMessage: <nil>; Description: <nil>; ResponseError: <nil>")
	if err := checkEvents(events, expectedEvent.stringArr()); err != nil {
		t.Fatal(err)
	}
}

func TestReconcileBindingUsingOriginatingIdentity(t *testing.T) {
	for _, tc := range originatingIdentityTestCases {
		func() {
			if tc.enableOriginatingIdentity {
				utilfeature.DefaultFeatureGate.Set(fmt.Sprintf("%v=true", scfeatures.OriginatingIdentity))
				defer utilfeature.DefaultFeatureGate.Set(fmt.Sprintf("%v=false", scfeatures.OriginatingIdentity))
			}

			fakeKubeClient, _, fakeBrokerClient, testController, sharedInformers := newTestController(t, fakeosb.FakeClientConfiguration{
				BindReaction: &fakeosb.BindReaction{
					Response: &osb.BindResponse{},
				},
			})

			addGetNamespaceReaction(fakeKubeClient)
			addGetSecretNotFoundReaction(fakeKubeClient)

			sharedInformers.ClusterServiceBrokers().Informer().GetStore().Add(getTestClusterServiceBroker())
			sharedInformers.ClusterServiceClasses().Informer().GetStore().Add(getTestClusterServiceClass())
			sharedInformers.ClusterServicePlans().Informer().GetStore().Add(getTestClusterServicePlan())
			sharedInformers.ServiceInstances().Informer().GetStore().Add(getTestServiceInstanceWithStatus(v1beta1.ConditionTrue))

			binding := getTestServiceBinding()
			if tc.includeUserInfo {
				binding.Spec.UserInfo = testUserInfo
			}

			err := testController.reconcileServiceBinding(binding)
			if err != nil {
				t.Fatalf("%v: a valid binding should not fail: %v", tc.name, err)
			}

			brokerActions := fakeBrokerClient.Actions()
			assertNumberOfClusterServiceBrokerActions(t, brokerActions, 1)
			actualRequest, ok := brokerActions[0].Request.(*osb.BindRequest)
			if !ok {
				t.Errorf("%v: unexpected request type; expected %T, got %T", tc.name, &osb.BindRequest{}, actualRequest)
				return
			}
			var expectedOriginatingIdentity *osb.OriginatingIdentity
			if tc.expectedOriginatingIdentity {
				expectedOriginatingIdentity = testOriginatingIdentity
			}
			assertOriginatingIdentity(t, expectedOriginatingIdentity, actualRequest.OriginatingIdentity)
		}()
	}
}

func TestReconcileBindingDeleteUsingOriginatingIdentity(t *testing.T) {
	for _, tc := range originatingIdentityTestCases {
		func() {
			if tc.enableOriginatingIdentity {
				err := utilfeature.DefaultFeatureGate.Set(fmt.Sprintf("%v=true", scfeatures.OriginatingIdentity))
				if err != nil {
					t.Fatalf("Failed to enable originating identity feature: %v", err)
				}
				defer utilfeature.DefaultFeatureGate.Set(fmt.Sprintf("%v=false", scfeatures.OriginatingIdentity))
			}

			fakeKubeClient, _, fakeBrokerClient, testController, sharedInformers := newTestController(t, fakeosb.FakeClientConfiguration{
				UnbindReaction: &fakeosb.UnbindReaction{},
			})

			addGetNamespaceReaction(fakeKubeClient)
			addGetSecretNotFoundReaction(fakeKubeClient)

			sharedInformers.ClusterServiceBrokers().Informer().GetStore().Add(getTestClusterServiceBroker())
			sharedInformers.ClusterServiceClasses().Informer().GetStore().Add(getTestClusterServiceClass())
			sharedInformers.ClusterServicePlans().Informer().GetStore().Add(getTestClusterServicePlan())
			sharedInformers.ServiceInstances().Informer().GetStore().Add(getTestServiceInstanceWithStatus(v1beta1.ConditionTrue))

			binding := getTestServiceBinding()
			binding.DeletionTimestamp = &metav1.Time{}
			binding.Finalizers = []string{v1beta1.FinalizerServiceCatalog}
			if tc.includeUserInfo {
				binding.Spec.UserInfo = testUserInfo
			}

			err := testController.reconcileServiceBinding(binding)
			if err != nil {
				t.Fatalf("%v: a valid binding should not fail: %v", tc.name, err)
			}

			brokerActions := fakeBrokerClient.Actions()
			assertNumberOfClusterServiceBrokerActions(t, brokerActions, 1)
			actualRequest, ok := brokerActions[0].Request.(*osb.UnbindRequest)
			if !ok {
				t.Errorf("%v: unexpected request type; expected %T, got %T", tc.name, &osb.UnbindRequest{}, actualRequest)
				return
			}
			var expectedOriginatingIdentity *osb.OriginatingIdentity
			if tc.expectedOriginatingIdentity {
				expectedOriginatingIdentity = testOriginatingIdentity
			}
			assertOriginatingIdentity(t, expectedOriginatingIdentity, actualRequest.OriginatingIdentity)
		}()
	}
}

// TestReconcileBindingSuccessOnFinalRetry verifies that reconciliation can
// succeed on the last attempt before timing out of the retry loop
func TestReconcileBindingSuccessOnFinalRetry(t *testing.T) {
	fakeKubeClient, fakeCatalogClient, fakeClusterServiceBrokerClient, testController, sharedInformers := newTestController(t, fakeosb.FakeClientConfiguration{
		BindReaction: &fakeosb.BindReaction{
			Response: &osb.BindResponse{
				Credentials: map[string]interface{}{
					"a": "b",
					"c": "d",
				},
			},
		},
	})

	addGetNamespaceReaction(fakeKubeClient)
	addGetSecretNotFoundReaction(fakeKubeClient)

	sharedInformers.ClusterServiceBrokers().Informer().GetStore().Add(getTestClusterServiceBroker())
	sharedInformers.ClusterServiceClasses().Informer().GetStore().Add(getTestClusterServiceClass())
	sharedInformers.ClusterServicePlans().Informer().GetStore().Add(getTestClusterServicePlan())
	sharedInformers.ServiceInstances().Informer().GetStore().Add(getTestServiceInstanceWithStatus(v1beta1.ConditionTrue))

	binding := getTestServiceBinding()
	binding.Status.CurrentOperation = v1beta1.ServiceBindingOperationBind
	startTime := metav1.NewTime(time.Now().Add(-7 * 24 * time.Hour))
	binding.Status.OperationStartTime = &startTime

	if err := testController.reconcileServiceBinding(binding); err != nil {
		t.Fatalf("a valid binding should not fail: %v", err)
	}

	brokerActions := fakeClusterServiceBrokerClient.Actions()
	assertNumberOfClusterServiceBrokerActions(t, brokerActions, 1)
	assertBind(t, brokerActions[0], &osb.BindRequest{
		BindingID:  testServiceBindingGUID,
		InstanceID: testServiceInstanceGUID,
		ServiceID:  testClusterServiceClassGUID,
		PlanID:     testClusterServicePlanGUID,
		AppGUID:    strPtr(testNamespaceGUID),
		BindResource: &osb.BindResource{
			AppGUID: strPtr(testNamespaceGUID),
		},
	})

	actions := fakeCatalogClient.Actions()
	assertNumberOfActions(t, actions, 1)

	updatedServiceBinding := assertUpdateStatus(t, actions[0], binding).(*v1beta1.ServiceBinding)
	assertServiceBindingOperationSuccess(t, updatedServiceBinding, v1beta1.ServiceBindingOperationBind, binding)
	assertServiceBindingOrphanMitigationSet(t, updatedServiceBinding, false)

	events := getRecordedEvents(testController)

	expectedEvent := new(MessageBuilder).normal().reason(successInjectedBindResultReason).msg(successInjectedBindResultMessage)
	if err := checkEvents(events, expectedEvent.stringArr()); err != nil {
		t.Fatal(err)
	}
}

// TestReconcileBindingFailureOnFinalRetry verifies that reconciliation
// completes in the event of an error after the retry duration elapses.
func TestReconcileBindingFailureOnFinalRetry(t *testing.T) {
	_, fakeCatalogClient, _, testController, sharedInformers := newTestController(t, fakeosb.FakeClientConfiguration{
		BindReaction: &fakeosb.BindReaction{
			Response: &osb.BindResponse{
				Credentials: map[string]interface{}{
					"a": "b",
					"c": "d",
				},
			},
			Error: fakeosb.UnexpectedActionError(),
		},
	})

	sharedInformers.ClusterServiceBrokers().Informer().GetStore().Add(getTestClusterServiceBroker())
	sharedInformers.ClusterServiceClasses().Informer().GetStore().Add(getTestClusterServiceClass())
	sharedInformers.ClusterServicePlans().Informer().GetStore().Add(getTestClusterServicePlan())
	sharedInformers.ServiceInstances().Informer().GetStore().Add(getTestServiceInstanceWithStatus(v1beta1.ConditionTrue))

	binding := getTestServiceBinding()
	binding.Status.CurrentOperation = v1beta1.ServiceBindingOperationBind
	startTime := metav1.NewTime(time.Now().Add(-7 * 24 * time.Hour))
	binding.Status.OperationStartTime = &startTime

	if err := testController.reconcileServiceBinding(binding); err != nil {
		t.Fatalf("Should have return no error because the retry duration has elapsed: %v", err)
	}

	actions := fakeCatalogClient.Actions()
	assertNumberOfActions(t, actions, 1)

	updatedServiceBinding := assertUpdateStatus(t, actions[0], binding).(*v1beta1.ServiceBinding)
	assertServiceBindingRequestFailingError(t, updatedServiceBinding, v1beta1.ServiceBindingOperationBind, errorBindCallReason, errorReconciliationRetryTimeoutReason, binding)
	assertServiceBindingOrphanMitigationSet(t, updatedServiceBinding, false)

	events := getRecordedEvents(testController)

	expectedEventPrefixes := []string{
		new(MessageBuilder).warning().reason(errorBindCallReason).String(),
		new(MessageBuilder).warning().reason(errorReconciliationRetryTimeoutReason).String(),
	}
	if err := checkEventPrefixes(events, expectedEventPrefixes); err != nil {
		t.Fatal(err)
	}
}

// TestReconcileBindingWithSecretConflictFailedAfterFinalRetry tests
// reconcileBinding to ensure a binding with an existing secret not owned by the
// bindings is marked as failed after the retry duration elapses.
func TestReconcileBindingWithSecretConflictFailedAfterFinalRetry(t *testing.T) {
	fakeKubeClient, fakeCatalogClient, fakeClusterServiceBrokerClient, testController, sharedInformers := newTestController(t, fakeosb.FakeClientConfiguration{
		BindReaction: &fakeosb.BindReaction{
			Response: &osb.BindResponse{
				Credentials: map[string]interface{}{
					"a": "b",
					"c": "d",
				},
			},
		},
	})

	addGetNamespaceReaction(fakeKubeClient)
	// existing Secret with nil controllerRef
	addGetSecretReaction(fakeKubeClient, &corev1.Secret{
		ObjectMeta: metav1.ObjectMeta{Name: testServiceBindingName, Namespace: testNamespace},
	})

	sharedInformers.ClusterServiceBrokers().Informer().GetStore().Add(getTestClusterServiceBroker())
	sharedInformers.ClusterServiceClasses().Informer().GetStore().Add(getTestClusterServiceClass())
	sharedInformers.ClusterServicePlans().Informer().GetStore().Add(getTestClusterServicePlan())
	sharedInformers.ServiceInstances().Informer().GetStore().Add(getTestServiceInstanceWithStatus(v1beta1.ConditionTrue))

	startTime := metav1.NewTime(time.Now().Add(-7 * 24 * time.Hour))
	binding := &v1beta1.ServiceBinding{
		ObjectMeta: metav1.ObjectMeta{
			Name:       testServiceBindingName,
			Namespace:  testNamespace,
			Generation: 1,
		},
		Spec: v1beta1.ServiceBindingSpec{
			ServiceInstanceRef: v1beta1.LocalObjectReference{Name: testServiceInstanceName},
			ExternalID:         testServiceBindingGUID,
			SecretName:         testServiceBindingSecretName,
		},
		Status: v1beta1.ServiceBindingStatus{
			CurrentOperation:   v1beta1.ServiceBindingOperationBind,
			OperationStartTime: &startTime,
		},
	}

	if err := testController.reconcileServiceBinding(binding); err != nil {
		t.Fatalf("reconciliation should complete since the retry duration has elapsed: %v", err)
	}

	brokerActions := fakeClusterServiceBrokerClient.Actions()
	assertNumberOfClusterServiceBrokerActions(t, brokerActions, 1)
	assertBind(t, brokerActions[0], &osb.BindRequest{
		BindingID:  testServiceBindingGUID,
		InstanceID: testServiceInstanceGUID,
		ServiceID:  testClusterServiceClassGUID,
		PlanID:     testClusterServicePlanGUID,
		AppGUID:    strPtr(testNamespaceGUID),
		BindResource: &osb.BindResource{
			AppGUID: strPtr(testNamespaceGUID),
		},
	})

	actions := fakeCatalogClient.Actions()
	assertNumberOfActions(t, actions, 1)

	updatedServiceBinding := assertUpdateStatus(t, actions[0], binding).(*v1beta1.ServiceBinding)

	assertServiceBindingCondition(t, updatedServiceBinding, v1beta1.ServiceBindingConditionReady, v1beta1.ConditionFalse, errorServiceBindingOrphanMitigation)
	assertServiceBindingCondition(t, updatedServiceBinding, v1beta1.ServiceBindingConditionFailed, v1beta1.ConditionTrue, errorReconciliationRetryTimeoutReason)
	assertServiceBindingStartingOrphanMitigation(t, updatedServiceBinding, binding)
	assertServiceBindingInProgressPropertiesNil(t, updatedServiceBinding)
	assertServiceBindingExternalPropertiesParameters(t, updatedServiceBinding, nil, "")

	kubeActions := fakeKubeClient.Actions()
	assertNumberOfActions(t, kubeActions, 2)

	// first action is a get on the namespace
	// second action is a get on the secret
	action := kubeActions[1].(clientgotesting.GetAction)
	if e, a := "get", action.GetVerb(); e != a {
		t.Fatalf("Unexpected verb on action; expected %v, got %v", e, a)
	}
	if e, a := "secrets", action.GetResource().Resource; e != a {
		t.Fatalf("Unexpected resource on action; expected %v, got %v", e, a)
	}

	events := getRecordedEvents(testController)

	expectedEventPrefixes := []string{
		new(MessageBuilder).warning().reason(errorInjectingBindResultReason).String(),
		new(MessageBuilder).warning().reason(errorReconciliationRetryTimeoutReason).String(),
		new(MessageBuilder).warning().reason(errorServiceBindingOrphanMitigation).String(),
	}
	if err := checkEventPrefixes(events, expectedEventPrefixes); err != nil {
		t.Fatal(err)
	}
}

// TestReconcileServiceBindingWithStatusUpdateError verifies that the
// reconciler returns an error when there is a conflict updating the status of
// the resource. This is an otherwise successful scenario where the update to set
// the in-progress operation fails.
func TestReconcileServiceBindingWithStatusUpdateError(t *testing.T) {
	fakeKubeClient, fakeCatalogClient, fakeClusterServiceBrokerClient, testController, sharedInformers := newTestController(t, noFakeActions())

	addGetNamespaceReaction(fakeKubeClient)
	addGetSecretNotFoundReaction(fakeKubeClient)

	sharedInformers.ClusterServiceBrokers().Informer().GetStore().Add(getTestClusterServiceBroker())
	sharedInformers.ClusterServiceClasses().Informer().GetStore().Add(getTestClusterServiceClass())
	sharedInformers.ClusterServicePlans().Informer().GetStore().Add(getTestClusterServicePlan())
	sharedInformers.ServiceInstances().Informer().GetStore().Add(getTestServiceInstanceWithStatus(v1beta1.ConditionTrue))

	binding := getTestServiceBinding()

	fakeCatalogClient.AddReactor("update", "servicebindings", func(action clientgotesting.Action) (bool, runtime.Object, error) {
		return true, nil, errors.New("update error")
	})

	err := testController.reconcileServiceBinding(binding)
	if err == nil {
		t.Fatalf("expected error from but got none")
	}
	if e, a := "update error", err.Error(); e != a {
		t.Fatalf("unexpected error returned: expected %q, got %q", e, a)
	}

	brokerActions := fakeClusterServiceBrokerClient.Actions()
	assertNumberOfClusterServiceBrokerActions(t, brokerActions, 0)

	actions := fakeCatalogClient.Actions()
	assertNumberOfActions(t, actions, 1)

	updatedServiceBinding := assertUpdateStatus(t, actions[0], binding)
	assertServiceBindingOperationInProgress(t, updatedServiceBinding, v1beta1.ServiceBindingOperationBind, binding)
	assertServiceBindingOrphanMitigationSet(t, updatedServiceBinding, false)

	events := getRecordedEvents(testController)
	assertNumEvents(t, events, 0)
}

// TestReconcileServiceInstanceCredentailWithSecretParameters tests reconciling a
// binding that has parameters obtained from secrets.
func TestReconcileServiceBindingWithSecretParameters(t *testing.T) {
	fakeKubeClient, fakeCatalogClient, fakeClusterServiceBrokerClient, testController, sharedInformers := newTestController(t, fakeosb.FakeClientConfiguration{
		BindReaction: &fakeosb.BindReaction{
			Response: &osb.BindResponse{
				Credentials: map[string]interface{}{
					"a": "b",
					"c": "d",
				},
			},
		},
	})

	addGetNamespaceReaction(fakeKubeClient)

	paramSecret := &corev1.Secret{
		Data: map[string][]byte{
			"param-secret-key": []byte("{\"b\":\"2\"}"),
		},
	}
	fakeKubeClient.AddReactor("get", "secrets", func(action clientgotesting.Action) (bool, runtime.Object, error) {
		switch name := action.(clientgotesting.GetAction).GetName(); name {
		case "param-secret-name":
			return true, paramSecret, nil
		default:
			return true, nil, apierrors.NewNotFound(action.GetResource().GroupResource(), name)
		}
	})

	sharedInformers.ClusterServiceBrokers().Informer().GetStore().Add(getTestClusterServiceBroker())
	sharedInformers.ClusterServiceClasses().Informer().GetStore().Add(getTestClusterServiceClass())
	sharedInformers.ClusterServicePlans().Informer().GetStore().Add(getTestClusterServicePlan())
	sharedInformers.ServiceInstances().Informer().GetStore().Add(getTestServiceInstanceWithStatus(v1beta1.ConditionTrue))

	binding := &v1beta1.ServiceBinding{
		ObjectMeta: metav1.ObjectMeta{
			Name:       testServiceBindingName,
			Namespace:  testNamespace,
			Generation: 1,
		},
		Spec: v1beta1.ServiceBindingSpec{
			ServiceInstanceRef: v1beta1.LocalObjectReference{Name: testServiceInstanceName},
			ExternalID:         testServiceBindingGUID,
			SecretName:         testServiceBindingSecretName,
		},
	}

	parameters := map[string]interface{}{
		"a": "1",
	}
	b, err := json.Marshal(parameters)
	if err != nil {
		t.Fatalf("Failed to marshal parameters %v : %v", parameters, err)
	}
	binding.Spec.Parameters = &runtime.RawExtension{Raw: b}

	binding.Spec.ParametersFrom = []v1beta1.ParametersFromSource{
		{
			SecretKeyRef: &v1beta1.SecretKeyReference{
				Name: "param-secret-name",
				Key:  "param-secret-key",
			},
		},
	}

	err = testController.reconcileServiceBinding(binding)
	if err != nil {
		t.Fatalf("a valid binding should not fail: %v", err)
	}

	brokerActions := fakeClusterServiceBrokerClient.Actions()
	assertNumberOfClusterServiceBrokerActions(t, brokerActions, 1)
	assertBind(t, brokerActions[0], &osb.BindRequest{
		BindingID:  testServiceBindingGUID,
		InstanceID: testServiceInstanceGUID,
		ServiceID:  testClusterServiceClassGUID,
		PlanID:     testClusterServicePlanGUID,
		AppGUID:    strPtr(testNamespaceGUID),
		Parameters: map[string]interface{}{
			"a": "1",
			"b": "2",
		},
		BindResource: &osb.BindResource{
			AppGUID: strPtr(testNamespaceGUID),
		},
	})

	expectedParameters := map[string]interface{}{
		"a": "1",
		"b": "<redacted>",
	}
	expectedParametersChecksum, err := generateChecksumOfParameters(map[string]interface{}{
		"a": "1",
		"b": "2",
	})
	if err != nil {
		t.Fatalf("Failed to generate parameters checksum: %v", err)
	}

	actions := fakeCatalogClient.Actions()
	assertNumberOfActions(t, actions, 2)

	updatedServiceBinding := assertUpdateStatus(t, actions[0], binding)
	assertServiceBindingOperationInProgressWithParameters(t, updatedServiceBinding, v1beta1.ServiceBindingOperationBind, expectedParameters, expectedParametersChecksum, binding)
	assertServiceBindingOrphanMitigationSet(t, updatedServiceBinding, false)

	updatedServiceBinding = assertUpdateStatus(t, actions[1], binding)
	assertServiceBindingOperationSuccessWithParameters(t, updatedServiceBinding, v1beta1.ServiceBindingOperationBind, expectedParameters, expectedParametersChecksum, binding)
	assertServiceBindingOrphanMitigationSet(t, updatedServiceBinding, false)

	kubeActions := fakeKubeClient.Actions()
	assertNumberOfActions(t, kubeActions, 4)

	// first action is a get on the namespace
	// second action is a get on the secret, to build the parameters
	action, ok := kubeActions[1].(clientgotesting.GetAction)
	if !ok {
		t.Fatalf("unexpected type of action: expected a GetAction, got %T", kubeActions[0])
	}
	if e, a := "secrets", action.GetResource().Resource; e != a {
		t.Fatalf("Unexpected resource on action: expected %q, got %q", e, a)
	}
	if e, a := "param-secret-name", action.GetName(); e != a {
		t.Fatalf("Unexpected name of secret fetched: expected %q, got %q", e, a)
	}

	events := getRecordedEvents(testController)

	expectedEvent := new(MessageBuilder).normal().reason(successInjectedBindResultReason).msg(successInjectedBindResultMessage)
	if err := checkEvents(events, expectedEvent.stringArr()); err != nil {
		t.Fatal(err)
	}

}

// TestReconcileBindingWithSetOrphanMitigation tests
// reconcileServiceBinding to ensure a binding properly initiates
// orphan mitigation in the case of timeout or receiving certain HTTP codes.
func TestReconcileBindingWithSetOrphanMitigation(t *testing.T) {
	// Anonymous struct fields:
	// bindReactionError: the error to return from the bind attempt
	// setOrphanMitigation: flag for whether or not orphan migitation
	//                      should be performed
	cases := []struct {
		bindReactionError   error
		setOrphanMitigation bool
		shouldReturnError   bool
	}{
		{
			bindReactionError:   testTimeoutError{},
			setOrphanMitigation: false,
			shouldReturnError:   true,
		},
		{
			bindReactionError: osb.HTTPStatusCodeError{
				StatusCode: 200,
			},
			setOrphanMitigation: false,
			shouldReturnError:   false,
		},
		{
			bindReactionError: osb.HTTPStatusCodeError{
				StatusCode: 201,
			},
			setOrphanMitigation: true,
			shouldReturnError:   false,
		},
		{
			bindReactionError: osb.HTTPStatusCodeError{
				StatusCode: 300,
			},
			setOrphanMitigation: false,
			shouldReturnError:   false,
		},
		{
			bindReactionError: osb.HTTPStatusCodeError{
				StatusCode: 400,
			},
			setOrphanMitigation: false,
			shouldReturnError:   false,
		},
		{
			bindReactionError: osb.HTTPStatusCodeError{
				StatusCode: 408,
			},
			setOrphanMitigation: true,
			shouldReturnError:   false,
		},
		{
			bindReactionError: osb.HTTPStatusCodeError{
				StatusCode: 500,
			},
			setOrphanMitigation: true,
			shouldReturnError:   false,
		},
		{
			bindReactionError: osb.HTTPStatusCodeError{
				StatusCode: 501,
			},
			setOrphanMitigation: true,
			shouldReturnError:   false,
		},
	}

	for _, tc := range cases {
		fakeKubeClient, fakeCatalogClient, fakeServiceBrokerClient, testController, sharedInformers := newTestController(t, fakeosb.FakeClientConfiguration{
			BindReaction: &fakeosb.BindReaction{
				Response: &osb.BindResponse{},
				Error:    tc.bindReactionError,
			},
		})

		addGetNamespaceReaction(fakeKubeClient)
		// existing Secret with nil controllerRef
		addGetSecretReaction(fakeKubeClient, &corev1.Secret{
			ObjectMeta: metav1.ObjectMeta{Name: testServiceBindingName, Namespace: testNamespace},
		})

		sharedInformers.ClusterServiceBrokers().Informer().GetStore().Add(getTestClusterServiceBroker())
		sharedInformers.ClusterServiceClasses().Informer().GetStore().Add(getTestClusterServiceClass())
		sharedInformers.ClusterServicePlans().Informer().GetStore().Add(getTestClusterServicePlan())
		sharedInformers.ServiceInstances().Informer().GetStore().Add(getTestServiceInstanceWithStatus(v1beta1.ConditionTrue))

		binding := &v1beta1.ServiceBinding{
			ObjectMeta: metav1.ObjectMeta{
				Name:       testServiceBindingName,
				Namespace:  testNamespace,
				Generation: 1,
			},
			Spec: v1beta1.ServiceBindingSpec{
				ServiceInstanceRef: v1beta1.LocalObjectReference{Name: testServiceInstanceName},
				ExternalID:         testServiceBindingGUID,
				SecretName:         testServiceBindingSecretName,
			},
		}
		startTime := metav1.NewTime(time.Now().Add(-7 * 24 * time.Hour))
		binding.Status.OperationStartTime = &startTime

		if err := testController.reconcileServiceBinding(binding); tc.shouldReturnError && err == nil || !tc.shouldReturnError && err != nil {
			t.Fatalf("expected to return %v from reconciliation attempt, got %v", tc.shouldReturnError, err)
		}

		brokerActions := fakeServiceBrokerClient.Actions()
		assertNumberOfClusterServiceBrokerActions(t, brokerActions, 1)
		assertBind(t, brokerActions[0], &osb.BindRequest{
			BindingID:  testServiceBindingGUID,
			InstanceID: testServiceInstanceGUID,
			ServiceID:  testClusterServiceClassGUID,
			PlanID:     testClusterServicePlanGUID,
			AppGUID:    strPtr(testNamespaceGUID),
			BindResource: &osb.BindResource{
				AppGUID: strPtr(testNamespaceGUID),
			},
		})

		kubeActions := fakeKubeClient.Actions()
		assertNumberOfActions(t, kubeActions, 1)
		action := kubeActions[0].(clientgotesting.GetAction)
		if e, a := "get", action.GetVerb(); e != a {
			t.Fatalf("Unexpected verb on action; expected %v, got %v", e, a)
		}
		if e, a := "namespaces", action.GetResource().Resource; e != a {
			t.Fatalf("Unexpected resource on action; expected %v, got %v", e, a)
		}

		actions := fakeCatalogClient.Actions()
		assertNumberOfActions(t, actions, 2)

		updatedServiceBinding := assertUpdateStatus(t, actions[0], binding).(*v1beta1.ServiceBinding)
		assertServiceBindingReadyFalse(t, updatedServiceBinding)

		updatedServiceBinding = assertUpdateStatus(t, actions[1], binding).(*v1beta1.ServiceBinding)

		if tc.setOrphanMitigation {
			assertServiceBindingStartingOrphanMitigation(t, updatedServiceBinding, binding)
		} else {
			assertServiceBindingReadyFalse(t, updatedServiceBinding)
			assertServiceBindingCondition(t, updatedServiceBinding, v1beta1.ServiceBindingConditionReady, v1beta1.ConditionFalse)
			assertServiceBindingOrphanMitigationSet(t, updatedServiceBinding, tc.setOrphanMitigation)
			assertServiceBindingExternalPropertiesNil(t, updatedServiceBinding)
		}
	}
}

// TestReconcileBindingWithOrphanMitigationInProgress tests
// reconcileServiceBinding to ensure a binding is properly handled
// once orphan mitigation is underway.
func TestReconcileBindingWithOrphanMitigationInProgress(t *testing.T) {
	fakeKubeClient, fakeCatalogClient, fakeServiceBrokerClient, testController, sharedInformers := newTestController(t, fakeosb.FakeClientConfiguration{
		UnbindReaction: &fakeosb.UnbindReaction{},
	})

	addGetNamespaceReaction(fakeKubeClient)
	// existing Secret with nil controllerRef
	addGetSecretReaction(fakeKubeClient, &corev1.Secret{
		ObjectMeta: metav1.ObjectMeta{Name: testServiceBindingName, Namespace: testNamespace},
	})

	sharedInformers.ClusterServiceBrokers().Informer().GetStore().Add(getTestClusterServiceBroker())
	sharedInformers.ClusterServiceClasses().Informer().GetStore().Add(getTestClusterServiceClass())
	sharedInformers.ClusterServicePlans().Informer().GetStore().Add(getTestClusterServicePlan())
	sharedInformers.ServiceInstances().Informer().GetStore().Add(getTestServiceInstanceWithStatus(v1beta1.ConditionTrue))

	binding := &v1beta1.ServiceBinding{
		ObjectMeta: metav1.ObjectMeta{
			Name:       testServiceBindingName,
			Namespace:  testNamespace,
			Finalizers: []string{v1beta1.FinalizerServiceCatalog},
			Generation: 1,
		},
		Spec: v1beta1.ServiceBindingSpec{
			ServiceInstanceRef: v1beta1.LocalObjectReference{Name: testServiceInstanceName},
			ExternalID:         testServiceBindingGUID,
			SecretName:         testServiceBindingSecretName,
		},
	}
	binding.Status.CurrentOperation = v1beta1.ServiceBindingOperationBind
	binding.Status.OperationStartTime = nil
	binding.Status.OrphanMitigationInProgress = true

	if err := testController.reconcileServiceBinding(binding); err != nil {
		t.Fatalf("reconciliation should complete since the retry duration has elapsed: %v", err)
	}
	kubeActions := fakeKubeClient.Actions()
	assertNumberOfActions(t, kubeActions, 1)
	action := kubeActions[0].(clientgotesting.GetAction)
	if e, a := "delete", action.GetVerb(); e != a {
		t.Fatalf("Unexpected verb on action; expected %v, got %v", e, a)
	}
	if e, a := "secrets", action.GetResource().Resource; e != a {
		t.Fatalf("Unexpected resource on action; expected %v, got %v", e, a)
	}

	brokerActions := fakeServiceBrokerClient.Actions()
	assertNumberOfClusterServiceBrokerActions(t, brokerActions, 1)
	assertUnbind(t, brokerActions[0], &osb.UnbindRequest{
		BindingID:  testServiceBindingGUID,
		InstanceID: testServiceInstanceGUID,
		ServiceID:  testClusterServiceClassGUID,
		PlanID:     testClusterServicePlanGUID,
	})

	actions := fakeCatalogClient.Actions()
	assertNumberOfActions(t, actions, 1)

	updatedServiceBinding := assertUpdateStatus(t, actions[0], binding).(*v1beta1.ServiceBinding)
	assertServiceBindingCondition(t, updatedServiceBinding, v1beta1.ServiceBindingConditionReady, v1beta1.ConditionFalse, "OrphanMitigationSuccessful")
	assertServiceBindingOrphanMitigationSet(t, updatedServiceBinding, false)
}

// TestReconcileBindingWithOrphanMitigationReconciliationRetryTimeOut tests
// reconcileServiceBinding to ensure a binding is properly handled
// once orphan mitigation is underway, specifically in the failure scenario of a
// time out during orphan mitigation.
func TestReconcileBindingWithOrphanMitigationReconciliationRetryTimeOut(t *testing.T) {
	fakeKubeClient, fakeCatalogClient, fakeServiceBrokerClient, testController, sharedInformers := newTestController(t, fakeosb.FakeClientConfiguration{
		UnbindReaction: &fakeosb.UnbindReaction{
			Response: &osb.UnbindResponse{},
			Error:    testTimeoutError{},
		},
	})

	addGetNamespaceReaction(fakeKubeClient)
	// existing Secret with nil controllerRef
	addGetSecretReaction(fakeKubeClient, &corev1.Secret{
		ObjectMeta: metav1.ObjectMeta{Name: testServiceBindingName, Namespace: testNamespace},
	})

	sharedInformers.ClusterServiceBrokers().Informer().GetStore().Add(getTestClusterServiceBroker())
	sharedInformers.ClusterServiceClasses().Informer().GetStore().Add(getTestClusterServiceClass())
	sharedInformers.ClusterServicePlans().Informer().GetStore().Add(getTestClusterServicePlan())
	sharedInformers.ServiceInstances().Informer().GetStore().Add(getTestServiceInstanceWithStatus(v1beta1.ConditionTrue))

	binding := &v1beta1.ServiceBinding{
		ObjectMeta: metav1.ObjectMeta{
			Name:       testServiceBindingName,
			Namespace:  testNamespace,
			Finalizers: []string{v1beta1.FinalizerServiceCatalog},
			Generation: 1,
		},
		Spec: v1beta1.ServiceBindingSpec{
			ServiceInstanceRef: v1beta1.LocalObjectReference{Name: testServiceInstanceName},
			ExternalID:         testServiceBindingGUID,
			SecretName:         testServiceBindingSecretName,
		},
	}
	startTime := metav1.NewTime(time.Now().Add(-1 * time.Hour))
	binding.Status.CurrentOperation = v1beta1.ServiceBindingOperationBind
	binding.Status.OperationStartTime = &startTime
	binding.Status.OrphanMitigationInProgress = true

	if err := testController.reconcileServiceBinding(binding); err == nil {
		t.Fatal("reconciliation shouldn't fully complete due to timeout error")
	}
	kubeActions := fakeKubeClient.Actions()
	assertNumberOfActions(t, kubeActions, 1)
	action := kubeActions[0].(clientgotesting.GetAction)
	if e, a := "delete", action.GetVerb(); e != a {
		t.Fatalf("Unexpected verb on action; expected %v, got %v", e, a)
	}
	if e, a := "secrets", action.GetResource().Resource; e != a {
		t.Fatalf("Unexpected resource on action; expected %v, got %v", e, a)
	}

	brokerActions := fakeServiceBrokerClient.Actions()
	assertNumberOfClusterServiceBrokerActions(t, brokerActions, 1)
	assertUnbind(t, brokerActions[0], &osb.UnbindRequest{
		BindingID:  testServiceBindingGUID,
		InstanceID: testServiceInstanceGUID,
		ServiceID:  testClusterServiceClassGUID,
		PlanID:     testClusterServicePlanGUID,
	})

	actions := fakeCatalogClient.Actions()
	assertNumberOfActions(t, actions, 1)

	updatedServiceBinding := assertUpdateStatus(t, actions[0], binding).(*v1beta1.ServiceBinding)
	assertServiceBindingCondition(t, updatedServiceBinding, v1beta1.ServiceBindingConditionReady, v1beta1.ConditionUnknown)

	assertServiceBindingOrphanMitigationSet(t, updatedServiceBinding, true)

	events := getRecordedEvents(testController)

<<<<<<< HEAD
	expectedEvent := new(MessageBuilder).warning().reason(errorUnbindCallReason)
	expectedEvent.msgf(
		"Error unbinding from ServiceInstance %q of ClusterServiceClass (K8S: %q ExternalName: %q) at ClusterServiceBroker %q:",
		"test-ns/test-instance", "SCGUID", "test-serviceclass", "test-broker",
	)
	expectedEvent.msg("timed out")
	if err := checkEvents(events, expectedEvent.stringArr()); err != nil {
		t.Fatal(err)
=======
	expectedEvent := corev1.EventTypeWarning + " " + errorUnbindCallReason + " " + "Error unbinding from ServiceInstance \"test-ns/test-instance\" of ClusterServiceClass (K8S: \"SCGUID\" ExternalName: \"test-serviceclass\") at ClusterServiceBroker \"test-broker\": timed out"
	if e, a := expectedEvent, events[0]; e != a {
		t.Fatalf("Received unexpected event, %s", expectedGot(e, a))
>>>>>>> fdd02a06
	}

}<|MERGE_RESOLUTION|>--- conflicted
+++ resolved
@@ -1448,7 +1448,6 @@
 
 	events := getRecordedEvents(testController)
 
-<<<<<<< HEAD
 	expectedEvent := new(MessageBuilder).warning().reason(errorBindCallReason)
 	expectedEvent.msgf(
 		"Error creating ServiceBinding for ServiceInstance %q of ClusterServiceClass (K8S: %q ExternalName: %q) at ClusterServiceBroker %q:",
@@ -1457,12 +1456,6 @@
 	expectedEvent.msg("Status: 409; ErrorMessage: ServiceBindingExists; Description: Service binding with the same id, for the same service instance already exists.; ResponseError: <nil>")
 	if err := checkEvents(events, expectedEvent.stringArr()); err != nil {
 		t.Fatal(err)
-=======
-	expectedEvent := corev1.EventTypeWarning + " " + errorBindCallReason + " " + "Error creating ServiceBinding for ServiceInstance \"test-ns/test-instance\" of ClusterServiceClass (K8S: \"SCGUID\" ExternalName: \"test-serviceclass\") at ClusterServiceBroker \"test-broker\": Status: 409; ErrorMessage: ServiceBindingExists; Description: Service binding with the same id, for the same service instance already exists.; ResponseError: <nil>"
-
-	if e, a := expectedEvent, events[0]; e != a {
-		t.Fatalf("Received unexpected event: %s", expectedGot(e, a))
->>>>>>> fdd02a06
 	}
 }
 
@@ -2517,7 +2510,6 @@
 
 	events := getRecordedEvents(testController)
 
-<<<<<<< HEAD
 	expectedEvent := new(MessageBuilder).warning().reason(errorUnbindCallReason)
 	expectedEvent.msgf(
 		"Error unbinding from ServiceInstance %q of ClusterServiceClass (K8S: %q ExternalName: %q) at ClusterServiceBroker %q:",
@@ -2526,11 +2518,6 @@
 	expectedEvent.msg("timed out")
 	if err := checkEvents(events, expectedEvent.stringArr()); err != nil {
 		t.Fatal(err)
-=======
-	expectedEvent := corev1.EventTypeWarning + " " + errorUnbindCallReason + " " + "Error unbinding from ServiceInstance \"test-ns/test-instance\" of ClusterServiceClass (K8S: \"SCGUID\" ExternalName: \"test-serviceclass\") at ClusterServiceBroker \"test-broker\": timed out"
-	if e, a := expectedEvent, events[0]; e != a {
-		t.Fatalf("Received unexpected event, %s", expectedGot(e, a))
->>>>>>> fdd02a06
 	}
 
 }