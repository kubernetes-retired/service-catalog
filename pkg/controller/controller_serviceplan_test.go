/*
Copyright 2017 The Kubernetes Authors.

Licensed under the Apache License, Version 2.0 (the "License");
you may not use this file except in compliance with the License.
You may obtain a copy of the License at

    http://www.apache.org/licenses/LICENSE-2.0

Unless required by applicable law or agreed to in writing, software
distributed under the License is distributed on an "AS IS" BASIS,
WITHOUT WARRANTIES OR CONDITIONS OF ANY KIND, either express or implied.
See the License for the specific language governing permissions and
limitations under the License.
*/

package controller

import (
	"fmt"
	"testing"

	"github.com/golang/mock/gomock"
	mocklisters "github.com/kubernetes-incubator/service-catalog/pkg/client/listers_generated/servicecatalog/v1beta1/mocks"

	"github.com/kubernetes-incubator/service-catalog/pkg/apis/servicecatalog/v1beta1"
	"github.com/kubernetes-incubator/service-catalog/test/fake"

	"k8s.io/apimachinery/pkg/api/errors"
	"k8s.io/apimachinery/pkg/fields"
	"k8s.io/apimachinery/pkg/labels"
	"k8s.io/apimachinery/pkg/runtime"
	clientgotesting "k8s.io/client-go/testing"
	"k8s.io/client-go/util/workqueue"
)

func TestReconcileClusterServicePlanRemovedFromCatalog(t *testing.T) {
	getRemovedPlan := func() *v1beta1.ClusterServicePlan {
		p := getTestClusterServicePlan()
		p.Status.RemovedFromBrokerCatalog = true
		return p
	}

	cases := []struct {
		name                    string
		plan                    *v1beta1.ClusterServicePlan
		catalogClientPrepFunc   func(*fake.Clientset)
		shouldError             bool
		errText                 *string
		catalogActionsCheckFunc func(t *testing.T, name string, actions []clientgotesting.Action)
	}{
		{
			name:        "not removed from catalog",
			plan:        getTestClusterServicePlan(),
			shouldError: false,
			catalogClientPrepFunc: func(client *fake.Clientset) {
				client.AddReactor("list", "serviceinstances", func(action clientgotesting.Action) (bool, runtime.Object, error) {
					return true, &v1beta1.ServiceInstanceList{Items: nil}, nil
				})
			},
		},
		{
			name: "removed from catalog, instances left",
			plan: getRemovedPlan(),

			shouldError: false,
			catalogClientPrepFunc: func(client *fake.Clientset) {
				instances := []v1beta1.ServiceInstance{*getTestServiceInstance()}
				client.AddReactor("list", "serviceinstances", func(action clientgotesting.Action) (bool, runtime.Object, error) {
					return true, &v1beta1.ServiceInstanceList{Items: instances}, nil
				})
			},
			catalogActionsCheckFunc: func(t *testing.T, name string, actions []clientgotesting.Action) {
				listRestrictions := clientgotesting.ListRestrictions{
					Labels: labels.Everything(),
					Fields: fields.OneTermEqualSelector("spec.clusterServicePlanRef.name", "PGUID"),
				}

				expectNumberOfActions(t, name, actions, 1)
				assertList(t, actions[0], &v1beta1.ServiceInstance{}, listRestrictions)
			},
		},
		{
			name:        "removed from catalog, no instances left",
			plan:        getRemovedPlan(),
			shouldError: false,
			catalogClientPrepFunc: func(client *fake.Clientset) {
				client.AddReactor("list", "serviceinstances", func(action clientgotesting.Action) (bool, runtime.Object, error) {
					return true, &v1beta1.ServiceInstanceList{Items: nil}, nil
				})
			},
			catalogActionsCheckFunc: func(t *testing.T, name string, actions []clientgotesting.Action) {
				listRestrictions := clientgotesting.ListRestrictions{
					Labels: labels.Everything(),
					Fields: fields.OneTermEqualSelector("spec.clusterServicePlanRef.name", "PGUID"),
				}

				expectNumberOfActions(t, name, actions, 2)
				assertList(t, actions[0], &v1beta1.ServiceInstance{}, listRestrictions)
				assertDelete(t, actions[1], getRemovedPlan())
			},
		},
		{
<<<<<<< HEAD
			name: "removed from catalog, no instances left, delete fails", plan: getRemovedPlan(),
=======
			name:        "removed from catalog, no instances left, delete fails",
			plan:        getRemovedPlan(),
			instances:   nil,
>>>>>>> 01d81e5a
			shouldError: true,
			catalogClientPrepFunc: func(client *fake.Clientset) {
				client.AddReactor("list", "serviceinstances", func(action clientgotesting.Action) (bool, runtime.Object, error) {
					return true, &v1beta1.ServiceInstanceList{Items: nil}, nil
				})
				client.AddReactor("delete", "clusterserviceplans", func(action clientgotesting.Action) (bool, runtime.Object, error) {
					return true, nil, errors.NewBadRequest("oops")
				})
			},
			errText: strPtr("oops"),
			catalogActionsCheckFunc: func(t *testing.T, name string, actions []clientgotesting.Action) {
				listRestrictions := clientgotesting.ListRestrictions{
					Labels: labels.Everything(),
					Fields: fields.OneTermEqualSelector("spec.clusterServicePlanRef.name", "PGUID"),
				}

				expectNumberOfActions(t, name, actions, 2)
				assertList(t, actions[0], &v1beta1.ServiceInstance{}, listRestrictions)
				assertDelete(t, actions[1], getRemovedPlan())
			},
		},
		{
			name: "plan not found, reconcile fails", plan: getRemovedPlan(),
			shouldError: true,
			errText:     strPtr("error on list"),
			catalogClientPrepFunc: func(client *fake.Clientset) {
				client.AddReactor("list", "serviceinstances", func(action clientgotesting.Action) (bool, runtime.Object, error) {
					return true, nil, fmt.Errorf("error on list")
				})
			},
			catalogActionsCheckFunc: func(t *testing.T, name string, actions []clientgotesting.Action) {
				listRestrictions := clientgotesting.ListRestrictions{
					Labels: labels.Everything(),
					Fields: fields.OneTermEqualSelector("spec.clusterServicePlanRef.name", "PGUID"),
				}

				expectNumberOfActions(t, name, actions, 1)
				assertList(t, actions[0], &v1beta1.ServiceInstance{}, listRestrictions)
			},
		},
	}

	for _, tc := range cases {
		_, fakeCatalogClient, _, testController, _ := newTestController(t, noFakeActions())

		if tc.catalogClientPrepFunc != nil {
			tc.catalogClientPrepFunc(fakeCatalogClient)
		}

		err := testController.reconcileClusterServicePlan(tc.plan)
		if err != nil {
			if !tc.shouldError {
				t.Errorf("%v: unexpected error from method under test: %v", tc.name, err)
				continue
			} else if tc.errText != nil && *tc.errText != err.Error() {
				t.Errorf("%v: unexpected error text from method under test; expected %v, got %v", tc.name, tc.errText, err.Error())
				continue
			}
		}

		actions := fakeCatalogClient.Actions()

		if tc.catalogActionsCheckFunc != nil {
			tc.catalogActionsCheckFunc(t, tc.name, actions)
		} else {
			expectNumberOfActions(t, tc.name, actions, 0)
		}
	}
}

func TestServicePlanAdd(t *testing.T) {
	// setup
	servicePlanQueue := workqueue.NewNamedRateLimitingQueue(workqueue.DefaultControllerRateLimiter(), "service-plan")

	// create controller
	testController := controller{
		servicePlanQueue: servicePlanQueue,
	}

	// perform test
	testController.servicePlanAdd(getTestClusterServicePlan())

	if servicePlanQueue.Len() != 1 {
		t.Fatalf("servicePlanQueue length error: %s", expectedGot(1, servicePlanQueue.Len()))
	}

	planName, _ := servicePlanQueue.Get()

	if planName != testClusterServicePlanGUID {
		t.Fatalf("Wrong plan queued: %s", expectedGot(testClusterServicePlanGUID, planName))
	}
}

func TestServicePlanAddFail(t *testing.T) {
	// setup
	servicePlanQueue := workqueue.NewNamedRateLimitingQueue(workqueue.DefaultControllerRateLimiter(), "service-plan")

	// create controller
	testController := controller{
		servicePlanQueue: servicePlanQueue,
	}

	// perform test
	testController.servicePlanAdd(nil)

	if servicePlanQueue.Len() != 0 {
		t.Fatalf("servicePlanQueue length error: %s", expectedGot(0, servicePlanQueue.Len()))
	}
}

func TestServicePlanUpdate(t *testing.T) {
	// TODO(n3wscott): it looks like servicePlanUpdate is not implemented yet
}

func TestServicePlanDelete(t *testing.T) {
	_, _, _, testController, _ := newTestController(t, noFakeActions())

	testController.servicePlanDelete(nil)
	testController.servicePlanDelete(getTestClusterServicePlan())
	// TODO(#1407): Nothing to test yet
}

func TestReconcileClusterServicePlanKeyThrowsError(t *testing.T) {
	// setup mocks
	mockCtrl := gomock.NewController(t)
	defer mockCtrl.Finish()
	mockClusterServicePlansLister := mocklisters.NewMockClusterServicePlanLister(mockCtrl)
	mockClusterServicePlansLister.EXPECT().Get("key").Return(nil, fmt.Errorf("error"))

	// create controller
	testController := controller{servicePlanLister: mockClusterServicePlansLister}

	// perform test
	if err := testController.reconcileClusterServicePlanKey("key"); err == nil {
		t.Fatalf("Should have returned an error.")
	}
}

func TestReconcileClusterServicePlanKeyNotFound(t *testing.T) {
	// setup mocks
	mockCtrl := gomock.NewController(t)
	defer mockCtrl.Finish()
	mockClusterServicePlansLister := mocklisters.NewMockClusterServicePlanLister(mockCtrl)
	expectedErr := errors.NewNotFound(v1beta1.Resource("serviceplan"), "key")
	mockClusterServicePlansLister.EXPECT().Get("key").Return(nil, expectedErr)

	// create controller
	testController := controller{servicePlanLister: mockClusterServicePlansLister}

	// perform test
	if err := testController.reconcileClusterServicePlanKey("key"); err != nil {
		t.Fatalf("Should have not returned an error.")
	}
}<|MERGE_RESOLUTION|>--- conflicted
+++ resolved
@@ -101,13 +101,9 @@
 			},
 		},
 		{
-<<<<<<< HEAD
-			name: "removed from catalog, no instances left, delete fails", plan: getRemovedPlan(),
-=======
 			name:        "removed from catalog, no instances left, delete fails",
 			plan:        getRemovedPlan(),
 			instances:   nil,
->>>>>>> 01d81e5a
 			shouldError: true,
 			catalogClientPrepFunc: func(client *fake.Clientset) {
 				client.AddReactor("list", "serviceinstances", func(action clientgotesting.Action) (bool, runtime.Object, error) {
