/*
Copyright 2017 The Kubernetes Authors.

Licensed under the Apache License, Version 2.0 (the "License");
you may not use this file except in compliance with the License.
You may obtain a copy of the License at

    http://www.apache.org/licenses/LICENSE-2.0

Unless required by applicable law or agreed to in writing, software
distributed under the License is distributed on an "AS IS" BASIS,
WITHOUT WARRANTIES OR CONDITIONS OF ANY KIND, either express or implied.
See the License for the specific language governing permissions and
limitations under the License.
*/

package features

import (
	utilfeature "k8s.io/apiserver/pkg/util/feature"
)

const (
	// Every feature gate should add method here following this template:
	//
	// // owner: @username
	// // alpha: v1.4
	// MyFeature() bool

	// OriginatingIdentity controls whether the controller should include
	// originating identity in the header of requests
	// sent to brokers
	//
	// owner: @pmorie
	// alpha: v1.7
	OriginatingIdentity utilfeature.Feature = "OriginatingIdentity"

	// AsyncBindingOperations controls whether the controller should
	// attempt asynchronous binding operations
	//
	// owner: @mkibbe
	// alpha: v1.7
	AsyncBindingOperations utilfeature.Feature = "AsyncBindingOperations"

	// PodPreset controls whether PodPreset resource is enabled or not in the
	// API server.
	// owner: @droot
	// alpha: v0.1.6
	PodPreset utilfeature.Feature = "PodPreset"

	// CatalogRestrictions controls whether the ClusterServiceBroker will use
	// the catalog restrictions when doing a re-list operation for catalog
	// to k8s resource conversion for classes and plans from a broker. New
	// restrictions will mark pre-existing class and plan resources for delete
	// just as if they had been removed from the broker's catalog.
	// owner: @n3wscott
	// alpha: v0.1.10
	CatalogRestrictions utilfeature.Feature = "CatalogRestrictions"

	// NamespacedServiceBroker enables namespaced variants of ServiceBrokers,
	// ServiceClasses, and ServicePlans.
	// owner: @eriknelson & @jeremyrickard
	// alpha: v0.1.10
	NamespacedServiceBroker utilfeature.Feature = "NamespacedServiceBroker"

	// ResponseSchema enables the storage of the binding response schema
	// in ServicePlans
	// owner: @luksa
	// alpha: v0.1.12
	ResponseSchema utilfeature.Feature = "ResponseSchema"

	// UpdateDashboardURL enables the update of DashboardURL in response
	// to update service instance requests to brokers.
	// owner: @jberkhahn
	// alpha: v0.1.13
	UpdateDashboardURL utilfeature.Feature = "UpdateDashboardURL"

	// OriginatingIdentityLocking controls whether we lock OSB API resources
	// for updating while we are still processing the current spec.
	// owner: @nilebox
	// alpha: v0.1.14
	OriginatingIdentityLocking utilfeature.Feature = "OriginatingIdentityLocking"
)

func init() {
	utilfeature.DefaultFeatureGate.Add(defaultServiceCatalogFeatureGates)
}

// defaultServiceCatalogFeatureGates consists of all known service catalog specific feature keys.
// To add a new feature, define a key for it above and add it here. The features will be
// available throughout service catalog binaries.
var defaultServiceCatalogFeatureGates = map[utilfeature.Feature]utilfeature.FeatureSpec{
<<<<<<< HEAD
	PodPreset:               {Default: false, PreRelease: utilfeature.Alpha},
	OriginatingIdentity:     {Default: false, PreRelease: utilfeature.Alpha},
	AsyncBindingOperations:  {Default: false, PreRelease: utilfeature.Alpha},
	CatalogRestrictions:     {Default: false, PreRelease: utilfeature.Alpha},
	NamespacedServiceBroker: {Default: false, PreRelease: utilfeature.Alpha},
	ResponseSchema:          {Default: false, PreRelease: utilfeature.Alpha},
=======
	PodPreset:                  {Default: false, PreRelease: utilfeature.Alpha},
	OriginatingIdentity:        {Default: false, PreRelease: utilfeature.Alpha},
	AsyncBindingOperations:     {Default: false, PreRelease: utilfeature.Alpha},
	NamespacedServiceBroker:    {Default: false, PreRelease: utilfeature.Alpha},
	ResponseSchema:             {Default: false, PreRelease: utilfeature.Alpha},
	UpdateDashboardURL:         {Default: false, PreRelease: utilfeature.Alpha},
	OriginatingIdentityLocking: {Default: true, PreRelease: utilfeature.Alpha},
>>>>>>> c616bf42
}<|MERGE_RESOLUTION|>--- conflicted
+++ resolved
@@ -90,20 +90,12 @@
 // To add a new feature, define a key for it above and add it here. The features will be
 // available throughout service catalog binaries.
 var defaultServiceCatalogFeatureGates = map[utilfeature.Feature]utilfeature.FeatureSpec{
-<<<<<<< HEAD
-	PodPreset:               {Default: false, PreRelease: utilfeature.Alpha},
-	OriginatingIdentity:     {Default: false, PreRelease: utilfeature.Alpha},
-	AsyncBindingOperations:  {Default: false, PreRelease: utilfeature.Alpha},
-	CatalogRestrictions:     {Default: false, PreRelease: utilfeature.Alpha},
-	NamespacedServiceBroker: {Default: false, PreRelease: utilfeature.Alpha},
-	ResponseSchema:          {Default: false, PreRelease: utilfeature.Alpha},
-=======
 	PodPreset:                  {Default: false, PreRelease: utilfeature.Alpha},
 	OriginatingIdentity:        {Default: false, PreRelease: utilfeature.Alpha},
 	AsyncBindingOperations:     {Default: false, PreRelease: utilfeature.Alpha},
+	CatalogRestrictions:     {Default: false, PreRelease: utilfeature.Alpha},
 	NamespacedServiceBroker:    {Default: false, PreRelease: utilfeature.Alpha},
 	ResponseSchema:             {Default: false, PreRelease: utilfeature.Alpha},
 	UpdateDashboardURL:         {Default: false, PreRelease: utilfeature.Alpha},
 	OriginatingIdentityLocking: {Default: true, PreRelease: utilfeature.Alpha},
->>>>>>> c616bf42
 }