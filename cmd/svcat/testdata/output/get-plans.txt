--- conflicted
+++ resolved
@@ -1,12 +1,4 @@
-<<<<<<< HEAD
-   NAME              CLASS                      DESCRIPTION               BROKER    
-+---------+--------------------------+--------------------------------+------------+
-  default   user-provided-service      Sample plan description          ups-broker  
-  premium   user-provided-service      Premium plan                     ups-broker  
-  default   another-provided-service   Another sample plan              ups-broker  
-                                       description                                  
-  premium   another-provided-service   Another premium plan             ups-broker  
-=======
+
    NAME              CLASS                          DESCRIPTION                
 +---------+--------------------------+----------------------------------------+
   default   user-provided-service      Sample plan description                 
@@ -15,4 +7,3 @@
                                        really really really really really,     
                                        kinda, wide                             
   premium   another-provided-service   Another premium plan                    
->>>>>>> 7e4c88e3
